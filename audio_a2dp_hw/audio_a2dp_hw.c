/******************************************************************************
 *
 *  Copyright (C) 2009-2012 Broadcom Corporation
 *
 *  Licensed under the Apache License, Version 2.0 (the "License");
 *  you may not use this file except in compliance with the License.
 *  You may obtain a copy of the License at:
 *
 *  http://www.apache.org/licenses/LICENSE-2.0
 *
 *  Unless required by applicable law or agreed to in writing, software
 *  distributed under the License is distributed on an "AS IS" BASIS,
 *  WITHOUT WARRANTIES OR CONDITIONS OF ANY KIND, either express or implied.
 *  See the License for the specific language governing permissions and
 *  limitations under the License.
 *
 ******************************************************************************/

/*****************************************************************************
 *
 *  Filename:      audio_a2dp_hw.c
 *
 *  Description:   Implements hal for bluedroid a2dp audio device
 *
 *****************************************************************************/
//#define BT_AUDIO_SYSTRACE_LOG

#ifdef BT_AUDIO_SYSTRACE_LOG
#define ATRACE_TAG ATRACE_TAG_ALWAYS
#define PERF_SYSTRACE 1
#endif

#include <errno.h>
#include <inttypes.h>
#include <pthread.h>
#include <stdint.h>
#include <sys/time.h>
#include <sys/socket.h>
#include <sys/un.h>
#include <sys/poll.h>
#include <sys/errno.h>
#include <sys/stat.h>
#include <unistd.h>
#include <fcntl.h>
#include <cutils/str_parms.h>
#include <cutils/sockets.h>

#include <system/audio.h>
#include <hardware/audio.h>

#include <hardware/hardware.h>
#include "audio_a2dp_hw.h"
#include "bt_utils.h"


#define LOG_TAG "bt_a2dp_hw"
#include "osi/include/log.h"

#ifdef BT_AUDIO_SYSTRACE_LOG
#include <cutils/trace.h>
#endif

//#define BT_AUDIO_SAMPLE_LOG

#ifdef BT_AUDIO_SAMPLE_LOG
FILE *outputpcmsamplefile;
char btoutputfilename [50] = "/data/audio/output_sample";
static int number =0;
#endif
/*****************************************************************************
**  Constants & Macros
******************************************************************************/

#define CTRL_CHAN_RETRY_COUNT 3
#define USEC_PER_SEC 1000000L

#define CASE_RETURN_STR(const) case const: return #const;

#define FNLOG()             LOG_VERBOSE("%s", __FUNCTION__);
#define DEBUG(fmt, ...)     LOG_VERBOSE("%s: " fmt,__FUNCTION__, ## __VA_ARGS__)
#define INFO(fmt, ...)      LOG_INFO("%s: " fmt,__FUNCTION__, ## __VA_ARGS__)
#define ERROR(fmt, ...)     LOG_ERROR("%s: " fmt,__FUNCTION__, ## __VA_ARGS__)

#define ASSERTC(cond, msg, val) if (!(cond)) {ERROR("### ASSERT : %s line %d %s (%d) ###", __FILE__, __LINE__, msg, val);}

/*****************************************************************************
**  Local type definitions
******************************************************************************/

typedef enum {
    AUDIO_A2DP_STATE_STARTING,
    AUDIO_A2DP_STATE_STARTED,
    AUDIO_A2DP_STATE_STOPPING,
    AUDIO_A2DP_STATE_STOPPED,
    AUDIO_A2DP_STATE_SUSPENDED, /* need explicit set param call to resume (suspend=false) */
    AUDIO_A2DP_STATE_STANDBY    /* allows write to autoresume */
} a2dp_state_t;

struct a2dp_stream_in;
struct a2dp_stream_out;

struct a2dp_audio_device {
    struct audio_hw_device device;
    struct a2dp_stream_in  *input;
    struct a2dp_stream_out *output;
};

struct a2dp_config {
    uint32_t                rate;
    uint32_t                channel_flags;
    int                     format;
};

/* move ctrl_fd outside output stream and keep open until HAL unloaded ? */

struct a2dp_stream_common {
    pthread_mutex_t         lock;
    int                     ctrl_fd;
    int                     audio_fd;
    size_t                  buffer_sz;
    struct a2dp_config      cfg;
    a2dp_state_t            state;
};

struct a2dp_stream_out {
    struct audio_stream_out stream;
    struct a2dp_stream_common common;
    uint64_t frames_presented; // frames written, never reset
    uint64_t frames_rendered;  // frames written, reset on standby
};

struct a2dp_stream_in {
    struct audio_stream_in  stream;
    struct a2dp_stream_common common;
};

/*****************************************************************************
**  Static variables
******************************************************************************/

/*****************************************************************************
**  Static functions
******************************************************************************/

static size_t out_get_buffer_size(const struct audio_stream *stream);

/*****************************************************************************
**  Externs
******************************************************************************/

/*****************************************************************************
**  Functions
******************************************************************************/

/*****************************************************************************
**   Miscellaneous helper functions
******************************************************************************/

static const char* dump_a2dp_ctrl_event(char event)
{
    switch(event)
    {
        CASE_RETURN_STR(A2DP_CTRL_CMD_NONE)
        CASE_RETURN_STR(A2DP_CTRL_CMD_CHECK_READY)
        CASE_RETURN_STR(A2DP_CTRL_CMD_START)
        CASE_RETURN_STR(A2DP_CTRL_CMD_STOP)
        CASE_RETURN_STR(A2DP_CTRL_CMD_SUSPEND)
        CASE_RETURN_STR(A2DP_CTRL_CMD_CHECK_STREAM_STARTED)
        default:
            return "UNKNOWN MSG ID";
    }
}

static int calc_audiotime(struct a2dp_config cfg, int bytes)
{
    int chan_count = popcount(cfg.channel_flags);

    ASSERTC(cfg.format == AUDIO_FORMAT_PCM_16_BIT,
            "unsupported sample sz", cfg.format);

    return bytes*(1000000/(chan_count*2))/cfg.rate;
}

static void ts_error_log(char *tag, int val, int buff_size, struct a2dp_config cfg)
{
    struct timespec now;
    static struct timespec prev = {0,0};
    unsigned long long now_us;
    unsigned long long diff_us;

    clock_gettime(CLOCK_MONOTONIC, &now);

    now_us = now.tv_sec*USEC_PER_SEC + now.tv_nsec/1000;

    diff_us = (now.tv_sec - prev.tv_sec) * USEC_PER_SEC + (now.tv_nsec - prev.tv_nsec)/1000;
    prev = now;
    if(diff_us > (calc_audiotime (cfg, buff_size) + 10000L))
    {
       ERROR("[%s] ts %08lld, diff %08lld, val %d %d", tag, now_us, diff_us, val, buff_size);
    }
}

/* logs timestamp with microsec precision
   pprev is optional in case a dedicated diff is required */
static void ts_log(char *tag, int val, struct timespec *pprev_opt)
{
    struct timespec now;
    static struct timespec prev = {0,0};
    unsigned long long now_us;
    unsigned long long diff_us;
    UNUSED(tag);
    UNUSED(val);

    clock_gettime(CLOCK_MONOTONIC, &now);

    now_us = now.tv_sec*USEC_PER_SEC + now.tv_nsec/1000;

    if (pprev_opt)
    {
        diff_us = (now.tv_sec - prev.tv_sec) * USEC_PER_SEC + (now.tv_nsec - prev.tv_nsec)/1000;
        *pprev_opt = now;
        DEBUG("[%s] ts %08lld, *diff %08lld, val %d", tag, now_us, diff_us, val);
    }
    else
    {
        diff_us = (now.tv_sec - prev.tv_sec) * USEC_PER_SEC + (now.tv_nsec - prev.tv_nsec)/1000;
        prev = now;
        DEBUG("[%s] ts %08lld, diff %08lld, val %d", tag, now_us, diff_us, val);
    }
}


static const char* dump_a2dp_hal_state(int event)
{
    switch(event)
    {
        CASE_RETURN_STR(AUDIO_A2DP_STATE_STARTING)
        CASE_RETURN_STR(AUDIO_A2DP_STATE_STARTED)
        CASE_RETURN_STR(AUDIO_A2DP_STATE_STOPPING)
        CASE_RETURN_STR(AUDIO_A2DP_STATE_STOPPED)
        CASE_RETURN_STR(AUDIO_A2DP_STATE_SUSPENDED)
        CASE_RETURN_STR(AUDIO_A2DP_STATE_STANDBY)
        default:
            return "UNKNOWN STATE ID";
    }
}
/*****************************************************************************
**
**   bluedroid stack adaptation
**
*****************************************************************************/

static int skt_connect(char *path, size_t buffer_sz)
{
    int ret;
    int skt_fd;
    struct sockaddr_un remote;
    int len;

    INFO("connect to %s (sz %zu)", path, buffer_sz);

    skt_fd = socket(AF_LOCAL, SOCK_STREAM, 0);

    if(socket_local_client_connect(skt_fd, path,
            ANDROID_SOCKET_NAMESPACE_ABSTRACT, SOCK_STREAM) < 0)
    {
        ERROR("failed to connect (%s)", strerror(errno));
        close(skt_fd);
        return -1;
    }

    len = buffer_sz;
    ret = setsockopt(skt_fd, SOL_SOCKET, SO_SNDBUF, (char*)&len, (int)sizeof(len));

    /* only issue warning if failed */
    if (ret < 0)
        ERROR("setsockopt failed (%s)", strerror(errno));

    ret = setsockopt(skt_fd, SOL_SOCKET, SO_RCVBUF, (char*)&len, (int)sizeof(len));

    /* only issue warning if failed */
    if (ret < 0)
        ERROR("setsockopt failed (%s)", strerror(errno));

    INFO("connected to stack fd = %d", skt_fd);

    return skt_fd;
}

static int skt_read(int fd, void *p, size_t len)
{
    int read;
    struct pollfd pfd;
    struct timespec ts;

    FNLOG();

    ts_log("skt_read recv", len, NULL);

    if ((read = recv(fd, p, len, MSG_NOSIGNAL)) == -1)
    {
        ERROR("write failed with errno=%d\n", errno);
        return -1;
    }

    return read;
}

static int skt_write(int fd, const void *p, size_t len)
{
    int sent;
    struct pollfd pfd;

    FNLOG();

    pfd.fd = fd;
    pfd.events = POLLOUT;

    /* poll for 500 ms */

    /* send time out */
    if (poll(&pfd, 1, 500) == 0)
        return 0;

    ts_log("skt_write", len, NULL);

    if ((sent = send(fd, p, len, MSG_NOSIGNAL)) == -1)
    {
        ERROR("write failed with errno=%d\n", errno);
        return -1;
    }

    return sent;
}

static int skt_disconnect(int fd)
{
    INFO("fd %d", fd);

    if (fd != AUDIO_SKT_DISCONNECTED)
    {
        shutdown(fd, SHUT_RDWR);
        close(fd);
    }
    return 0;
}



/*****************************************************************************
**
**  AUDIO CONTROL PATH
**
*****************************************************************************/

static int a2dp_ctrl_receive(struct a2dp_stream_common *common, void* buffer, int length)
{
    int ret = recv(common->ctrl_fd, buffer, length, MSG_NOSIGNAL);
    if (ret < 0)
    {
        ERROR("ack failed (%s)", strerror(errno));
        if (errno == EINTR)
        {
            /* retry again */
            ret = recv(common->ctrl_fd, buffer, length, MSG_NOSIGNAL);
            if (ret < 0)
            {
               ERROR("ack failed (%s)", strerror(errno));
               skt_disconnect(common->ctrl_fd);
               common->ctrl_fd = AUDIO_SKT_DISCONNECTED;
               return -1;
            }
        }
        else
        {
               skt_disconnect(common->ctrl_fd);
               common->ctrl_fd = AUDIO_SKT_DISCONNECTED;
               return -1;

        }
    }
    return ret;
}

static int a2dp_command(struct a2dp_stream_common *common, char cmd)
{
    char ack;

    INFO("A2DP COMMAND %s", dump_a2dp_ctrl_event(cmd));

    /* send command */
    if (send(common->ctrl_fd, &cmd, 1, MSG_NOSIGNAL) == -1)
    {
        ERROR("cmd failed (%s)", strerror(errno));
        skt_disconnect(common->ctrl_fd);
        common->ctrl_fd = AUDIO_SKT_DISCONNECTED;
        return -1;
    }

    /* wait for ack byte */
    if (a2dp_ctrl_receive(common, &ack, 1) < 0)
        return -1;

    INFO("A2DP COMMAND %s DONE STATUS %d", dump_a2dp_ctrl_event(cmd), ack);

    if (ack == A2DP_CTRL_ACK_INCALL_FAILURE)
        return ack;
    if (ack != A2DP_CTRL_ACK_SUCCESS)
        return -1;

    return 0;
}

static int check_a2dp_ready(struct a2dp_stream_common *common)
{
    INFO("state %s", dump_a2dp_hal_state(common->state));
    if (a2dp_command(common, A2DP_CTRL_CMD_CHECK_READY) < 0)
    {
        ERROR("check a2dp ready failed");
        return -1;
    }
    return 0;
}

static int a2dp_read_audio_config(struct a2dp_stream_common *common)
{
    char cmd = A2DP_CTRL_GET_AUDIO_CONFIG;
    uint32_t sample_rate;
    uint8_t channel_count;

    if (a2dp_command(common, A2DP_CTRL_GET_AUDIO_CONFIG) < 0)
    {
        ERROR("check a2dp ready failed");
        return -1;
    }

    if (a2dp_ctrl_receive(common, &sample_rate, 4) < 0)
        return -1;
    if (a2dp_ctrl_receive(common, &channel_count, 1) < 0)
        return -1;

    common->cfg.channel_flags = (channel_count == 1 ? AUDIO_CHANNEL_IN_MONO : AUDIO_CHANNEL_IN_STEREO);
    common->cfg.format = AUDIO_STREAM_DEFAULT_FORMAT;
    common->cfg.rate = sample_rate;

    INFO("got config %d %d", common->cfg.format, common->cfg.rate);

    return 0;
}

static void a2dp_open_ctrl_path(struct a2dp_stream_common *common)
{
    int i;

    /* retry logic to catch any timing variations on control channel */
    for (i = 0; i < CTRL_CHAN_RETRY_COUNT; i++)
    {
        /* connect control channel if not already connected */
        if ((common->ctrl_fd = skt_connect(A2DP_CTRL_PATH, common->buffer_sz)) > 0)
        {
            /* success, now check if stack is ready */
            if (check_a2dp_ready(common) == 0)
                break;

            ERROR("error : a2dp not ready, wait 250 ms and retry");
            usleep(250000);
            skt_disconnect(common->ctrl_fd);
            common->ctrl_fd = AUDIO_SKT_DISCONNECTED;
        }

        /* ctrl channel not ready, wait a bit */
        usleep(250000);
    }
}

/*****************************************************************************
**
** AUDIO DATA PATH
**
*****************************************************************************/

static void a2dp_stream_common_init(struct a2dp_stream_common *common)
{
    pthread_mutexattr_t lock_attr;

    FNLOG();

    pthread_mutexattr_init(&lock_attr);
    pthread_mutexattr_settype(&lock_attr, PTHREAD_MUTEX_RECURSIVE);
    pthread_mutex_init(&common->lock, &lock_attr);

    common->ctrl_fd = AUDIO_SKT_DISCONNECTED;
    common->audio_fd = AUDIO_SKT_DISCONNECTED;
    common->state = AUDIO_A2DP_STATE_STOPPED;

    /* manages max capacity of socket pipe */
    common->buffer_sz = AUDIO_STREAM_OUTPUT_BUFFER_SZ;
}

static int start_audio_datapath(struct a2dp_stream_common *common)
{
    INFO("state %d", common->state);

    #ifdef BT_AUDIO_SYSTRACE_LOG
    char trace_buf[512];
    #endif

    INFO("state %s", dump_a2dp_hal_state(common->state));

    if (common->ctrl_fd == AUDIO_SKT_DISCONNECTED) {
        INFO("%s AUDIO_SKT_DISCONNECTED", __func__);
        return -1;
    }

    int oldstate = common->state;
    common->state = AUDIO_A2DP_STATE_STARTING;

    int a2dp_status = a2dp_command(common, A2DP_CTRL_CMD_START);
    #ifdef BT_AUDIO_SYSTRACE_LOG
    snprintf(trace_buf, 32, "start_audio_data_path:");
    if (PERF_SYSTRACE)
    {
        ATRACE_BEGIN(trace_buf);
    }
    #endif


    #ifdef BT_AUDIO_SYSTRACE_LOG
    if (PERF_SYSTRACE)
    {
        ATRACE_END();
    }
    #endif
    if (a2dp_status < 0)
    {
        ERROR("%s Audiopath start failed (status %d)", __func__, a2dp_status);

        common->state = oldstate;
        return -1;
    }
    else if (a2dp_status == A2DP_CTRL_ACK_INCALL_FAILURE)
    {
        ERROR("%s Audiopath start failed - in call, move to suspended", __func__);
        common->state = oldstate;
        return -1;
    }

#ifndef BTA_AV_SPLIT_A2DP_ENABLED
    /* connect socket if not yet connected */
    if (common->audio_fd == AUDIO_SKT_DISCONNECTED)
    {
        common->audio_fd = skt_connect(A2DP_DATA_PATH, common->buffer_sz);
        if (common->audio_fd < 0)
        {
            common->state = oldstate;
            return -1;
        }

        common->state = AUDIO_A2DP_STATE_STARTED;
    }
#else
    common->state = AUDIO_A2DP_STATE_STARTED;
#endif

    return 0;
}

static int stop_audio_datapath(struct a2dp_stream_common *common)
{
    int oldstate = common->state;

    INFO("state %s", dump_a2dp_hal_state(common->state));

    if (common->ctrl_fd == AUDIO_SKT_DISCONNECTED)
         return -1;

    /* prevent any stray output writes from autostarting the stream
       while stopping audiopath */
    common->state = AUDIO_A2DP_STATE_STOPPING;

    if (a2dp_command(common, A2DP_CTRL_CMD_STOP) < 0)
    {
        ERROR("audiopath stop failed");
        common->state = oldstate;
        return -1;
    }

    common->state = AUDIO_A2DP_STATE_STOPPED;

#ifndef BTA_AV_SPLIT_A2DP_ENABLED
    /* disconnect audio path */
    skt_disconnect(common->audio_fd);
    common->audio_fd = AUDIO_SKT_DISCONNECTED;
#endif

    return 0;
}

static int suspend_audio_datapath(struct a2dp_stream_common *common, bool standby)
{
    INFO("state %s", dump_a2dp_hal_state(common->state));

    if (common->ctrl_fd == AUDIO_SKT_DISCONNECTED)
         return -1;

    if (common->state == AUDIO_A2DP_STATE_STOPPING)
        return -1;

    if (a2dp_command(common, A2DP_CTRL_CMD_SUSPEND) < 0)
        return -1;

    if (standby)
        common->state = AUDIO_A2DP_STATE_STANDBY;
    else
        common->state = AUDIO_A2DP_STATE_SUSPENDED;

#ifndef BTA_AV_SPLIT_A2DP_ENABLED
    /* disconnect audio path */
    skt_disconnect(common->audio_fd);

    common->audio_fd = AUDIO_SKT_DISCONNECTED;
#endif

    return 0;
}


static int check_a2dp_stream_started(struct a2dp_stream_out *out)
{
   if (a2dp_command(&out->common, A2DP_CTRL_CMD_CHECK_STREAM_STARTED) < 0)
   {
       INFO("Btif not in stream state");
       return -1;
   }
   return 0;
}


/*****************************************************************************
**
**  audio output callbacks
**
*****************************************************************************/

static ssize_t out_write(struct audio_stream_out *stream, const void* buffer,
                         size_t bytes)
{
    struct a2dp_stream_out *out = (struct a2dp_stream_out *)stream;
    int sent;
    #ifdef BT_AUDIO_SYSTRACE_LOG
    char trace_buf[512];
    #endif

    DEBUG("write %zu bytes (fd %d)", bytes, out->common.audio_fd);

    pthread_mutex_lock(&out->common.lock);

    if (out->common.state == AUDIO_A2DP_STATE_SUSPENDED)
    {
        INFO("stream suspended");
        pthread_mutex_unlock(&out->common.lock);
        return -1;
    }

    /* only allow autostarting if we are in stopped or standby */
    if ((out->common.state == AUDIO_A2DP_STATE_STOPPED) ||
        (out->common.state == AUDIO_A2DP_STATE_STANDBY))
    {
        if (start_audio_datapath(&out->common) < 0)
        {
            /* emulate time this write represents to avoid very fast write
               failures during transition periods or remote suspend */

            int us_delay = calc_audiotime(out->common.cfg, bytes);

            ERROR("emulate a2dp write delay (%d us)", us_delay);

            usleep(us_delay);
            pthread_mutex_unlock(&out->common.lock);
            return -1;
        }
    }
    else if (out->common.state != AUDIO_A2DP_STATE_STARTED)
    {
        ERROR("stream not in stopped or standby");
        pthread_mutex_unlock(&out->common.lock);
        return -1;
    }
    #ifdef BT_AUDIO_SAMPLE_LOG
    if (outputpcmsamplefile)
    {
        fwrite (buffer,1,bytes,outputpcmsamplefile);
    }
    #endif

    ts_error_log("a2dp_out_write", bytes, out->common.buffer_sz, out->common.cfg);

    pthread_mutex_unlock(&out->common.lock);

    #ifdef BT_AUDIO_SYSTRACE_LOG
    snprintf(trace_buf, 32, "out_write:");
    if (PERF_SYSTRACE)
    {
        ATRACE_BEGIN(trace_buf);
    }
    #endif

    sent = skt_write(out->common.audio_fd, buffer,  bytes);

<<<<<<< HEAD
    #ifdef BT_AUDIO_SYSTRACE_LOG
    if (PERF_SYSTRACE)
    {
        ATRACE_END();
    }
    #endif

    if (sent == -1)
    {
=======
    if (sent == -1) {
>>>>>>> 3e8755ec
        skt_disconnect(out->common.audio_fd);
        out->common.audio_fd = AUDIO_SKT_DISCONNECTED;
        if (out->common.state != AUDIO_A2DP_STATE_SUSPENDED)
            out->common.state = AUDIO_A2DP_STATE_STOPPED;
        else
            ERROR("write failed : stream suspended, avoid resetting state");
    } else {
        const size_t frames = bytes / audio_stream_out_frame_size(stream);
        out->frames_rendered += frames;
        out->frames_presented += frames;
    }

    DEBUG("wrote %d bytes out of %zu bytes", sent, bytes);

    return sent;
}


static uint32_t out_get_sample_rate(const struct audio_stream *stream)
{
    struct a2dp_stream_out *out = (struct a2dp_stream_out *)stream;

    INFO("rate %" PRIu32,out->common.cfg.rate);

    return out->common.cfg.rate;
}

static int out_set_sample_rate(struct audio_stream *stream, uint32_t rate)
{
    struct a2dp_stream_out *out = (struct a2dp_stream_out *)stream;

    INFO("out_set_sample_rate : %" PRIu32, rate);

    if (rate != AUDIO_STREAM_DEFAULT_RATE)
    {
        ERROR("only rate %d supported", AUDIO_STREAM_DEFAULT_RATE);
        return -1;
    }

    out->common.cfg.rate = rate;

    return 0;
}

static size_t out_get_buffer_size(const struct audio_stream *stream)
{
    struct a2dp_stream_out *out = (struct a2dp_stream_out *)stream;

    INFO("buffer_size : %zu", out->common.buffer_sz);

    return out->common.buffer_sz;
}

static uint32_t out_get_channels(const struct audio_stream *stream)
{
    struct a2dp_stream_out *out = (struct a2dp_stream_out *)stream;

    INFO("channels 0x%" PRIx32, out->common.cfg.channel_flags);

    return out->common.cfg.channel_flags;
}

static audio_format_t out_get_format(const struct audio_stream *stream)
{
    struct a2dp_stream_out *out = (struct a2dp_stream_out *)stream;
    INFO("format 0x%x", out->common.cfg.format);
    return out->common.cfg.format;
}

static int out_set_format(struct audio_stream *stream, audio_format_t format)
{
    UNUSED(format);
    struct a2dp_stream_out *out = (struct a2dp_stream_out *)stream;
    INFO("setting format not yet supported (0x%x)", format);
    return -ENOSYS;
}

static int out_standby(struct audio_stream *stream)
{
    struct a2dp_stream_out *out = (struct a2dp_stream_out *)stream;
    int retVal = 0;

    FNLOG();

    pthread_mutex_lock(&out->common.lock);

    /*Need not check State here as btif layer does
    check of btif state , during remote initited suspend
    DUT need to clear flag else start will not happen but
    Do nothing in SUSPENDED state. */
    if (out->common.state != AUDIO_A2DP_STATE_SUSPENDED)
<<<<<<< HEAD
        retVal =  suspend_audio_datapath(&out->common, true);

    pthread_mutex_unlock(&out->common.lock);
=======
        retVal = suspend_audio_datapath(&out->common, true);
    out->frames_rendered = 0; // rendered is reset, presented is not
    pthread_mutex_unlock (&out->common.lock);
>>>>>>> 3e8755ec

    return retVal;
}

static int out_dump(const struct audio_stream *stream, int fd)
{
    UNUSED(fd);
    struct a2dp_stream_out *out = (struct a2dp_stream_out *)stream;
    FNLOG();
    return 0;
}

static int out_set_parameters(struct audio_stream *stream, const char *kvpairs)
{
    struct a2dp_stream_out *out = (struct a2dp_stream_out *)stream;
    struct str_parms *parms;
    char keyval[16];
    int retval;
    int status = 0;

    INFO("out_set_parameters: state %d", out->common.state);

    parms = str_parms_create_str(kvpairs);

    /* dump params */
    str_parms_dump(parms);

#ifdef BTA_AV_SPLIT_A2DP_ENABLED
    retval = str_parms_get_str(parms, "A2dpStarted", keyval, sizeof(keyval));
    if (retval >= 0)
    {
        INFO("out_set_parameters, param: A2dpStarted");
        if (strcmp(keyval, "true") == 0)
        {
            INFO("out_set_parameters, value: true");
            pthread_mutex_lock(&out->common.lock);
            if (out->common.state == AUDIO_A2DP_STATE_SUSPENDED)
            {
                INFO("stream suspended");
                status = -1;
            }
            else if ((out->common.state == AUDIO_A2DP_STATE_STOPPED) ||
                (out->common.state == AUDIO_A2DP_STATE_STANDBY))
            {
                if (start_audio_datapath(&out->common) < 0)
                {
                    INFO("stream start failed");
                    status = -1;
                }
            }
            else if (out->common.state != AUDIO_A2DP_STATE_STARTED)
            {
                ERROR("stream not in stopped or standby");
                status = -1;
            }
            pthread_mutex_unlock(&out->common.lock);
            INFO("stream start completes with status: %d", status);
        }
        else if (strcmp(keyval, "false") == 0)
        {
            INFO("out_set_parameters, value: false");
            pthread_mutex_lock(&out->common.lock);
            if (out->common.state != AUDIO_A2DP_STATE_SUSPENDED)
                status = suspend_audio_datapath(&out->common, true);
            else
            {
                ERROR("stream alreday suspended");
            }
            pthread_mutex_unlock(&out->common.lock);
            INFO("stream stop completes with status: %d", status);
        }
    }
#endif

    retval = str_parms_get_str(parms, "closing", keyval, sizeof(keyval));

    if (retval >= 0)
    {
        if (strcmp(keyval, "true") == 0)
        {
            DEBUG("stream closing, disallow any writes");
            pthread_mutex_lock(&out->common.lock);
            out->common.state = AUDIO_A2DP_STATE_STOPPING;
            pthread_mutex_unlock(&out->common.lock);
        }
    }

    retval = str_parms_get_str(parms, "A2dpSuspended", keyval, sizeof(keyval));

    if (retval >= 0)
    {
        pthread_mutex_lock(&out->common.lock);
        if (strcmp(keyval, "true") == 0)
        {
            if (out->common.state == AUDIO_A2DP_STATE_STARTED)
            {
                status = suspend_audio_datapath(&out->common, false);
            }
            else
            {
                if (check_a2dp_stream_started(out) == 0)
                   /*Btif and A2dp HAL state can be out of sync
                    *check state of btif and suspend audio.
                    *Happens when remote initiates start.*/
                    status = suspend_audio_datapath(&out->common, false);
                else
                    out->common.state = AUDIO_A2DP_STATE_SUSPENDED;
            }
        }
        else
        {
            /* Do not start the streaming automatically. If the phone was streaming
             * prior to being suspended, the next out_write shall trigger the
             * AVDTP start procedure */
            if (out->common.state == AUDIO_A2DP_STATE_SUSPENDED)
                out->common.state = AUDIO_A2DP_STATE_STANDBY;
            /* Irrespective of the state, return 0 */
        }
        pthread_mutex_unlock(&out->common.lock);
    }

    str_parms_destroy(parms);

    return status;
}

static char * out_get_parameters(const struct audio_stream *stream, const char *keys)
{
    UNUSED(keys);
    struct a2dp_stream_out *out = (struct a2dp_stream_out *)stream;

    FNLOG();

    /* add populating param here */

    return strdup("");
}

static uint32_t out_get_latency(const struct audio_stream_out *stream)
{
    int latency_us;

    struct a2dp_stream_out *out = (struct a2dp_stream_out *)stream;

    FNLOG();

    latency_us = ((out->common.buffer_sz * 1000 ) /
                    audio_stream_out_frame_size(&out->stream) /
                    out->common.cfg.rate) * 1000;


    return (latency_us / 1000) + 200;
}

static int out_set_volume(struct audio_stream_out *stream, float left,
                          float right)
{
    UNUSED(stream);
    UNUSED(left);
    UNUSED(right);

    FNLOG();

    /* volume controlled in audioflinger mixer (digital) */

    return -ENOSYS;
}

static int out_get_presentation_position(const struct audio_stream_out *stream,
                                         uint64_t *frames, struct timespec *timestamp)
{
    struct a2dp_stream_out *out = (struct a2dp_stream_out *)stream;

    FNLOG();
    if (stream == NULL || frames == NULL || timestamp == NULL)
        return -EINVAL;

    int ret = -EWOULDBLOCK;
    pthread_mutex_lock(&out->common.lock);
    uint64_t latency_frames = (uint64_t)out_get_latency(stream) * out->common.cfg.rate / 1000;
    if (out->frames_presented >= latency_frames) {
        *frames = out->frames_presented - latency_frames;
        clock_gettime(CLOCK_MONOTONIC, timestamp); // could also be associated with out_write().
        ret = 0;
    }
    pthread_mutex_unlock(&out->common.lock);
    return ret;
}

static int out_get_render_position(const struct audio_stream_out *stream,
                                   uint32_t *dsp_frames)
{
    struct a2dp_stream_out *out = (struct a2dp_stream_out *)stream;

    FNLOG();
    if (stream == NULL || dsp_frames == NULL)
        return -EINVAL;

    pthread_mutex_lock(&out->common.lock);
    uint64_t latency_frames = (uint64_t)out_get_latency(stream) * out->common.cfg.rate / 1000;
    if (out->frames_rendered >= latency_frames) {
        *dsp_frames = (uint32_t)(out->frames_rendered - latency_frames);
    } else {
        *dsp_frames = 0;
    }
    pthread_mutex_unlock(&out->common.lock);
    return 0;
}

static int out_add_audio_effect(const struct audio_stream *stream, effect_handle_t effect)
{
    UNUSED(stream);
    UNUSED(effect);

    FNLOG();
    return 0;
}

static int out_remove_audio_effect(const struct audio_stream *stream, effect_handle_t effect)
{
    UNUSED(stream);
    UNUSED(effect);

    FNLOG();
    return 0;
}

/*
 * AUDIO INPUT STREAM
 */

static uint32_t in_get_sample_rate(const struct audio_stream *stream)
{
    struct a2dp_stream_in *in = (struct a2dp_stream_in *)stream;

    FNLOG();
    return in->common.cfg.rate;
}

static int in_set_sample_rate(struct audio_stream *stream, uint32_t rate)
{
    struct a2dp_stream_in *in = (struct a2dp_stream_in *)stream;

    FNLOG();

    if (in->common.cfg.rate > 0 && in->common.cfg.rate == rate)
        return 0;
    else
        return -1;
}

static size_t in_get_buffer_size(const struct audio_stream *stream)
{
    UNUSED(stream);

    FNLOG();
    return 320;
}

static uint32_t in_get_channels(const struct audio_stream *stream)
{
    struct a2dp_stream_in *in = (struct a2dp_stream_in *)stream;

    FNLOG();
    return in->common.cfg.channel_flags;
}

static audio_format_t in_get_format(const struct audio_stream *stream)
{
    UNUSED(stream);

    FNLOG();
    return AUDIO_FORMAT_PCM_16_BIT;
}

static int in_set_format(struct audio_stream *stream, audio_format_t format)
{
    UNUSED(stream);
    UNUSED(format);

    FNLOG();
    if (format == AUDIO_FORMAT_PCM_16_BIT)
        return 0;
    else
        return -1;
}

static int in_standby(struct audio_stream *stream)
{
    UNUSED(stream);

    FNLOG();
    return 0;
}

static int in_dump(const struct audio_stream *stream, int fd)
{
    UNUSED(stream);
    UNUSED(fd);

    FNLOG();
    return 0;
}

static int in_set_parameters(struct audio_stream *stream, const char *kvpairs)
{
    UNUSED(stream);
    UNUSED(kvpairs);

    FNLOG();
    return 0;
}

static char * in_get_parameters(const struct audio_stream *stream,
                                const char *keys)
{
    UNUSED(stream);
    UNUSED(keys);

    FNLOG();
    return strdup("");
}

static int in_set_gain(struct audio_stream_in *stream, float gain)
{
    UNUSED(stream);
    UNUSED(gain);

    FNLOG();
    return 0;
}

static ssize_t in_read(struct audio_stream_in *stream, void* buffer,
                       size_t bytes)
{
    struct a2dp_stream_in *in = (struct a2dp_stream_in *)stream;
    int read;

    DEBUG("read %zu bytes, state: %d", bytes, in->common.state);

    if (in->common.state == AUDIO_A2DP_STATE_SUSPENDED)
    {
        DEBUG("stream suspended");
        return -1;
    }

    /* only allow autostarting if we are in stopped or standby */
    if ((in->common.state == AUDIO_A2DP_STATE_STOPPED) ||
        (in->common.state == AUDIO_A2DP_STATE_STANDBY))
    {
        pthread_mutex_lock(&in->common.lock);

        if (start_audio_datapath(&in->common) < 0)
        {
            /* emulate time this write represents to avoid very fast write
               failures during transition periods or remote suspend */

            int us_delay = calc_audiotime(in->common.cfg, bytes);

            DEBUG("emulate a2dp read delay (%d us)", us_delay);

            usleep(us_delay);
            pthread_mutex_unlock(&in->common.lock);
            return -1;
        }

        pthread_mutex_unlock(&in->common.lock);
    }
    else if (in->common.state != AUDIO_A2DP_STATE_STARTED)
    {
        ERROR("stream not in stopped or standby");
        return -1;
    }

    read = skt_read(in->common.audio_fd, buffer, bytes);

    if (read == -1)
    {
        skt_disconnect(in->common.audio_fd);
        in->common.audio_fd = AUDIO_SKT_DISCONNECTED;
        in->common.state = AUDIO_A2DP_STATE_STOPPED;
    } else if (read == 0) {
        DEBUG("read time out - return zeros");
        memset(buffer, 0, bytes);
        read = bytes;
    }

    DEBUG("read %d bytes out of %zu bytes", read, bytes);
    return read;
}

static uint32_t in_get_input_frames_lost(struct audio_stream_in *stream)
{
    UNUSED(stream);

    FNLOG();
    return 0;
}

static int in_add_audio_effect(const struct audio_stream *stream, effect_handle_t effect)
{
    UNUSED(stream);
    UNUSED(effect);

    FNLOG();
    return 0;
}

static int in_remove_audio_effect(const struct audio_stream *stream, effect_handle_t effect)
{
    UNUSED(stream);
    UNUSED(effect);

    FNLOG();

    return 0;
}

static int adev_open_output_stream(struct audio_hw_device *dev,
                                   audio_io_handle_t handle,
                                   audio_devices_t devices,
                                   audio_output_flags_t flags,
                                   struct audio_config *config,
                                   struct audio_stream_out **stream_out,
                                   const char *address)

{
    struct a2dp_audio_device *a2dp_dev = (struct a2dp_audio_device *)dev;
    struct a2dp_stream_out *out;
    int ret = 0;
    int i;
    UNUSED(address);
    UNUSED(handle);
    UNUSED(devices);
    UNUSED(flags);

    INFO("opening output");

    out = (struct a2dp_stream_out *)calloc(1, sizeof(struct a2dp_stream_out));

    if (!out)
        return -ENOMEM;
    #ifdef BT_AUDIO_SAMPLE_LOG
    snprintf(btoutputfilename, sizeof(btoutputfilename), "%s%d%s", btoutputfilename, number,".pcm");
    outputpcmsamplefile = fopen (btoutputfilename, "ab");
    number++;
    #endif

    out->stream.common.get_sample_rate = out_get_sample_rate;
    out->stream.common.set_sample_rate = out_set_sample_rate;
    out->stream.common.get_buffer_size = out_get_buffer_size;
    out->stream.common.get_channels = out_get_channels;
    out->stream.common.get_format = out_get_format;
    out->stream.common.set_format = out_set_format;
    out->stream.common.standby = out_standby;
    out->stream.common.dump = out_dump;
    out->stream.common.set_parameters = out_set_parameters;
    out->stream.common.get_parameters = out_get_parameters;
    out->stream.common.add_audio_effect = out_add_audio_effect;
    out->stream.common.remove_audio_effect = out_remove_audio_effect;
    out->stream.get_latency = out_get_latency;
    out->stream.set_volume = out_set_volume;
    out->stream.write = out_write;
    out->stream.get_render_position = out_get_render_position;
    out->stream.get_presentation_position = out_get_presentation_position;


    /* initialize a2dp specifics */
    a2dp_stream_common_init(&out->common);

    out->common.cfg.channel_flags = AUDIO_STREAM_DEFAULT_CHANNEL_FLAG;
    out->common.cfg.format = AUDIO_STREAM_DEFAULT_FORMAT;
    out->common.cfg.rate = AUDIO_STREAM_DEFAULT_RATE;

   /* set output config values */
   if (config)
   {
      config->format = out_get_format((const struct audio_stream *)&out->stream);
      config->sample_rate = out_get_sample_rate((const struct audio_stream *)&out->stream);
      config->channel_mask = out_get_channels((const struct audio_stream *)&out->stream);
   }
    *stream_out = &out->stream;
    a2dp_dev->output = out;

    a2dp_open_ctrl_path(&out->common);
    if (out->common.ctrl_fd == AUDIO_SKT_DISCONNECTED)
    {
        ERROR("ctrl socket failed to connect (%s)", strerror(errno));
        ret = -1;
        goto err_open;
    }

    INFO("success");
    /* Delay to ensure Headset is in proper state when START is initiated
       from DUT immediately after the connection due to ongoing music playback. */
    usleep(250000);
    return 0;

err_open:
    free(out);
    *stream_out = NULL;
    a2dp_dev->output = NULL;
    ERROR("failed");
    return ret;
}

static void adev_close_output_stream(struct audio_hw_device *dev,
                                     struct audio_stream_out *stream)
{
    struct a2dp_audio_device *a2dp_dev = (struct a2dp_audio_device *)dev;
    struct a2dp_stream_out *out = (struct a2dp_stream_out *)stream;

    INFO("closing output (state %d)", out->common.state);

    pthread_mutex_lock(&out->common.lock);
    if ((out->common.state == AUDIO_A2DP_STATE_STARTED) || (out->common.state == AUDIO_A2DP_STATE_STOPPING))
        stop_audio_datapath(&out->common);

    #ifdef BT_AUDIO_SAMPLE_LOG
    ALOGV("close file output");
    if (outputpcmsamplefile)
        fclose (outputpcmsamplefile);
    #endif

    skt_disconnect(out->common.ctrl_fd);
    free(stream);
    a2dp_dev->output = NULL;
    pthread_mutex_unlock(&out->common.lock);

    INFO("done");
}

static int adev_set_parameters(struct audio_hw_device *dev, const char *kvpairs)
{
    struct a2dp_audio_device *a2dp_dev = (struct a2dp_audio_device *)dev;
    struct a2dp_stream_out *out = a2dp_dev->output;
    int retval = 0;

    if (out == NULL)
    {
        ERROR("ERROR: set param called even when stream out is null");
        return retval;
    }
    INFO("state %d", out->common.state);
    retval = out->stream.common.set_parameters((struct audio_stream *)out, kvpairs);

    return retval;
}

static char * adev_get_parameters(const struct audio_hw_device *dev,
                                  const char *keys)
{
    struct str_parms *parms;
    UNUSED(dev);

    FNLOG();

    parms = str_parms_create_str(keys);

    str_parms_dump(parms);

    str_parms_destroy(parms);

    return strdup("");
}

static int adev_init_check(const struct audio_hw_device *dev)
{
    struct a2dp_audio_device *a2dp_dev = (struct a2dp_audio_device*)dev;

    FNLOG();

    return 0;
}

static int adev_set_voice_volume(struct audio_hw_device *dev, float volume)
{
    UNUSED(dev);
    UNUSED(volume);

    FNLOG();

    return -ENOSYS;
}

static int adev_set_master_volume(struct audio_hw_device *dev, float volume)
{
    UNUSED(dev);
    UNUSED(volume);

    FNLOG();

    return -ENOSYS;
}

static int adev_set_mode(struct audio_hw_device *dev, int mode)
{
    UNUSED(dev);
    UNUSED(mode);

    FNLOG();

    return 0;
}

static int adev_set_mic_mute(struct audio_hw_device *dev, bool state)
{
    UNUSED(dev);
    UNUSED(state);

    FNLOG();

    return -ENOSYS;
}

static int adev_get_mic_mute(const struct audio_hw_device *dev, bool *state)
{
    UNUSED(dev);
    UNUSED(state);

    FNLOG();

    return -ENOSYS;
}

static size_t adev_get_input_buffer_size(const struct audio_hw_device *dev,
                                         const struct audio_config *config)
{
    UNUSED(dev);
    UNUSED(config);

    FNLOG();

    return 320;
}

static int adev_open_input_stream(struct audio_hw_device *dev,
                                  audio_io_handle_t handle,
                                  audio_devices_t devices,
                                  struct audio_config *config,
                                  struct audio_stream_in **stream_in,
                                  audio_input_flags_t flags,
                                  const char *address,
                                  audio_source_t source)
{
    struct a2dp_audio_device *a2dp_dev = (struct a2dp_audio_device *)dev;
    struct a2dp_stream_in *in;
    int ret;
    UNUSED(address);
    UNUSED(config);
    UNUSED(devices);
    UNUSED(flags);
    UNUSED(handle);
    UNUSED(source);

    FNLOG();

    in = (struct a2dp_stream_in *)calloc(1, sizeof(struct a2dp_stream_in));

    if (!in)
        return -ENOMEM;

    in->stream.common.get_sample_rate = in_get_sample_rate;
    in->stream.common.set_sample_rate = in_set_sample_rate;
    in->stream.common.get_buffer_size = in_get_buffer_size;
    in->stream.common.get_channels = in_get_channels;
    in->stream.common.get_format = in_get_format;
    in->stream.common.set_format = in_set_format;
    in->stream.common.standby = in_standby;
    in->stream.common.dump = in_dump;
    in->stream.common.set_parameters = in_set_parameters;
    in->stream.common.get_parameters = in_get_parameters;
    in->stream.common.add_audio_effect = in_add_audio_effect;
    in->stream.common.remove_audio_effect = in_remove_audio_effect;
    in->stream.set_gain = in_set_gain;
    in->stream.read = in_read;
    in->stream.get_input_frames_lost = in_get_input_frames_lost;

    /* initialize a2dp specifics */
    a2dp_stream_common_init(&in->common);

    *stream_in = &in->stream;
    a2dp_dev->input = in;

    a2dp_open_ctrl_path(&in->common);
    if (in->common.ctrl_fd == AUDIO_SKT_DISCONNECTED)
    {
        ERROR("ctrl socket failed to connect (%s)", strerror(errno));
        ret = -1;
        goto err_open;
    }

    if (a2dp_read_audio_config(&in->common) < 0) {
        ERROR("a2dp_read_audio_config failed (%s)", strerror(errno));
        ret = -1;
        goto err_open;
    }

    DEBUG("success");
    return 0;

err_open:
    free(in);
    *stream_in = NULL;
    a2dp_dev->input = NULL;
    ERROR("failed");
    return ret;
}

static void adev_close_input_stream(struct audio_hw_device *dev,
                                   struct audio_stream_in *stream)
{
    struct a2dp_audio_device *a2dp_dev = (struct a2dp_audio_device *)dev;
    struct a2dp_stream_in* in = (struct a2dp_stream_in *)stream;
    a2dp_state_t state = in->common.state;

    INFO("closing input (state %d)", state);

    if ((state == AUDIO_A2DP_STATE_STARTED) || (state == AUDIO_A2DP_STATE_STOPPING))
        stop_audio_datapath(&in->common);

    skt_disconnect(in->common.ctrl_fd);
    free(stream);
    a2dp_dev->input = NULL;

    DEBUG("done");
}

static int adev_dump(const audio_hw_device_t *device, int fd)
{
    UNUSED(device);
    UNUSED(fd);

    FNLOG();

    return 0;
}

static int adev_close(hw_device_t *device)
{
    FNLOG();

    free(device);
    return 0;
}

static int adev_open(const hw_module_t* module, const char* name,
                     hw_device_t** device)
{
    struct a2dp_audio_device *adev;
    int ret;

    INFO(" adev_open in A2dp_hw module");
    FNLOG();

    if (strcmp(name, AUDIO_HARDWARE_INTERFACE) != 0)
    {
        ERROR("interface %s not matching [%s]", name, AUDIO_HARDWARE_INTERFACE);
        return -EINVAL;
    }

    adev = calloc(1, sizeof(struct a2dp_audio_device));

    if (!adev)
        return -ENOMEM;

    adev->device.common.tag = HARDWARE_DEVICE_TAG;
    adev->device.common.version = AUDIO_DEVICE_API_VERSION_2_0;
    adev->device.common.module = (struct hw_module_t *) module;
    adev->device.common.close = adev_close;

    adev->device.init_check = adev_init_check;
    adev->device.set_voice_volume = adev_set_voice_volume;
    adev->device.set_master_volume = adev_set_master_volume;
    adev->device.set_mode = adev_set_mode;
    adev->device.set_mic_mute = adev_set_mic_mute;
    adev->device.get_mic_mute = adev_get_mic_mute;
    adev->device.set_parameters = adev_set_parameters;
    adev->device.get_parameters = adev_get_parameters;
    adev->device.get_input_buffer_size = adev_get_input_buffer_size;
    adev->device.open_output_stream = adev_open_output_stream;
    adev->device.close_output_stream = adev_close_output_stream;
    adev->device.open_input_stream = adev_open_input_stream;
    adev->device.close_input_stream = adev_close_input_stream;
    adev->device.dump = adev_dump;

    adev->output = NULL;


    *device = &adev->device.common;

    return 0;
}

static struct hw_module_methods_t hal_module_methods = {
    .open = adev_open,
};

struct audio_module HAL_MODULE_INFO_SYM = {
    .common = {
        .tag = HARDWARE_MODULE_TAG,
        .version_major = 1,
        .version_minor = 0,
        .id = AUDIO_HARDWARE_MODULE_ID,
        .name = "A2DP Audio HW HAL",
        .author = "The Android Open Source Project",
        .methods = &hal_module_methods,
    },
};<|MERGE_RESOLUTION|>--- conflicted
+++ resolved
@@ -707,7 +707,6 @@
 
     sent = skt_write(out->common.audio_fd, buffer,  bytes);
 
-<<<<<<< HEAD
     #ifdef BT_AUDIO_SYSTRACE_LOG
     if (PERF_SYSTRACE)
     {
@@ -717,9 +716,6 @@
 
     if (sent == -1)
     {
-=======
-    if (sent == -1) {
->>>>>>> 3e8755ec
         skt_disconnect(out->common.audio_fd);
         out->common.audio_fd = AUDIO_SKT_DISCONNECTED;
         if (out->common.state != AUDIO_A2DP_STATE_SUSPENDED)
@@ -811,15 +807,9 @@
     DUT need to clear flag else start will not happen but
     Do nothing in SUSPENDED state. */
     if (out->common.state != AUDIO_A2DP_STATE_SUSPENDED)
-<<<<<<< HEAD
-        retVal =  suspend_audio_datapath(&out->common, true);
-
-    pthread_mutex_unlock(&out->common.lock);
-=======
         retVal = suspend_audio_datapath(&out->common, true);
     out->frames_rendered = 0; // rendered is reset, presented is not
     pthread_mutex_unlock (&out->common.lock);
->>>>>>> 3e8755ec
 
     return retVal;
 }
