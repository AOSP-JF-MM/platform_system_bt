--- conflicted
+++ resolved
@@ -43,10 +43,6 @@
 static tBTA_HH_RPT_CACHE_ENTRY sReportCache[BTA_HH_NV_LOAD_MAX];
 #endif
 
-<<<<<<< HEAD
-
-=======
->>>>>>> 67687e53
 #define REPORT_DESC_REPORT_ID           0x05
 #define REPORT_DESC_DIGITIZER_PAGE      0x0D
 #define REPORT_DESC_START_COLLECTION    0xA1
@@ -172,10 +168,7 @@
         }
     }
 }
-<<<<<<< HEAD
-
-=======
->>>>>>> 67687e53
+
 void uhid_set_non_blocking(int fd)
 {
     int opts = fcntl(fd, F_GETFL);
@@ -635,11 +628,7 @@
     if (check_if_dig_desc_to_be_removed(vendor_id, product_id, dev_name))
         remove_digitizer_descriptor(&p_dscp, (UINT16 *)&dscp_len);
 
-<<<<<<< HEAD
     //Create and send hid descriptor to kernel
-=======
-//Create and send hid descriptor to kernel
->>>>>>> 67687e53
     memset(&ev, 0, sizeof(ev));
     ev.type = UHID_CREATE;
     strncpy((char*)ev.u.create.name, dev_name, sizeof(ev.u.create.name) - 1);
