--- conflicted
+++ resolved
@@ -443,7 +443,6 @@
         int rc_features = 0;
         bdcpy(rc_addr.address, btif_rc_cb[index].rc_addr);
 
-<<<<<<< HEAD
         if ((btif_rc_cb[index].rc_features & BTA_AV_FEAT_ADV_CTRL)&&
              (btif_rc_cb[index].rc_features & BTA_AV_FEAT_RCCT))
         {
@@ -459,10 +458,6 @@
     }
 }
 #endif
-=======
-    if (interop_match(INTEROP_DISABLE_ABSOLUTE_VOLUME, &rc_addr))
-        btif_rc_cb.rc_features &= ~BTA_AV_FEAT_ADV_CTRL;
->>>>>>> 04e4c549
 
 void handle_rc_features(int index)
 {
@@ -564,25 +559,17 @@
 {
     int clients;
 
-<<<<<<< HEAD
     for (clients = 0; clients < btif_max_rc_clients; clients++)
-=======
-#if (AVRC_ADV_CTRL_INCLUDED == TRUE)
-    if ( (btif_rc_cb.rc_features & BTA_AV_FEAT_ADV_CTRL) &&
-         (btif_rc_cb.rc_features & BTA_AV_FEAT_RCTG))
->>>>>>> 04e4c549
+    if ( (btif_rc_cb[clients].rc_features & BTA_AV_FEAT_ADV_CTRL) &&
+         (btif_rc_cb[clients].rc_features & BTA_AV_FEAT_RCTG))
     {
         if (btif_rc_cb[clients].rc_connected == TRUE)
         {
             return TRUE;
         }
     }
-<<<<<<< HEAD
     return FALSE;
 }
-=======
-#endif
->>>>>>> 04e4c549
 
 /***************************************************************************
  *  Function       btif_rc_get_valid_idx
