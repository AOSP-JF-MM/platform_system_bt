/******************************************************************************
 *  Copyright (c) 2014, The Linux Foundation. All rights reserved.
 *  Not a Contribution.
 *
 *  Copyright (c) 2015, The Linux Foundation. All rights reserved.
 *  Not a Contribution.
 *  Copyright (C) 2009-2012 Broadcom Corporation
 *
 *  Licensed under the Apache License, Version 2.0 (the "License");
 *  you may not use this file except in compliance with the License.
 *  You may obtain a copy of the License at:
 *
 *  http://www.apache.org/licenses/LICENSE-2.0
 *
 *  Unless required by applicable law or agreed to in writing, software
 *  distributed under the License is distributed on an "AS IS" BASIS,
 *  WITHOUT WARRANTIES OR CONDITIONS OF ANY KIND, either express or implied.
 *  See the License for the specific language governing permissions and
 *  limitations under the License.
 *
 ******************************************************************************/


/*****************************************************************************
 *
 *  Filename:      btif_rc.c
 *
 *  Description:   Bluetooth AVRC implementation
 *
 *****************************************************************************/
#include <hardware/bluetooth.h>
#include <fcntl.h>
#include <string.h>
#include "bta_api.h"
#include "bta_av_api.h"
#include "avrc_defs.h"
#include "gki.h"

#define LOG_TAG "bt_btif_avrc"
#include "btif_common.h"
#include "btif_util.h"
#include "btif_av.h"
#include "hardware/bt_rc.h"
#include "uinput.h"
#include "bdaddr.h"

/*****************************************************************************
**  Constants & Macros
******************************************************************************/

/* Support Two RC Handles simultaneously*/
#define BTIF_RC_NUM_CB       2
/* Default index*/
#define BTIF_RC_DEFAULT_INDEX 0
/* cod value for Headsets */
#define COD_AV_HEADSETS        0x0404
/* for AVRC 1.4 need to change this */
#define MAX_RC_NOTIFICATIONS AVRC_EVT_VOLUME_CHANGE
//#define TEST_BROWSE_RESPONSE
#define MAX_FOLDER_RSP_SUPPORT 3

#define IDX_GET_PLAY_STATUS_RSP    0
#define IDX_LIST_APP_ATTR_RSP      1
#define IDX_LIST_APP_VALUE_RSP     2
#define IDX_GET_CURR_APP_VAL_RSP   3
#define IDX_SET_APP_VAL_RSP        4
#define IDX_GET_APP_ATTR_TXT_RSP   5
#define IDX_GET_APP_VAL_TXT_RSP    6
#define IDX_GET_ELEMENT_ATTR_RSP   7
#define IDX_GET_FOLDER_ITEMS_RSP   8
#define IDX_SET_FOLDER_ITEM_RSP    9
#define IDX_SET_ADDRESS_PLAYER_RSP 10
#define IDX_SET_BROWSE_PLAYER_RSP  11
#define IDX_CHANGE_PATH_RSP        12
#define IDX_PLAY_ITEM_RSP          13
#define IDX_GET_ITEM_ATTR_RSP      14
#define MAX_VOLUME 128
#define MAX_LABEL 16
#define MAX_TRANSACTIONS_PER_SESSION 16
#define PLAY_STATUS_PLAYING 1
#define MAX_CMD_QUEUE_LEN 15
#define ERR_PLAYER_NOT_ADDRESED 0x13
#define BTRC_FEAT_AVRC_UI_UPDATE 0x08

#define CHECK_RC_CONNECTED                                                                  \
    int clients;                                                                           \
    int conn_status = BT_STATUS_NOT_READY;                                                      \
    BTIF_TRACE_DEBUG("## %s ##", __FUNCTION__);                                            \
    for (clients = 0; clients < btif_max_rc_clients; clients++)                            \
    {                                                                                      \
        if ((btif_rc_cb[clients].rc_connected == TRUE))                                    \
            conn_status = BT_STATUS_SUCCESS;                                                    \
    }                                                                                      \
    if(conn_status == BT_STATUS_NOT_READY)                                                      \
    {                                                                                      \
        BTIF_TRACE_WARNING("Function %s() called when RC is not connected", __FUNCTION__); \
        return BT_STATUS_NOT_READY;                                                        \
    }

#define FILL_PDU_QUEUE(idx, ctype, label, pending, index)        \
{                                                           \
    btif_rc_cb[index].rc_pdu_info[idx].ctype = ctype;            \
    btif_rc_cb[index].rc_pdu_info[idx].label = label;            \
    btif_rc_cb[index].rc_pdu_info[idx].is_rsp_pending = pending; \
}

#define SEND_METAMSG_RSP(index, avrc_rsp, idx)                                                      \
{                                                                                              \
    if(btif_rc_cb[idx].rc_pdu_info[index].is_rsp_pending == FALSE)                                  \
    {                                                                                          \
        BTIF_TRACE_WARNING("%s Not sending response as no PDU was registered", __FUNCTION__); \
        return BT_STATUS_UNHANDLED;                                                            \
    }                                                                                          \
    send_metamsg_rsp(btif_rc_cb[idx].rc_handle, btif_rc_cb[idx].rc_pdu_info[index].label,                \
        btif_rc_cb[idx].rc_pdu_info[index].ctype, avrc_rsp);                                        \
    btif_rc_cb[idx].rc_pdu_info[index].ctype = 0;                                                   \
    btif_rc_cb[idx].rc_pdu_info[index].label = 0;                                                   \
    btif_rc_cb[idx].rc_pdu_info[index].is_rsp_pending = FALSE;                                      \
}

#define SEND_BROWSEMSG_RSP(index , avrc_rsp, rc_index)                                                   \
{                                                                                              \
    if(btif_rc_cb[rc_index].rc_pdu_info[index].is_rsp_pending == FALSE)                                  \
    {                                                                                          \
        BTIF_TRACE_WARNING("%s Not sending response as no PDU was registered", __FUNCTION__); \
        return BT_STATUS_UNHANDLED;                                                            \
    }                                                                                          \
    send_browsemsg_rsp(btif_rc_cb[rc_index].rc_handle, btif_rc_cb[rc_index].rc_pdu_info[index].label,              \
        btif_rc_cb[rc_index].rc_pdu_info[index].ctype, avrc_rsp);                                        \
    btif_rc_cb[rc_index].rc_pdu_info[index].ctype = 0;                                                   \
    btif_rc_cb[rc_index].rc_pdu_info[index].label = 0;                                                   \
}

/*****************************************************************************
**  Local type definitions
******************************************************************************/
typedef struct {
    UINT8 bNotify;
    UINT8 label;
} btif_rc_reg_notifications_t;

typedef struct
{
    UINT8   label;
    UINT8   ctype;
    BOOLEAN is_rsp_pending;
} btif_rc_cmd_ctxt_t;

/* TODO : Merge btif_rc_reg_notifications_t and btif_rc_cmd_ctxt_t to a single struct */
typedef struct {
    BOOLEAN                     rc_connected;
    UINT8                       rc_handle;
    tBTA_AV_FEAT                rc_features;
    BD_ADDR                     rc_addr;
    UINT16                      rc_pending_play;
    btif_rc_cmd_ctxt_t          rc_pdu_info[MAX_CMD_QUEUE_LEN];
    btif_rc_reg_notifications_t rc_notif[MAX_RC_NOTIFICATIONS];
    unsigned int                rc_volume;
    uint8_t                     rc_vol_label;
    BOOLEAN                     rc_play_processed;
} btif_rc_cb_t;

typedef struct {
    BOOLEAN in_use;
    UINT8 lbl;
    UINT8 handle;
} rc_transaction_t;

typedef struct
{
    pthread_mutex_t lbllock;
    rc_transaction_t transaction[MAX_TRANSACTIONS_PER_SESSION];
    BOOLEAN lbllock_destroyed;
} rc_device_t;


rc_device_t device;

#define MAX_UINPUT_PATHS 3
static int btif_max_rc_clients = 1;
static const char* uinput_dev_path[] =
                       {"/dev/uinput", "/dev/input/uinput", "/dev/misc/uinput" };
static int uinput_fd = -1;
static BD_ADDR bd_null= {0x00, 0x00, 0x00, 0x00, 0x00, 0x00};

static int  send_event (int fd, uint16_t type, uint16_t code, int32_t value);
static void send_key (int fd, uint16_t key, int pressed);
static int  uinput_driver_check();
static int  uinput_create(char *name);
static int  init_uinput (void);
static void close_uinput (void);
<<<<<<< HEAD
static BOOLEAN dev_blacklisted_for_absolute_volume(BD_ADDR peer_dev);
#if (AVRC_CTLR_INCLUDED == TRUE)
static BOOLEAN conn_status = FALSE;
#endif
=======
>>>>>>> 3e8755ec

static const struct {
    const char *name;
    uint8_t avrcp;
    uint16_t mapped_id;
    uint8_t release_quirk;
} key_map[] = {
    { "PLAY",         AVRC_ID_PLAY,     KEY_PLAYCD,       1 },
    { "STOP",         AVRC_ID_STOP,     KEY_STOPCD,       0 },
    { "PAUSE",        AVRC_ID_PAUSE,    KEY_PAUSECD,      1 },
    { "FORWARD",      AVRC_ID_FORWARD,  KEY_NEXTSONG,     0 },
    { "BACKWARD",     AVRC_ID_BACKWARD, KEY_PREVIOUSSONG, 0 },
    { "REWIND",       AVRC_ID_REWIND,   KEY_REWIND,       0 },
    { "FAST FORWARD", AVRC_ID_FAST_FOR, KEY_FAST_FORWARD, 0 },
    { NULL,           0,                0,                0 }
};

<<<<<<< HEAD
/* the rc_black_addr_prefix and rc_white_addr_prefix are used to correct
 * IOP issues of absolute volume feature
 * We encoutered A2DP headsets/carkits advertising absolute volume but buggy.
 * We would like to blacklist those devices.
 * But we donot have a full list of the bad devices. So as a temp fix, we
 * are blacklisting all the devices except the devices we have well tested,
 * the ones in the whitelist.
 *
 * For now, only the rc_white_addr_prefix is used in the code while
 * rc_black_addr_prefix is kept here for future long term solution.
 */
static const UINT8 rc_white_addr_prefix[][3] = {
    {0x94, 0xCE, 0x2C}, // Sony SBH50
    {0x30, 0x17, 0xC8}, // Sony wm600
    {0x00, 0x15, 0x83}, // BlueSoleil dongle
    {0x00, 0x80, 0x98}, // PTS dongle
    {0x48, 0xC1, 0xAC}, // Plantronics Backbeat Go
    {0x00, 0x1B, 0xDC}, // PTS dongle 2
    {0x00, 0x19, 0x8E}, // Demant
    {0x04, 0x88, 0xE2}, // Apple
    {0x00, 0x0C, 0x8A}, // Bose
    {0x1C, 0x48, 0xF9}  // Jabra Pulse
};

static const char* rc_white_name[] = {
    "SBH50",
    "MW600"
};

=======
>>>>>>> 3e8755ec
static void send_reject_response (UINT8 rc_handle, UINT8 label,
    UINT8 pdu, UINT8 status);
static UINT8 opcode_from_pdu(UINT8 pdu);
static void send_metamsg_rsp (UINT8 rc_handle, UINT8 label,
    tBTA_AV_CODE code, tAVRC_RESPONSE *pmetamsg_resp);
static void register_volumechange(UINT8 label, int index);
static void lbl_init();
static void lbl_destroy();
static void init_all_transactions();
static bt_status_t  get_transaction(rc_transaction_t **ptransaction);
static void release_transaction(UINT8 label);
static rc_transaction_t* get_transaction_by_lbl(UINT8 label);
static void handle_rc_metamsg_rsp(tBTA_AV_META_MSG *pmeta_msg);
static void btif_rc_upstreams_evt(UINT16 event, tAVRC_COMMAND* p_param, UINT8 ctype, UINT8 label,
                                    int index);
static void btif_rc_upstreams_rsp_evt(UINT16 event, tAVRC_RESPONSE *pavrc_resp, UINT8 ctype, UINT8 label,
                                    int index);
static bt_status_t set_addrplayer_rsp(btrc_status_t status_code, bt_bdaddr_t *bd_addr);
static int btif_rc_get_idx_by_addr(BD_ADDR address);
#if (AVRC_CTLR_INCLUDED == TRUE)
static void handle_avk_rc_metamsg_cmd(tBTA_AV_META_MSG *pmeta_msg);
static void handle_avk_rc_metamsg_rsp(tBTA_AV_META_MSG *pmeta_msg);
static void btif_rc_ctrl_upstreams_rsp_cmd(UINT16 event, tAVRC_COMMAND *pavrc_cmd,
                                           UINT8* p_buf, UINT16 buf_len, UINT8 index);
static void btif_rc_ctrl_upstreams_rsp_evt(UINT16 event, tAVRC_RESPONSE *pavrc_resp,
                                           UINT8* p_buf, UINT16 buf_len, UINT8 rsp_type, UINT8 index);
#endif

/*Added for Browsing Message Response */
static void send_browsemsg_rsp (UINT8 rc_handle, UINT8 label,
    tBTA_AV_CODE code, tAVRC_RESPONSE *pmetamsg_resp);


/*****************************************************************************
**  Static variables
******************************************************************************/
/* Two RC CBs needed to handle two connections*/
static btif_rc_cb_t btif_rc_cb[BTIF_RC_NUM_CB];
static btrc_callbacks_t *bt_rc_callbacks = NULL;
static btrc_ctrl_callbacks_t *bt_rc_ctrl_callbacks = NULL;

/*****************************************************************************
**  Static functions
******************************************************************************/
static UINT8 btif_rc_get_idx_by_rc_handle(UINT8 rc_handle);

/*****************************************************************************
**  Externs
******************************************************************************/
extern BOOLEAN btif_hf_call_terminated_recently();
extern BOOLEAN check_cod(const bt_bdaddr_t *remote_bdaddr, uint32_t cod);
extern void btif_get_latest_playing_device(BD_ADDR address); //get the Playing device address
extern BOOLEAN btif_av_is_playing();
extern BOOLEAN btif_av_is_device_connected(BD_ADDR address);
extern void btif_av_trigger_dual_handoff(BOOLEAN handoff, BD_ADDR address);
extern BOOLEAN btif_hf_is_call_idle();
extern BOOLEAN btif_av_get_multicast_state();
extern BOOLEAN btif_av_is_current_device(BD_ADDR address);
extern UINT16 btif_av_get_num_connected_devices(void);
extern UINT16 btif_av_get_num_playing_devices(void);
/*****************************************************************************
**  Functions
******************************************************************************/

/*****************************************************************************
**   Local uinput helper functions
******************************************************************************/
int send_event (int fd, uint16_t type, uint16_t code, int32_t value)
{
    struct uinput_event event;
    BTIF_TRACE_DEBUG("%s type:%u code:%u value:%d", __FUNCTION__,
        type, code, value);
    memset(&event, 0, sizeof(event));
    event.type  = type;
    event.code  = code;
    event.value = value;

    return write(fd, &event, sizeof(event));
}

void send_key (int fd, uint16_t key, int pressed)
{
    BTIF_TRACE_DEBUG("%s fd:%d key:%u pressed:%d", __FUNCTION__,
        fd, key, pressed);

    if (fd < 0)
    {
        return;
    }

    BTIF_TRACE_IMP("AVRCP: Send key %d (%d) fd=%d", key, pressed, fd);
    send_event(fd, EV_KEY, key, pressed);
    send_event(fd, EV_SYN, SYN_REPORT, 0);
}

/************** uinput related functions **************/
int uinput_driver_check()
{
    uint32_t i;
    for (i=0; i < MAX_UINPUT_PATHS; i++)
    {
        if (access(uinput_dev_path[i], O_RDWR) == 0) {
           return 0;
        }
    }
    BTIF_TRACE_ERROR("%s ERROR: uinput device is not in the system", __FUNCTION__);
    return -1;
}

int uinput_create(char *name)
{
    struct uinput_dev dev;
    int fd, x = 0;

    for(x=0; x < MAX_UINPUT_PATHS; x++)
    {
        fd = open(uinput_dev_path[x], O_RDWR);
        if (fd < 0)
            continue;
        break;
    }
    if (x == MAX_UINPUT_PATHS) {
        BTIF_TRACE_ERROR("%s ERROR: uinput device open failed", __FUNCTION__);
        return -1;
    }
    memset(&dev, 0, sizeof(dev));
    if (name)
        strlcpy(dev.name, name, UINPUT_MAX_NAME_SIZE);

    dev.id.bustype = BUS_BLUETOOTH;
    dev.id.vendor  = 0x0000;
    dev.id.product = 0x0000;
    dev.id.version = 0x0000;

    if (write(fd, &dev, sizeof(dev)) < 0) {
        BTIF_TRACE_ERROR("%s Unable to write device information", __FUNCTION__);
        close(fd);
        return -1;
    }

    ioctl(fd, UI_SET_EVBIT, EV_KEY);
    ioctl(fd, UI_SET_EVBIT, EV_REL);
    ioctl(fd, UI_SET_EVBIT, EV_SYN);

    for (x = 0; key_map[x].name != NULL; x++)
        ioctl(fd, UI_SET_KEYBIT, key_map[x].mapped_id);

    if (ioctl(fd, UI_DEV_CREATE, NULL) < 0) {
        BTIF_TRACE_ERROR("%s Unable to create uinput device", __FUNCTION__);
        close(fd);
        return -1;
    }
    BTIF_TRACE_IMP("AVRCP: input device opened.. Delay 30 ms");
    GKI_delay (30);
    return fd;
}

int init_uinput (void)
{
    char *name = "AVRCP";

    BTIF_TRACE_DEBUG("%s", __FUNCTION__);
    if (uinput_fd < 0)
    {
        BTIF_TRACE_DEBUG("Create Uinput device");
        uinput_fd = uinput_create(name);
        if (uinput_fd < 0) {
            BTIF_TRACE_ERROR("%s AVRCP: Failed to initialize uinput for %s (%d)",
                            __FUNCTION__, name, uinput_fd);
        }
        else
        {
            BTIF_TRACE_DEBUG("%s AVRCP: Initialized uinput for %s (fd=%d)",
                            __FUNCTION__, name, uinput_fd);
        }
    }
    return uinput_fd;
}

void close_uinput (void)
{
    //Dont close uinput untill all connections are teared down
    // Since we support Dual AVRCP conn now.
    BTIF_TRACE_DEBUG("%s", __FUNCTION__);
    if (uinput_fd > 0) {
        ioctl(uinput_fd, UI_DEV_DESTROY);

        close(uinput_fd);
        uinput_fd = -1;
    }
}

#if (AVRC_CTLR_INCLUDED == TRUE)
void handle_rc_ctrl_features(int index)
{
    if ((btif_rc_cb[index].rc_features & BTA_AV_FEAT_RCTG)||
       ((btif_rc_cb[index].rc_features & BTA_AV_FEAT_RCCT)&&
        (btif_rc_cb[index].rc_features & BTA_AV_FEAT_ADV_CTRL)))
    {
        bt_bdaddr_t rc_addr;
        int rc_features = 0;
        bdcpy(rc_addr.address, btif_rc_cb[index].rc_addr);

        if ((btif_rc_cb[index].rc_features & BTA_AV_FEAT_ADV_CTRL)&&
             (btif_rc_cb[index].rc_features & BTA_AV_FEAT_RCCT))
        {
            rc_features |= BTRC_FEAT_ABSOLUTE_VOLUME;
        }
        if ((btif_rc_cb[index].rc_features & BTA_AV_FEAT_METADATA)&&
            (btif_rc_cb[index].rc_features & BTA_AV_FEAT_VENDOR))
        {
            rc_features |= BTRC_FEAT_METADATA;
        }
        BTIF_TRACE_DEBUG("Update rc features to CTRL %d",rc_features);
        HAL_CBACK(bt_rc_ctrl_callbacks, getrcfeatures_cb, &rc_addr, rc_features);
    }
}
#endif

<<<<<<< HEAD
void handle_rc_features(int index)
{
    if (bt_rc_callbacks != NULL)
    {
        /*Enabling Absolute volume and other avrcp TG specific features only if A2dp Src and
        Avrcp TG role is activated along with Avrcp CT. Check for bt_rc_callbacks not equal to
        null assures that avrcp TG service is up
        */
        btrc_remote_features_t rc_features = BTRC_FEAT_NONE;
        bt_bdaddr_t rc_addr;
        bt_bdaddr_t avdtp_addr;
        bdstr_t addr1, addr2;

        bdcpy(rc_addr.address, btif_rc_cb[index].rc_addr);
        avdtp_addr = btif_av_get_addr(btif_rc_cb[index].rc_addr);

        BTIF_TRACE_DEBUG("AVDTP Address : %s AVCTP address: %s",
                         bdaddr_to_string(&avdtp_addr, &addr1, sizeof(bdstr_t)),
                         bdaddr_to_string(&rc_addr, &addr2, sizeof(bdstr_t)) );

        if (dev_blacklisted_for_absolute_volume(btif_rc_cb[index].rc_addr) ||
            bdcmp(avdtp_addr.address, rc_addr.address))
        {
            btif_rc_cb[index].rc_features &= ~BTA_AV_FEAT_ADV_CTRL;
        }

        if (btif_rc_cb[index].rc_features & BTA_AV_FEAT_BROWSE)
        {
            rc_features |= BTRC_FEAT_BROWSE;
        }
        if ( (btif_rc_cb[index].rc_features & BTA_AV_FEAT_ADV_CTRL) &&
            (btif_rc_cb[index].rc_features & BTA_AV_FEAT_RCTG))
        {
           rc_features |= BTRC_FEAT_ABSOLUTE_VOLUME;
        }
        if (btif_rc_cb[index].rc_features & BTA_AV_FEAT_METADATA)
        {
            rc_features |= BTRC_FEAT_METADATA;
        }
        if (btif_rc_cb[index].rc_features & BTA_AV_FEAT_AVRC_UI_UPDATE)
        {
            rc_features |= BTRC_FEAT_AVRC_UI_UPDATE;
        }
        BTIF_TRACE_IMP("%s: rc_features=0x%x", __FUNCTION__, rc_features);
        if (btif_rc_cb[index].rc_connected)
        {
            BTIF_TRACE_IMP("%s: update App on supported features", __FUNCTION__);
            HAL_CBACK(bt_rc_callbacks, remote_features_cb, &rc_addr, rc_features)
        }
        else
        {
            BTIF_TRACE_IMP("%s: skipping feature update to App", __FUNCTION__);
        }
#if (AVRC_ADV_CTRL_INCLUDED == TRUE)
        BTIF_TRACE_DEBUG("Checking for feature flags in btif_rc_handler with label %d",
                         btif_rc_cb[index].rc_vol_label);
        // Register for volume change on connect
        if (btif_rc_cb[index].rc_features & BTA_AV_FEAT_ADV_CTRL &&
            btif_rc_cb[index].rc_features & BTA_AV_FEAT_RCTG)
        {
            rc_transaction_t *p_transaction=NULL;
            bt_status_t status = BT_STATUS_NOT_READY;
            if (MAX_LABEL == btif_rc_cb[index].rc_vol_label)
            {
                status=get_transaction(&p_transaction);
            }
            else
            {
                p_transaction=get_transaction_by_lbl(btif_rc_cb[index].rc_vol_label);
                if (NULL != p_transaction)
                {
                    BTIF_TRACE_DEBUG("register_volumechange already in progress for label %d",
                    btif_rc_cb[index].rc_vol_label);
                    return;
                }
                else
                    status = get_transaction(&p_transaction);
            }

            if (BT_STATUS_SUCCESS == status && NULL!=p_transaction)
            {
                btif_rc_cb[index].rc_vol_label=p_transaction->lbl;
                register_volumechange(btif_rc_cb[index].rc_vol_label, index);
            }
        }
#endif
    }
}
=======
    // TODO(eisenbach): If devices need to be blacklisted for absolute
    // volume, it should be added to device/include/interop_database.h
    // For now, everything goes... If blacklisting is necessary, exclude
    // the following bit here:
    //    btif_rc_cb.rc_features &= ~BTA_AV_FEAT_ADV_CTRL;
>>>>>>> 3e8755ec

/***************************************************************************
 *  Function       btif_rc_get_connection_state
 *
 *  - Argument:    none
 *
 *  - Description: Return true if any RC is in connected state
 *
 ***************************************************************************/
static BOOLEAN btif_rc_get_connection_state()
{
    int clients;

    for (clients = 0; clients < btif_max_rc_clients; clients++)
    {
        if (btif_rc_cb[clients].rc_connected == TRUE)
        {
            return TRUE;
        }
    }
<<<<<<< HEAD
    return FALSE;
}

/***************************************************************************
 *  Function       btif_rc_get_valid_idx
 *
 *  - Argument:    none
 *
 *  - Description: Gets the index which is ready for new connection
 *
 ***************************************************************************/
static int btif_rc_get_valid_idx()
{
    int i;
    for (i = 0; i < btif_max_rc_clients; i++)
=======

    if ( (btif_rc_cb.rc_features & BTA_AV_FEAT_ADV_CTRL) &&
         (btif_rc_cb.rc_features & BTA_AV_FEAT_RCTG))
>>>>>>> 3e8755ec
    {
        if (!(btif_rc_cb[i].rc_connected))
            break;
    }
<<<<<<< HEAD
    return i;
}

/***************************************************************************
 *  Function       btif_rc_get_idx_by_rc_handle
 *
 *  - Argument:    rc handle
 *
 *  - Description: Gets the RC handle index of matching handle
 *
 ***************************************************************************/
static UINT8 btif_rc_get_idx_by_rc_handle(UINT8 rc_handle)
{
    UINT8 i;

    for (i = 0; i < btif_max_rc_clients; i++)
=======

    if (btif_rc_cb.rc_features & BTA_AV_FEAT_METADATA)
>>>>>>> 3e8755ec
    {
        if (btif_rc_cb[i].rc_handle == rc_handle)
            break;
    }
<<<<<<< HEAD
    return i;
}
=======

    BTIF_TRACE_DEBUG("%s: rc_features=0x%x", __FUNCTION__, rc_features);
    HAL_CBACK(bt_rc_callbacks, remote_features_cb, &rc_addr, rc_features)
>>>>>>> 3e8755ec

/* Get the address of device on which PLAY command came
* This address will be used in AV IF layer to determine
* On which device to START playback. */
/***************************************************************************
 *  Function       btif_rc_get_playing_device
 *
 *  - Argument:    bd_addr
 *
 *  - Description: Copies the BD address of current playing device
 *
 ***************************************************************************/
void btif_rc_get_playing_device(BD_ADDR address)
{
    int i;
    for (i = 0; i < btif_max_rc_clients; i++)
    {
        if (btif_rc_cb[i].rc_play_processed)
        {
            //copy bd address
            bdcpy(address, btif_rc_cb[i].rc_addr);
        }
    }
}

/* Reset the Play trigger, once the AVDTP START is
* sent, called from AV IF layer. */
/***************************************************************************
 *  Function       btif_rc_clear_playing_state
 *
 *  - Argument:    BOOLEAN
 *
 *  - Description: Clears the PLAY processed.rc_play_processed denotes
 *                 play command has been processed for this device.
 *
 ***************************************************************************/
void btif_rc_clear_playing_state(BOOLEAN state)
{
    int i;
    for (i = 0; i < btif_max_rc_clients; i++)
    {
        if (btif_rc_cb[i].rc_play_processed)
        {
            btif_rc_cb[i].rc_play_processed = state;
        }
    }
}

/***************************************************************************
 *  Function       btif_rc_clear_priority
 *
 *  - Argument:    Device address
 *
 *  - Description: Clears the priority information for the device
 *                 This can be used while AV disconnection for the device.
 *                 Setting of rc_play_processed flag could have been avoided
 *                 looking at the stream state, but it might still leave some
 *                 corner case of audio suspending just before the play takes
 *                 effect.
 ***************************************************************************/
void btif_rc_clear_priority(BD_ADDR address)
{
    int index;

    index = btif_rc_get_idx_by_addr(address);
    if(index < btif_max_rc_clients)
    {
        btif_rc_cb[index].rc_play_processed = FALSE;
    }
}

/***************************************************************************
 *  Function       handle_rc_connect
 *
 *  - Argument:    tBTA_AV_RC_OPEN  RC open data structure
 *
 *  - Description: RC connection event handler
 *
 ***************************************************************************/
void handle_rc_connect (tBTA_AV_RC_OPEN *p_rc_open)
{
    bt_status_t result = BT_STATUS_SUCCESS;
    bt_bdaddr_t rc_addr;
    int index;

    BTIF_TRACE_IMP("%s: rc_handle: %d", __FUNCTION__, p_rc_open->rc_handle);
    if(p_rc_open->status == BTA_AV_SUCCESS)
    {
        //Check if already some RC is connected
        /*Now we can have two RC connections
        * Check should be here about 3rd connection too.
        * Get the free or MAX index. Max index should be rejected. */
        index = btif_rc_get_valid_idx();
        if (index == btif_max_rc_clients)
        {
            /*Reached Max, this connection must be rejected*/
            BTIF_TRACE_ERROR("RC OPEN in MAX connected state");
            BTA_AvCloseRc(p_rc_open->rc_handle);
            return;
        }
        /*Use the index for this RC connection*/
        BTIF_TRACE_DEBUG("Got RC OPEN on the index= %d", index);
        memcpy(btif_rc_cb[index].rc_addr, p_rc_open->peer_addr, sizeof(BD_ADDR));
        btif_rc_cb[index].rc_features = p_rc_open->peer_features;
        btif_rc_cb[index].rc_vol_label = MAX_LABEL;
        btif_rc_cb[index].rc_volume = MAX_VOLUME;

        btif_rc_cb[index].rc_connected = TRUE;
        btif_rc_cb[index].rc_handle = p_rc_open->rc_handle;

        if (bt_rc_callbacks)
        {
            result = uinput_driver_check();
            if(result == BT_STATUS_SUCCESS)
            {
                init_uinput();
            }
        }
        else
        {
            BTIF_TRACE_WARNING("Avrcp TG role not enabled, not initializing UInput");
        }
        bdcpy(rc_addr.address, btif_rc_cb[index].rc_addr);
        if (btif_rc_cb[index].rc_features & BTA_AV_FEAT_RCCT)
        {
            HAL_CBACK(bt_rc_callbacks, connection_state_cb, TRUE, &rc_addr);
        }
        /* on locally initiated connection we will get remote features as part of connect */
        if (btif_rc_cb[index].rc_features != 0)
            handle_rc_features(index);
        BTIF_TRACE_DEBUG(" handle_rc_connect features %d ",btif_rc_cb[index].rc_features);
#if (AVRC_CTLR_INCLUDED == TRUE)
        if(bt_rc_ctrl_callbacks != NULL) {
            HAL_CBACK(bt_rc_ctrl_callbacks, connection_state_cb, TRUE, &rc_addr);
        }
        /* report connection state if remote device is AVRCP target */
        if ((btif_rc_cb[index].rc_features & BTA_AV_FEAT_RCTG)||
           ((btif_rc_cb[index].rc_features & BTA_AV_FEAT_RCCT)&&
            (btif_rc_cb[index].rc_features & BTA_AV_FEAT_ADV_CTRL)))
        {
            handle_rc_ctrl_features(index);
        }
#endif
        /* on locally initiated connection we will get remote features as part of connect
        Delay this update till connection update reaches Apps*/
    }
    else
    {
        BTIF_TRACE_ERROR("%s Connect failed with error code: %d",
            __FUNCTION__, p_rc_open->status);
    }
}

/***************************************************************************
 *  Function       handle_rc_disconnect
 *
 *  - Argument:    tBTA_AV_RC_CLOSE     RC close data structure
 *
 *  - Description: RC disconnection event handler
 *
 ***************************************************************************/
void handle_rc_disconnect (tBTA_AV_RC_CLOSE *p_rc_close)
{
    bt_bdaddr_t rc_addr;
    tBTA_AV_FEAT features;
    UINT8 index;
    BOOLEAN is_connected = 0;

    index = btif_rc_get_idx_by_rc_handle(p_rc_close->rc_handle);
    BTIF_TRACE_IMP("%s: rc_handle: %d index %d", __FUNCTION__, p_rc_close->rc_handle, index);
    if (index == btif_max_rc_clients)
    {
        BTIF_TRACE_ERROR("Got disconnect of unknown device");
        return;
    }
    if ((p_rc_close->rc_handle != btif_rc_cb[index].rc_handle)
        && (bdcmp(btif_rc_cb[index].rc_addr, p_rc_close->peer_addr)))
    {
        BTIF_TRACE_ERROR("Got disconnect of unknown device");
        return;
    }
#if (AVRC_CTLR_INCLUDED == TRUE)
    bdcpy(rc_addr.address, btif_rc_cb[index].rc_addr);
    features = btif_rc_cb[index].rc_features;
#endif
    btif_rc_cb[index].rc_handle = BTIF_RC_HANDLE_NONE;
    btif_rc_cb[index].rc_connected = FALSE;
    bdcpy(rc_addr.address, btif_rc_cb[index].rc_addr);
    memset(btif_rc_cb[index].rc_addr, 0, sizeof(BD_ADDR));
    memset(btif_rc_cb[index].rc_notif, 0, sizeof(btif_rc_cb[index].rc_notif));
    btif_rc_cb[index].rc_features = 0;
    btif_rc_cb[index].rc_vol_label = MAX_LABEL;
    btif_rc_cb[index].rc_volume = MAX_VOLUME;
    btif_rc_cb[index].rc_play_processed = FALSE;
    btif_rc_cb[index].rc_pending_play = FALSE;

    //CLose Uinput only when all RCs are disconnected
    is_connected = btif_rc_get_connection_state();
    BTIF_TRACE_DEBUG("RC connected : %d", is_connected);
    if (is_connected != TRUE && device.lbllock_destroyed != TRUE)
    {
        BTIF_TRACE_DEBUG("Clear UINPUT and transactions when zero RC left");
        init_all_transactions();
        close_uinput();
    }
    if (!bdcmp(bd_null, rc_addr.address))
    {
        BTIF_TRACE_DEBUG("Cleanup already done");
        return;
    }
#if (AVRC_CTLR_INCLUDED == TRUE)
    /* report connection state if device is AVRCP target */
    if (bt_rc_ctrl_callbacks != NULL)
    {
        HAL_CBACK(bt_rc_ctrl_callbacks, connection_state_cb, FALSE, &rc_addr);
    }
#endif
    if (features & BTA_AV_FEAT_RCCT)
    {
        HAL_CBACK(bt_rc_callbacks, connection_state_cb, FALSE, &rc_addr);
    }
}

/***************************************************************************
 *  Function       handle_rc_passthrough_cmd
 *
 *  - Argument:    tBTA_AV_RC rc_id   remote control command ID
 *                 tBTA_AV_STATE key_state status of key press
 *
 *  - Description: Remote control command handler
 *
 ***************************************************************************/

/* Rules: Only currenlty playing device's Passthrough commands
* will be entertained.
* While playing on Dev 1, if Dev2 sends Play, just respond it
* without passing it to APP and in parallel start a protocol
* suspend/pause the playback on DEV1 and Start on DEV2
* Making sure that music is not paused and transfer happens seamless. */
void handle_rc_passthrough_cmd ( tBTA_AV_REMOTE_CMD *p_remote_cmd)
{
    const char *status;
    int pressed, i;
    UINT8 index;
    BD_ADDR address;
    bt_bdaddr_t remote_address;

    if (p_remote_cmd == NULL)
        return;

    index = btif_rc_get_idx_by_rc_handle(p_remote_cmd->rc_handle);
    if (index == btif_max_rc_clients)
    {
        BTIF_TRACE_ERROR("Passthrough on invalid index");
        return;
    }
    /* Multicast: Passthru command on AVRCP only device when connected
     * to other A2DP devices, ignore it.
     */
    if (btif_av_is_connected() && !btif_av_is_device_connected(btif_rc_cb[index].rc_addr))
    {
        BTIF_TRACE_ERROR("Passthrough on AVRCP only device: Ignore..");
        return;
    }

    /* Trigger DUAL Handoff when support single streaming */
    if (btif_av_is_playing() &&
        (btif_av_get_multicast_state() == FALSE))
    {
        /*compare the bd addr of current playing dev and this dev*/
        btif_get_latest_playing_device(address);
        if (bdcmp(btif_rc_cb[index].rc_addr, address) == 0)
        {
            APPL_TRACE_WARNING("Passthrough on the playing device");
            if ((p_remote_cmd->rc_id == BTA_AV_RC_PLAY) &&
                (p_remote_cmd->key_state == AVRC_STATE_PRESS))
            {
                APPL_TRACE_WARNING("Play again");
            }
        }
        else
        {
            BTIF_TRACE_DEBUG("Passthrough command on other device");
            if (p_remote_cmd->rc_id == BTA_AV_RC_PLAY)
            {
                if (btif_av_is_device_connected(btif_rc_cb[index].rc_addr))
                {
                    /* Trigger suspend on currently playing device
                     * Allow the Play to be sent to Music player to
                     * address Play during Pause(Local/DUT initiated)
                     * but SUSPEND not triggered by Audio module.
                     */
                    if (p_remote_cmd->key_state == AVRC_STATE_PRESS)
                    {
                        BTIF_TRACE_DEBUG("Trigger dual handoff for this play command");
                        btif_rc_cb[index].rc_play_processed = TRUE;
                        btif_av_trigger_dual_handoff(TRUE, btif_rc_cb[index].rc_addr);
                    }
                }
                else
                {
                    APPL_TRACE_WARNING("%s: Command Invalid on %d", __FUNCTION__, index);
                    return;
                }
            }
            else
            {
                APPL_TRACE_WARNING("%s:Ignore all Passthrough on %d", __FUNCTION__, index);
                return;
            }
        }
    }
    BTIF_TRACE_DEBUG("%s: p_remote_cmd->rc_id=%d", __FUNCTION__, p_remote_cmd->rc_id);

    /* If AVRC is open and peer sends PLAY but there is no AVDT, then we queue-up this PLAY */
    if (p_remote_cmd)
    {
        /* queue AVRC PLAY if GAVDTP Open notification to app is pending (2 second timer) */
        if ((p_remote_cmd->rc_id == BTA_AV_RC_PLAY) && (!btif_av_is_connected()))
        {
            if (p_remote_cmd->key_state == AVRC_STATE_PRESS)
            {
                APPL_TRACE_WARNING("%s: AVDT not open, queuing the PLAY command", __FUNCTION__);
                btif_rc_cb[index].rc_pending_play = TRUE;
            }
            return;
        }

        if ((p_remote_cmd->rc_id == BTA_AV_RC_PAUSE) && (btif_rc_cb[index].rc_pending_play))
        {
            APPL_TRACE_WARNING("%s: Clear the pending PLAY on PAUSE received", __FUNCTION__);
            btif_rc_cb[index].rc_pending_play = FALSE;
            return;
        }
        if ((p_remote_cmd->rc_id == BTA_AV_RC_VOL_UP)||(p_remote_cmd->rc_id == BTA_AV_RC_VOL_DOWN))
            return; // this command is not to be sent to UINPUT, only needed for PTS
    }

    if(!btif_av_is_connected())
    {
        APPL_TRACE_WARNING("%s: AVDT not open, discarding pass-through command: %d",
                                                        __FUNCTION__, p_remote_cmd->rc_id);
        return;
    }

    if (p_remote_cmd->key_state == AVRC_STATE_RELEASE) {
        status = "released";
        pressed = 0;
    }
    else
    {
        status = "pressed";
        pressed = 1;
    }

    if (p_remote_cmd->rc_id == BTA_AV_RC_FAST_FOR || p_remote_cmd->rc_id == BTA_AV_RC_REWIND) {
        bdcpy(remote_address.address, btif_rc_cb[index].rc_addr);
        HAL_CBACK(bt_rc_callbacks, passthrough_cmd_cb, p_remote_cmd->rc_id, pressed, &remote_address);
        return;
    }
    /*Update the device on which PLAY is issued*/
    if (p_remote_cmd->rc_id == BTA_AV_RC_PLAY)
    {
        BTIF_TRACE_DEBUG("PLAY command on the Index: = %d", index);
        if (p_remote_cmd->key_state == AVRC_STATE_PRESS)
            btif_rc_cb[index].rc_play_processed = TRUE;
    }
    for (i = 0; key_map[i].name != NULL; i++) {
        if (p_remote_cmd->rc_id == key_map[i].avrcp) {
            BTIF_TRACE_DEBUG("%s: %s %s", __FUNCTION__, key_map[i].name, status);

           /* MusicPlayer uses a long_press_timeout of 1 second for PLAYPAUSE button
            * and maps that to autoshuffle. So if for some reason release for PLAY/PAUSE
            * comes 1 second after the press, the MediaPlayer UI goes into a bad state.
            * The reason for the delay could be sniff mode exit or some AVDTP procedure etc.
            * The fix is to generate a release right after the press and drown the 'actual'
            * release.
            */
            if ((key_map[i].release_quirk == 1) && (pressed == 0))
            {
                BTIF_TRACE_DEBUG("%s: AVRC %s Release Faked earlier, drowned now",
                                  __FUNCTION__, key_map[i].name);
                return;
            }
            send_key(uinput_fd, key_map[i].mapped_id, pressed);
            if ((key_map[i].release_quirk == 1) && (pressed == 1))
            {
                GKI_delay(30); // 30ms
                BTIF_TRACE_DEBUG("%s: AVRC %s Release quirk enabled, send release now",
                                  __FUNCTION__, key_map[i].name);
                send_key(uinput_fd, key_map[i].mapped_id, 0);
            }
            break;
        }
    }

    if (key_map[i].name == NULL)
        BTIF_TRACE_ERROR("%s AVRCP: unknown button 0x%02X %s", __FUNCTION__,
                        p_remote_cmd->rc_id, status);
}

/***************************************************************************
 *  Function       btif_rc_send_pause_command
 *
 *  - Argument:    None
 *
 *  - Description: Sends PAUSE key event to Upper layer.
 *
 ***************************************************************************/
void btif_rc_send_pause_command()
{
    int rc_id;

    rc_id = BTA_AV_RC_PAUSE;
    BTIF_TRACE_DEBUG("Send Pause to music if playing is remotely disconnected");

    send_key(uinput_fd, KEY_PAUSECD, 1);
    GKI_delay(30); // 30ms
    send_key(uinput_fd, KEY_PAUSECD, 0);
}

/***************************************************************************
 *  Function       handle_rc_passthrough_rsp
 *
 *  - Argument:    tBTA_AV_REMOTE_RSP passthrough command response
 *
 *  - Description: Remote control passthrough response handler
 *
 ***************************************************************************/
void handle_rc_passthrough_rsp ( tBTA_AV_REMOTE_RSP *p_remote_rsp)
{
#if (AVRC_CTLR_INCLUDED == TRUE)
    const char *status;
    int index = BTIF_RC_DEFAULT_INDEX; // 0th index is RC
    if (btif_rc_cb[index].rc_features & BTA_AV_FEAT_RCTG)
    {
        int key_state;
        if (p_remote_rsp->key_state == AVRC_STATE_RELEASE)
        {
            status = "released";
            key_state = 1;
        }
        else
        {
            status = "pressed";
            key_state = 0;
        }

        BTIF_TRACE_DEBUG("%s: rc_id=%d status=%s", __FUNCTION__, p_remote_rsp->rc_id, status);

        release_transaction(p_remote_rsp->label);
        if (bt_rc_ctrl_callbacks != NULL) {
            HAL_CBACK(bt_rc_ctrl_callbacks, passthrough_rsp_cb, p_remote_rsp->rc_id, key_state);
        }
    }
    else
    {
        BTIF_TRACE_ERROR("%s DUT does not support AVRCP controller role", __FUNCTION__);
    }
#else
    BTIF_TRACE_ERROR("%s AVRCP controller role is not enabled", __FUNCTION__);
#endif
}

void handle_uid_changed_notification(tBTA_AV_META_MSG *pmeta_msg, tAVRC_COMMAND *pavrc_command)
{
    tAVRC_RESPONSE avrc_rsp = {0};
    avrc_rsp.rsp.pdu = pavrc_command->pdu;
    avrc_rsp.rsp.status = AVRC_STS_NO_ERROR;
    avrc_rsp.rsp.opcode = pavrc_command->cmd.opcode;

    avrc_rsp.reg_notif.event_id = pavrc_command->reg_notif.event_id;
    avrc_rsp.reg_notif.param.uid_counter = 0;

    send_metamsg_rsp(pmeta_msg->rc_handle, pmeta_msg->label, AVRC_RSP_INTERIM, &avrc_rsp);
    send_metamsg_rsp(pmeta_msg->rc_handle, pmeta_msg->label, AVRC_RSP_CHANGED, &avrc_rsp);

}


/***************************************************************************
 *  Function       handle_rc_metamsg_cmd
 *
 *  - Argument:    tBTA_AV_VENDOR Structure containing the received
 *                          metamsg command
 *
 *  - Description: Remote control metamsg command handler (AVRCP 1.3)
 *
 ***************************************************************************/
void handle_rc_metamsg_cmd (tBTA_AV_META_MSG *pmeta_msg)
{
    /* Parse the metamsg command and pass it on to BTL-IFS */
    UINT8             scratch_buf[512] = {0};
    tAVRC_COMMAND    avrc_command = {0};
    tAVRC_STS status;
    int param_len;
    UINT8 index;

    //Get the index of RC
    index = btif_rc_get_idx_by_rc_handle(pmeta_msg->rc_handle);
    if (index == btif_max_rc_clients)
    {
        BTIF_TRACE_ERROR("%s: Invalid RC index", __FUNCTION__);
        return;
    }

    BTIF_TRACE_EVENT("+ %s", __FUNCTION__);

    if (pmeta_msg->p_msg->hdr.opcode != AVRC_OP_VENDOR)
    {
        BTIF_TRACE_WARNING("Invalid opcode: %x", pmeta_msg->p_msg->hdr.opcode);
        return;
    }
    if (pmeta_msg->len < 3)
    {
        BTIF_TRACE_WARNING("Invalid length.Opcode: 0x%x, len: 0x%x", pmeta_msg->p_msg->hdr.opcode,
            pmeta_msg->len);
        return;
    }

    if (pmeta_msg->code >= AVRC_RSP_NOT_IMPL)
    {
#if (AVRC_ADV_CTRL_INCLUDED == TRUE)
{
     rc_transaction_t *transaction=NULL;
     transaction=get_transaction_by_lbl(pmeta_msg->label);
     if(NULL!=transaction)
     {
        handle_rc_metamsg_rsp(pmeta_msg);
     }
     else
     {
         BTIF_TRACE_DEBUG("%s:Discard vendor dependent rsp. code: %d label:%d.",
             __FUNCTION__, pmeta_msg->code, pmeta_msg->label);
     }
     return;
}
#else
{
        BTIF_TRACE_DEBUG("%s:Received vendor dependent rsp. code: %d len: %d. Not processing it.",
            __FUNCTION__, pmeta_msg->code, pmeta_msg->len);
        return;
}
#endif
      }

    status=AVRC_ParsCommand(pmeta_msg->p_msg, &avrc_command, scratch_buf, sizeof(scratch_buf));
    BTIF_TRACE_DEBUG("Received vendor command.code,PDU and label: %d, %d,%d",pmeta_msg->code,
                       avrc_command.cmd.pdu, pmeta_msg->label);

    if (status != AVRC_STS_NO_ERROR)
    {
        /* return error */
        BTIF_TRACE_WARNING("%s: Error in parsing received metamsg command. status: 0x%02x",
            __FUNCTION__, status);
        send_reject_response(pmeta_msg->rc_handle, pmeta_msg->label, avrc_command.pdu, status);
    }
    else
    {
        /* if RegisterNotification, add it to our registered queue */

        if (avrc_command.cmd.pdu == AVRC_PDU_REGISTER_NOTIFICATION)
        {
            UINT8 event_id = avrc_command.reg_notif.event_id;
            BTIF_TRACE_EVENT("%s:New register notification received.event_id:%s,label:0x%x,code:%x",
            __FUNCTION__,dump_rc_notification_event_id(event_id), pmeta_msg->label,pmeta_msg->code);
            btif_rc_cb[index].rc_notif[event_id-1].bNotify = TRUE;
            btif_rc_cb[index].rc_notif[event_id-1].label = pmeta_msg->label;

            if(event_id == AVRC_EVT_UIDS_CHANGE)
            {
                handle_uid_changed_notification(pmeta_msg, &avrc_command);
                return;
            }

        }

        BTIF_TRACE_EVENT("%s: Passing received metamsg command to app. pdu: %s",
            __FUNCTION__, dump_rc_pdu(avrc_command.cmd.pdu));

        /* Since handle_rc_metamsg_cmd() itself is called from
            *btif context, no context switching is required. Invoke
            * btif_rc_upstreams_evt directly from here. */
        btif_rc_upstreams_evt((uint16_t)avrc_command.cmd.pdu, &avrc_command, pmeta_msg->code,
                               pmeta_msg->label, index);
    }
}

/************************************************************************************
*  Function                 handle_get_folder_item_mediaplyerlist_cmd
*
* - Argument:               tBTA_AV_BROWSE_MSG  structure containing  the received
*                           browse message
*                           tAVRC_COMMAND       structure containing the commands
*                           to be updated
*                           UINT8 event,        variable having value of event.
*
*  - Description:           Handler for get media player list command
*
************************************************************************************/
UINT8 handle_get_folder_item_mediaplyerlist_cmd (tBTA_AV_BROWSE_MSG *pbrowse_msg,
                                                        tAVRC_COMMAND *cmd, UINT8 *event)
{
    UINT8 *p_length, *start_item, *end_item;
    UINT8 length, xx;
    *event = pbrowse_msg->p_msg->browse.p_browse_data[0] ;
    cmd->get_items.pdu = *event;
    //Check length
    p_length = &pbrowse_msg->p_msg->browse.p_browse_data[1];
    BE_STREAM_TO_UINT16(length, p_length);
    if (length < 10)
    {
        BTIF_TRACE_ERROR("GET_FOLDER_ITEMS: length error: =%d", length);
        return TRUE;
    }
    else
    {
        start_item = &pbrowse_msg->p_msg->browse.p_browse_data[4];
        BE_STREAM_TO_UINT32(cmd->get_items.start_item ,start_item);
        BTIF_TRACE_EVENT("pbrowse_msg start_item :%x",cmd->get_items.start_item);
        end_item  =  &pbrowse_msg->p_msg->browse.p_browse_data[8];
        BE_STREAM_TO_UINT32(cmd->get_items.end_item,end_item);
        BTIF_TRACE_EVENT("pbrowse_msg start_item :%x",cmd->get_items.end_item);
        cmd->get_items.attr_count = 0xff; /* in MediaPlayerList we don't have attr_id */
        //Update OPCODE
        cmd->get_items.opcode  = AVRC_OP_BROWSE;
        cmd->get_items.scope   = pbrowse_msg->p_msg->browse.p_browse_data[3] ;
        cmd->get_items.status = AVRC_STS_NO_ERROR ;
        for (xx = 0; xx < BTRC_MAX_ELEM_ATTR_SIZE ; xx++)
        {
            cmd->get_items.attrs[xx] = 0;
        }
        return FALSE;
    }
}

/************************************************************************************
*  Function                 handle_get_folder_item_filesystem_cmd
*
* - Argument:               tBTA_AV_BROWSE_MSG  structure containing  the received
*                           browse message
*                           tAVRC_COMMAND       structure containing the commands
*                           to be updated
*                           UINT8 event,        variable having value of event.
*
*  - Description:           Handler for get folder item command
*
************************************************************************************/
UINT8 handle_get_folder_item_filesystem_cmd (tBTA_AV_BROWSE_MSG *pbrowse_msg, tAVRC_COMMAND *cmd,
                                                 UINT8 *event)
{
    UINT8 *p_length, *start_item, *end_item, *p_data;
    UINT8 length, attr_count = 0, xx;
    *event = pbrowse_msg->p_msg->browse.p_browse_data[0] ;
    cmd->get_items.pdu = *event;
    //Check length
    p_length = &pbrowse_msg->p_msg->browse.p_browse_data[1];
    BE_STREAM_TO_UINT16(length, p_length);
    attr_count = pbrowse_msg->p_msg->browse.p_browse_data[12];
    BTIF_TRACE_ERROR("GET_FOLDER_ITEMS: attr_count: =%d", attr_count);
    switch (attr_count)
    {
        case 0xff:
            if (length != 10)
            {
                BTIF_TRACE_ERROR("GET_FOLDER_ITEMS: length error: =%d", length);
                return TRUE;
            }
            break;
        default:
            if (length != ((attr_count * 4) + 10))
            {
                BTIF_TRACE_ERROR("GET_FOLDER_ITEMS: length error: =%d", length);
                return TRUE;
            }
    }

    start_item = &pbrowse_msg->p_msg->browse.p_browse_data[4];
    BE_STREAM_TO_UINT32(cmd->get_items.start_item ,start_item);
    BTIF_TRACE_EVENT("pbrowse_msg start_item :%x",cmd->get_items.start_item);
    end_item  =  &pbrowse_msg->p_msg->browse.p_browse_data[8];
    BE_STREAM_TO_UINT32(cmd->get_items.end_item,end_item);
    BTIF_TRACE_EVENT("pbrowse_msg start_item :%x",cmd->get_items.end_item);
    cmd->get_items.attr_count = attr_count;
    if (attr_count == 0)
    {
        for (xx = 0; xx < BTRC_MAX_ELEM_ATTR_SIZE; xx++)
        {
            cmd->get_items.attrs[xx] = xx + 1;
        }
    }
    else if (attr_count == 0xff) /* no attribute requested */
    {
        BTIF_TRACE_DEBUG("No attribute requested");
    }
    else if (attr_count <= AVRC_MAX_ELEM_ATTR_SIZE)
    {
        p_data = &pbrowse_msg->p_msg->browse.p_browse_data[13];
        for (xx = 0; xx < attr_count; xx++)
            BE_STREAM_TO_UINT32(cmd->get_items.attrs[xx], p_data)
    }
    //Update OPCODE
    cmd->get_items.opcode  = AVRC_OP_BROWSE;
    cmd->get_items.scope   = pbrowse_msg->p_msg->browse.p_browse_data[3] ;
    cmd->get_items.status = AVRC_STS_NO_ERROR ;
    return FALSE;
}

/************************************************************************************
*  Function                 handle_rc_browsemsg_cmd
*
* - Argument:               tBTA_AV_BROWSE_MSG  structure containing  the recieved
*                           browse message
*
*  - Description:           Remote Control browse message handler
*
************************************************************************************/
void handle_rc_browsemsg_cmd (tBTA_AV_BROWSE_MSG *pbrowse_msg)
{
    UINT8 event;
    UINT16 length;
    tAVRC_COMMAND cmd;
    UINT8 *start_item, *p_length, *p_data;
    UINT8 *end_item;
    tAVRC_RESPONSE avrc_rsp;
    UINT8  dropmsg = TRUE;
    UINT8 index = btif_rc_get_idx_by_rc_handle(pbrowse_msg->rc_handle);
    if (index == btif_max_rc_clients)
    {
        BTIF_TRACE_ERROR("%s: Invalid RC index", __FUNCTION__);
        return;
    }

    BTIF_TRACE_EVENT("+ %s", __FUNCTION__);
    BTIF_TRACE_EVENT("pbrowse_msg PDU_ID :%x",pbrowse_msg->p_msg->browse.p_browse_data[0]);
    BTIF_TRACE_EVENT("pbrowse_msg length :%x",pbrowse_msg->p_msg->browse.browse_len);
    switch(pbrowse_msg->p_msg->browse.p_browse_data[0])
    {
        case AVRC_PDU_GET_FOLDER_ITEMS:
        {
            UINT8 scope = pbrowse_msg->p_msg->browse.p_browse_data[3];
            switch (scope)
            {
                case AVRC_SCOPE_PLAYER_LIST:
                    dropmsg = handle_get_folder_item_mediaplyerlist_cmd(pbrowse_msg, &cmd, &event);
                break;
                case AVRC_SCOPE_FILE_SYSTEM:
                case AVRC_SCOPE_NOW_PLAYING:
                    dropmsg = handle_get_folder_item_filesystem_cmd(pbrowse_msg, &cmd, &event);
                break;
            }
            if (dropmsg == FALSE)
            {
                btif_rc_upstreams_evt(event,&cmd,0,pbrowse_msg->label, index);
            }
        }
        break;

        case AVRC_PDU_SET_BROWSED_PLAYER:
            event  = pbrowse_msg->p_msg->browse.p_browse_data[0] ;
            cmd.br_player.pdu     = event;
            //Check for length
            p_length = &pbrowse_msg->p_msg->browse.p_browse_data[1];
            BE_STREAM_TO_UINT16(length, p_length);
            if (length != 0x0002)
            {
                BTIF_TRACE_ERROR("SET_BROWSED_PLAYERlength error: = %d", length);
            }
            else
            {
                p_length = &pbrowse_msg->p_msg->browse.p_browse_data[3];
                BE_STREAM_TO_UINT16(cmd.br_player.player_id, p_length);
                cmd.br_player.opcode = AVRC_OP_BROWSE;
                btif_rc_upstreams_evt(event, &cmd, 0, pbrowse_msg->label, index);
                dropmsg = FALSE;
            }
        break;

        case AVRC_PDU_CHANGE_PATH:
            event  = pbrowse_msg->p_msg->browse.p_browse_data[0] ;
            cmd.chg_path.pdu = event;
            p_data = &pbrowse_msg->p_msg->browse.p_browse_data[1];
            BE_STREAM_TO_UINT16(length, p_data);
            if (length != 11)
            {
                BTIF_TRACE_ERROR("CHANGE_PATH length error: = %d",length);
            }
            else
            {
                p_data = &pbrowse_msg->p_msg->browse.p_browse_data[3];
                BE_STREAM_TO_UINT16(cmd.chg_path.uid_counter, p_data);
                cmd.chg_path.direction = pbrowse_msg->p_msg->browse.p_browse_data[5];
                cmd.chg_path.opcode = AVRC_OP_BROWSE;
                cmd.chg_path.status = AVRC_STS_NO_ERROR;
                p_data = &pbrowse_msg->p_msg->browse.p_browse_data[6];
                BE_STREAM_TO_UINT64(cmd.chg_path.folder_uid, p_data);
                btif_rc_upstreams_evt(event, &cmd, 0, pbrowse_msg->label, index);
                dropmsg = FALSE;
            }
        break;

        case AVRC_PDU_GET_ITEM_ATTRIBUTES:
        {
            UINT16 packet_len;
            UINT8  num_attr, idx;
            event  = pbrowse_msg->p_msg->browse.p_browse_data[0] ;
            cmd.get_attrs.pdu = event;
            p_data = &pbrowse_msg->p_msg->browse.p_browse_data[1];
            BE_STREAM_TO_UINT16(packet_len, p_data);
            p_data = &pbrowse_msg->p_msg->browse.p_browse_data[14];
            BE_STREAM_TO_UINT8(num_attr, p_data);
            if (packet_len != ((num_attr * 4) + 12))
            {
                BTIF_TRACE_ERROR("Get Item Attributes length error: = %d",packet_len);
            }
            else
            {
                cmd.get_attrs.status = AVRC_STS_NO_ERROR;
                cmd.get_attrs.opcode = AVRC_OP_BROWSE;
                cmd.get_attrs.scope =  pbrowse_msg->p_msg->browse.p_browse_data[3];
                p_data = &pbrowse_msg->p_msg->browse.p_browse_data[4];
                BE_STREAM_TO_UINT64(cmd.get_attrs.uid, p_data);
                p_data = &pbrowse_msg->p_msg->browse.p_browse_data[12];
                BE_STREAM_TO_UINT16(cmd.get_attrs.uid_counter, p_data);
                cmd.get_attrs.attr_count = num_attr;
                if (num_attr == 0)
                {
                    /* remote requested all Attribute ID*/
                    for (idx = 0; idx < BTRC_MAX_ELEM_ATTR_SIZE; idx++)
                    {
                        cmd.get_attrs.attrs[idx] = idx + 1;
                    }
                }
                else
                {
                    p_data = &pbrowse_msg->p_msg->browse.p_browse_data[15];
                    BTIF_TRACE_ERROR("GetItemAttr num_attr: = %d", cmd.get_attrs.attr_count);
                    for (idx = 0; idx < num_attr ; idx++)
                    {
                        BE_STREAM_TO_UINT32(cmd.get_attrs.attrs[idx], p_data);
                        BTIF_TRACE_ERROR("GetItemAttr attrid: = %d", cmd.get_attrs.attrs[idx]);
                    }
                }
                btif_rc_upstreams_evt(event, &cmd, 0, pbrowse_msg->label, index);
                dropmsg = FALSE;
            }
        }
        break;

        default:
            BTIF_TRACE_ERROR("pbrowse_msg ERROR");
        break;
    }
    if (dropmsg == TRUE)
    {
        avrc_rsp.rsp.pdu    = pbrowse_msg->p_msg->browse.p_browse_data[0];
        avrc_rsp.rsp.status = AVRC_STS_BAD_CMD;
        avrc_rsp.rsp.opcode = AVRC_OP_BROWSE;
        BTIF_TRACE_ERROR("handle_rc_browsemsg_cmd: pbrowse_msg ERROR: %x", avrc_rsp.rsp.pdu);
        send_browsemsg_rsp(btif_rc_cb[index].rc_handle, pbrowse_msg->label, 0, &avrc_rsp);
    }

}


/***************************************************************************
 **
 ** Function       btif_rc_handler
 **
 ** Description    RC event handler
 **
 ***************************************************************************/
void btif_rc_handler(tBTA_AV_EVT event, tBTA_AV *p_data)
{
    UINT8 index;

    BTIF_TRACE_IMP("%s event:%s", __FUNCTION__, dump_rc_event(event));

    switch (event)
    {
        case BTA_AV_RC_OPEN_EVT:
        {
            BTIF_TRACE_DEBUG("Peer_features:%x", p_data->rc_open.peer_features);
            handle_rc_connect( &(p_data->rc_open) );
        }break;

        case BTA_AV_RC_CLOSE_EVT:
        {
            handle_rc_disconnect( &(p_data->rc_close) );
        }break;

        case BTA_AV_REMOTE_CMD_EVT:
        {
            BTIF_TRACE_DEBUG("rc_id:0x%x key_state:%d", p_data->remote_cmd.rc_id,
                               p_data->remote_cmd.key_state);
            /** In race conditions just after 2nd AVRCP is connected
             *  remote might send pass through commands, so check for
             *  Rc handle before processing pass through commands
             **/
            handle_rc_passthrough_cmd( (&p_data->remote_cmd) );
        }
        break;
#if (AVRC_CTLR_INCLUDED == TRUE)
        case BTA_AV_REMOTE_RSP_EVT:
        {
            BTIF_TRACE_DEBUG("RSP: rc_id:0x%x key_state:%d", p_data->remote_rsp.rc_id,
                               p_data->remote_rsp.key_state);
            handle_rc_passthrough_rsp( (&p_data->remote_rsp) );
        }
        break;
#endif
        case BTA_AV_RC_FEAT_EVT:
        {
            BTIF_TRACE_DEBUG("Peer_features:%x on RC handle: %d", p_data->rc_feat.peer_features,
                            p_data->rc_feat.rc_handle);
            index = btif_rc_get_idx_by_rc_handle(p_data->rc_feat.rc_handle);
            if (index == btif_max_rc_clients)
            {
                BTIF_TRACE_ERROR("%s: Invalid RC index for BTA_AV_RC_FEAT_EVT", __FUNCTION__);
                return;
            }
            btif_rc_cb[index].rc_features = p_data->rc_feat.peer_features;
            handle_rc_features(index);
#if (AVRC_CTLR_INCLUDED == TRUE)
            if ((btif_rc_cb[index].rc_connected) && (bt_rc_ctrl_callbacks != NULL))
            {
                handle_rc_ctrl_features(index);
            }
#endif
        }
        break;
        case BTA_AV_META_MSG_EVT:
        {
            if (bt_rc_callbacks != NULL)
            {
                BTIF_TRACE_DEBUG("BTA_AV_META_MSG_EVT  code:%d label:%d",
                                                p_data->meta_msg.code,
                                                p_data->meta_msg.label);
                BTIF_TRACE_DEBUG("  company_id:0x%x len:%d handle:%d",
                                            p_data->meta_msg.company_id,
                                            p_data->meta_msg.len,
                                            p_data->meta_msg.rc_handle);
                /* handle the metamsg command */
                handle_rc_metamsg_cmd(&(p_data->meta_msg));
                /* Free the Memory allocated for tAVRC_MSG */
            }
#if (AVRC_CTLR_INCLUDED == TRUE)
            else if((bt_rc_callbacks == NULL)&&(bt_rc_ctrl_callbacks != NULL))
            {
                /* This is case of Sink + CT + TG(for abs vol)) */
                BTIF_TRACE_DEBUG("BTA_AV_META_MSG_EVT  code:%d label:%d",
                                                p_data->meta_msg.code,
                                                p_data->meta_msg.label);
                BTIF_TRACE_DEBUG("  company_id:0x%x len:%d handle:%d",
                                            p_data->meta_msg.company_id,
                                            p_data->meta_msg.len,
                                            p_data->meta_msg.rc_handle);
                if ((p_data->meta_msg.code >= AVRC_RSP_NOT_IMPL)&&
                    (p_data->meta_msg.code <= AVRC_RSP_INTERIM))
                {
                    /* Its a response */
                    handle_avk_rc_metamsg_rsp(&(p_data->meta_msg));
                }
                else if (p_data->meta_msg.code <= AVRC_CMD_GEN_INQ)
                {
                    /* Its a command  */
                    handle_avk_rc_metamsg_cmd(&(p_data->meta_msg));
                }

            }
#endif
            else
            {
                BTIF_TRACE_ERROR("Neither CTRL, nor TG is up, drop meta commands");
            }
        }
        break;
        case BTA_AV_BROWSE_MSG_EVT:
        {
            if (bt_rc_callbacks != NULL)
            {
                BTIF_TRACE_DEBUG("BTA_AV_BROWSE_MSG_EVT  label:%d handle:%d",
                                                p_data->browse_msg.label,
                                                p_data->browse_msg.rc_handle);
                handle_rc_browsemsg_cmd(&(p_data->browse_msg));
            }
            else
            {
                BTIF_TRACE_ERROR("AVRCP TG role not up, drop browse commands");
            }
        }
        break;
        default:
            BTIF_TRACE_DEBUG("Unhandled RC event : 0x%x", event);
    }
}

/***************************************************************************
 **
 ** Function       btif_rc_get_connected_peer
 **
 ** Description    Fetches the connected headset's BD_ADDR if any
 **
 ***************************************************************************/
BOOLEAN btif_rc_get_connected_peer(BD_ADDR peer_addr)
{
    /*Find the device for which AV is not connected but RC is.*/
    int i;

    for  (i = 0; i < btif_max_rc_clients; i++)
    {
        if (btif_rc_cb[i].rc_connected == TRUE)
        {
            if (!btif_av_is_device_connected(btif_rc_cb[i].rc_addr))
            {
                bdcpy(peer_addr, btif_rc_cb[i].rc_addr);
                return TRUE;
            }
        }
    }
    return FALSE;
}

static int btif_rc_get_idx_by_addr(BD_ADDR address)
{
    int i;

    for (i = 0; i < btif_max_rc_clients; i++)
    {
        if (bdcmp(btif_rc_cb[i].rc_addr, address) == 0)
        {
            break;
        }
    }
    return i;
}

/***************************************************************************
 **
 ** Function       btif_rc_get_connected_peer_handle
 **
 ** Description    Fetches the connected headset's handle if any
 **
 ***************************************************************************/
UINT8 btif_rc_get_connected_peer_handle(BD_ADDR peer_addr)
{
    int i;
    for  (i = 0; i < btif_max_rc_clients; i++)
    {
        if ((btif_rc_cb[i].rc_connected == TRUE)
             &&(!bdcmp(peer_addr,btif_rc_cb[i].rc_addr)))
        {
            return btif_rc_cb[i].rc_handle;
        }
    }
    return BTIF_RC_HANDLE_NONE;

}

/***************************************************************************
 **
 ** Function       btif_rc_check_handle_pending_play
 **
 ** Description    Clears the queued PLAY command. if bSend is TRUE, forwards to app
 **
 ***************************************************************************/

/* clear the queued PLAY command. if bSend is TRUE, forward to app */
void btif_rc_check_handle_pending_play (BD_ADDR peer_addr, BOOLEAN bSendToApp)
{
    int index = btif_rc_get_idx_by_addr(peer_addr);

    if (index == btif_max_rc_clients)
    {
        BTIF_TRACE_ERROR("%s: Invalid RC index", __FUNCTION__);
        return;
    }
    UNUSED(peer_addr);

    BTIF_TRACE_DEBUG("%s: bSendToApp=%d", __FUNCTION__, bSendToApp);
    if (btif_rc_cb[index].rc_pending_play)
    {
        if (bSendToApp)
        {
            tBTA_AV_REMOTE_CMD remote_cmd;
            APPL_TRACE_DEBUG("%s: Sending queued PLAYED event to app", __FUNCTION__);

            memset (&remote_cmd, 0, sizeof(tBTA_AV_REMOTE_CMD));
            remote_cmd.rc_handle  = btif_rc_cb[index].rc_handle;
            remote_cmd.rc_id      = AVRC_ID_PLAY;
            remote_cmd.hdr.ctype  = AVRC_CMD_CTRL;
            remote_cmd.hdr.opcode = AVRC_OP_PASS_THRU;

            /* delay sending to app, else there is a timing issue in the framework,
             ** which causes the audio to be on th device's speaker. Delay between
             ** OPEN & RC_PLAYs
            */
            GKI_delay (200);
            /* send to app - both PRESSED & RELEASED */
            remote_cmd.key_state  = AVRC_STATE_PRESS;
            handle_rc_passthrough_cmd( &remote_cmd );

            GKI_delay (100);

            remote_cmd.key_state  = AVRC_STATE_RELEASE;
            handle_rc_passthrough_cmd( &remote_cmd );
        }
        btif_rc_cb[index].rc_pending_play = FALSE;
    }
}

/* Generic reject response */
static void send_reject_response (UINT8 rc_handle, UINT8 label, UINT8 pdu, UINT8 status)
{
    UINT8 ctype = AVRC_RSP_REJ;
    tAVRC_RESPONSE avrc_rsp;
    BT_HDR *p_msg = NULL;
    memset (&avrc_rsp, 0, sizeof(tAVRC_RESPONSE));

    avrc_rsp.rsp.opcode = opcode_from_pdu(pdu);
    avrc_rsp.rsp.pdu    = pdu;
    avrc_rsp.rsp.status = status;

    if (AVRC_STS_NO_ERROR == (status = AVRC_BldResponse(rc_handle, &avrc_rsp, &p_msg)) )
    {
        BTIF_TRACE_DEBUG("%s:Sending error notification to handle:%d. pdu:%s,status:0x%02x",
            __FUNCTION__, rc_handle, dump_rc_pdu(pdu), status);
        BTA_AvMetaRsp(rc_handle, label, ctype, p_msg);
    }
}

/***************************************************************************
 *  Function       send_metamsg_rsp
 *
 *  - Argument:
 *                  rc_handle     RC handle corresponding to the connected RC
 *                  label            Label of the RC response
 *                  code            Response type
 *                  pmetamsg_resp    Vendor response
 *
 *  - Description: Remote control metamsg response handler (AVRCP 1.3)
 *
 ***************************************************************************/
static void send_metamsg_rsp (UINT8 rc_handle, UINT8 label, tBTA_AV_CODE code,
    tAVRC_RESPONSE *pmetamsg_resp)
{
    UINT8 ctype;
    UINT8 index;

    index = btif_rc_get_idx_by_rc_handle(rc_handle);
    if (index == btif_max_rc_clients)
    {
        BTIF_TRACE_ERROR("%s: Invalid RC index", __FUNCTION__);
        return;
    }
    if (!pmetamsg_resp)
    {
        BTIF_TRACE_WARNING("%s: Invalid response received from application", __FUNCTION__);
        return;
    }

    BTIF_TRACE_EVENT("+%s: rc_handle: %d, label: %d, code: 0x%02x, pdu: %s", __FUNCTION__,
        rc_handle, label, code, dump_rc_pdu(pmetamsg_resp->rsp.pdu));

    if (pmetamsg_resp->rsp.status != AVRC_STS_NO_ERROR)
    {
        ctype = AVRC_RSP_REJ;
    }
    else
    {
        if ( code < AVRC_RSP_NOT_IMPL)
        {
            if (code == AVRC_CMD_NOTIF)
            {
               ctype = AVRC_RSP_INTERIM;
            }
            else if (code == AVRC_CMD_STATUS)
            {
               ctype = AVRC_RSP_IMPL_STBL;
            }
            else
            {
               ctype = AVRC_RSP_ACCEPT;
            }
        }
        else
        {
            ctype = code;
        }
    }
    /* if response is for register_notification, make sure the rc has
    actually registered for this */
    if((pmetamsg_resp->rsp.pdu == AVRC_PDU_REGISTER_NOTIFICATION) && (code == AVRC_RSP_CHANGED))
    {
        BOOLEAN bSent = FALSE;
        UINT8   event_id = pmetamsg_resp->reg_notif.event_id;
        BOOLEAN bNotify = (btif_rc_cb[index].rc_connected) && (btif_rc_cb[index].rc_notif[event_id-1].bNotify);

        /* de-register this notification for a CHANGED response */
        btif_rc_cb[index].rc_notif[event_id-1].bNotify = FALSE;
        BTIF_TRACE_DEBUG("%s rc_handle: %d. event_id: 0x%02d bNotify:%u", __FUNCTION__,
             btif_rc_cb[index].rc_handle, event_id, bNotify);
        if (bNotify)
        {
            BT_HDR *p_msg = NULL;
            tAVRC_STS status;

            if (AVRC_STS_NO_ERROR == (status = AVRC_BldResponse(btif_rc_cb[index].rc_handle,
                pmetamsg_resp, &p_msg)) )
            {
                BTIF_TRACE_DEBUG("%s Sending notification to rc_handle: %d. event_id: 0x%02d",
                     __FUNCTION__, btif_rc_cb[index].rc_handle, event_id);
                bSent = TRUE;
                BTA_AvMetaRsp(btif_rc_cb[index].rc_handle, btif_rc_cb[index].rc_notif[event_id-1].label,
                    ctype, p_msg);
            }
            else
            {
                BTIF_TRACE_WARNING("%s failed to build metamsg response. status: 0x%02x",
                    __FUNCTION__, status);
            }

        }

        if (!bSent)
        {
            BTIF_TRACE_DEBUG("%s: Notification not sent, as there are no RC connections or the \
                CT has not subscribed for event_id: %s", __FUNCTION__, dump_rc_notification_event_id(event_id));
        }
    }
    else
    {
        /* All other commands go here */

        BT_HDR *p_msg = NULL;
        tAVRC_STS status;

        status = AVRC_BldResponse(rc_handle, pmetamsg_resp, &p_msg);

        if (status == AVRC_STS_NO_ERROR)
        {
            BTA_AvMetaRsp(rc_handle, label, ctype, p_msg);
        }
        else
        {
            BTIF_TRACE_ERROR("%s: failed to build metamsg response. status: 0x%02x",
                __FUNCTION__, status);
        }
    }
}

static UINT8 opcode_from_pdu(UINT8 pdu)
{
    UINT8 opcode = 0;

    switch (pdu)
    {
    case AVRC_PDU_NEXT_GROUP:
    case AVRC_PDU_PREV_GROUP: /* pass thru */
        opcode  = AVRC_OP_PASS_THRU;
        break;

    default: /* vendor */
        opcode  = AVRC_OP_VENDOR;
        break;
    }

    return opcode;
}

/****************************************************************************
* Function         send_browsemsg_rsp
*
* Arguments    -   rc_handle     RC handle corresponding to the connected RC
*                  label         Label of the RC response
*                  code          Response type---->Not needed for Browsing
*                  pmetamsg_resp Vendor response
*
* Description  -   Remote control browse Message Rsp
*
*******************************************************************************/
static void send_browsemsg_rsp (UINT8 rc_handle, UINT8 label, tBTA_AV_CODE code,
                                                       tAVRC_RESPONSE *pbrowsemsg_resp)
{
    tAVRC_STS status;
    BT_HDR *p_msg = NULL;

    if (!pbrowsemsg_resp)
    {
        BTIF_TRACE_WARNING("%s: Invalid response received from application", __FUNCTION__);
        return;
    }

    BTIF_TRACE_EVENT("+%s:rc_handle: %d, label: %d, code: 0x%02x, pdu: %s", __FUNCTION__,\
                      rc_handle, label, code, dump_rc_pdu(pbrowsemsg_resp->rsp.pdu));
    if (pbrowsemsg_resp->rsp.status != AVRC_STS_NO_ERROR)
    {
        BTIF_TRACE_ERROR("send_browsemsg_rsp **Error**");
    }
    /*Browse Command and Response structure are different
     *as comapared to Meta data response ,opcode and c-type
     *not part of browse response hence handling browse response
     *in seprate function
    */
    status = AVRC_BldBrowseResponse(rc_handle, pbrowsemsg_resp, &p_msg);
    if (status == AVRC_STS_NO_ERROR)
    {
        BTA_AvMetaRsp(rc_handle, label, 0, p_msg);
    }
    else
    {
        BTIF_TRACE_ERROR("%s: failed to build metamsg response. status: 0x%02x",
                __FUNCTION__, status);
    }
}

/****************************************************************************
* Function         app_sendbrowsemsg
*
* Arguments    -   index         Of array stored while recieving command
*                  avrc_rsp      Avrcp response from application
*
* Description  -   Send Browse message
*
*******************************************************************************/
int app_sendbrowsemsg(UINT8 index ,tAVRC_RESPONSE *avrc_rsp, int rc_index)
{
   SEND_BROWSEMSG_RSP(index ,avrc_rsp, rc_index);
   return 0;
}


/*******************************************************************************
**
** Function         btif_rc_upstreams_evt
**
** Description      Executes AVRC UPSTREAMS events in btif context.
**
** Returns          void
**
*******************************************************************************/
static void btif_rc_upstreams_evt(UINT16 event, tAVRC_COMMAND *pavrc_cmd, UINT8 ctype, UINT8 label,
                                int index)
{

    bt_bdaddr_t remote_addr;
    BD_ADDR address;

    bdcpy(remote_addr.address, btif_rc_cb[index].rc_addr);
    BTIF_TRACE_IMP("%s pdu: %s handle: 0x%x ctype:%x label:%x", __FUNCTION__,
        dump_rc_pdu(pavrc_cmd->pdu), btif_rc_cb[index].rc_handle, ctype, label);

    switch (event)
    {
        case AVRC_PDU_GET_PLAY_STATUS:
        {
            BTIF_TRACE_DEBUG("AVRC_PDU_GET_PLAY_STATUS ");
            FILL_PDU_QUEUE(IDX_GET_PLAY_STATUS_RSP, ctype, label, TRUE, index)
            HAL_CBACK(bt_rc_callbacks, get_play_status_cb, &remote_addr);
        }
        break;
        case AVRC_PDU_LIST_PLAYER_APP_ATTR:
        {
            BTIF_TRACE_DEBUG("AVRC_PDU_LIST_PLAYER_APP_ATTR ");
            FILL_PDU_QUEUE(IDX_LIST_APP_ATTR_RSP, ctype, label, TRUE, index)
            HAL_CBACK(bt_rc_callbacks, list_player_app_attr_cb, &remote_addr);
        }
        break;
        case AVRC_PDU_LIST_PLAYER_APP_VALUES:
        {
            BTIF_TRACE_DEBUG("AVRC_PDU_LIST_PLAYER_APP_VALUES =%d" ,pavrc_cmd->list_app_values.attr_id);
            if (pavrc_cmd->list_app_values.attr_id == 0)
            {
                send_reject_response (btif_rc_cb[index].rc_handle, label, pavrc_cmd->pdu,
                                    AVRC_STS_BAD_PARAM);
                break;
            }
            FILL_PDU_QUEUE(IDX_LIST_APP_VALUE_RSP, ctype, label, TRUE, index)
            HAL_CBACK(bt_rc_callbacks, list_player_app_values_cb,
                    pavrc_cmd->list_app_values.attr_id,
                    &remote_addr);
        }
        break;
        case AVRC_PDU_GET_CUR_PLAYER_APP_VALUE:
        {
            btrc_player_attr_t player_attr[BTRC_MAX_ELEM_ATTR_SIZE];
            UINT8 player_attr_num;
            BTIF_TRACE_DEBUG("PLAYER_APP_VALUE PDU 0x13 = %d",pavrc_cmd->get_cur_app_val.num_attr);
            if ((pavrc_cmd->get_cur_app_val.num_attr == 0) ||
                  (pavrc_cmd->get_cur_app_val.num_attr > BTRC_MAX_ELEM_ATTR_SIZE))
            {
                send_reject_response (btif_rc_cb[index].rc_handle, label, pavrc_cmd->pdu,
                                    AVRC_STS_BAD_PARAM);
                break;
            }
            memset( player_attr, 0, sizeof(player_attr));
            for (player_attr_num = 0 ; player_attr_num < pavrc_cmd->get_cur_app_val.num_attr;
                                                                            ++player_attr_num)
            {
                player_attr[player_attr_num] = pavrc_cmd->get_cur_app_val.attrs[player_attr_num];
            }
            FILL_PDU_QUEUE(IDX_GET_CURR_APP_VAL_RSP, ctype, label, TRUE, index)
            HAL_CBACK(bt_rc_callbacks, get_player_app_value_cb ,
                    pavrc_cmd->get_cur_app_val.num_attr, player_attr, &remote_addr);
        }
        break;
        case AVRC_PDU_SET_PLAYER_APP_VALUE:
        {
            btrc_player_settings_t attr;
            UINT8 count;
            if ((pavrc_cmd->set_app_val.num_val== 0) ||
                              (pavrc_cmd->set_app_val.num_val > BTRC_MAX_ELEM_ATTR_SIZE))
            {
                send_reject_response (btif_rc_cb[index].rc_handle, label,
                                       pavrc_cmd->pdu, AVRC_STS_BAD_PARAM);
                break;
            }
            else
            {
                for(count = 0; count < pavrc_cmd->set_app_val.num_val ; ++count)
                {
                    attr.attr_ids[count] = pavrc_cmd->set_app_val.p_vals[count].attr_id ;
                    attr.attr_values[count]= pavrc_cmd->set_app_val.p_vals[count].attr_val;
                }
                attr.num_attr  =  pavrc_cmd->set_app_val.num_val ;
                FILL_PDU_QUEUE(IDX_SET_APP_VAL_RSP, ctype, label, TRUE, index)
                HAL_CBACK(bt_rc_callbacks, set_player_app_value_cb, &attr, &remote_addr);
            }
        }
        break;
        case AVRC_PDU_GET_PLAYER_APP_ATTR_TEXT:
        {
            btrc_player_attr_t player_attr_txt [BTRC_MAX_ELEM_ATTR_SIZE];
            UINT8 count_txt = 0 ;
            if ((pavrc_cmd->get_app_attr_txt.num_attr == 0) ||
                   (pavrc_cmd->get_app_attr_txt.num_attr > BTRC_MAX_ELEM_ATTR_SIZE))
            {
                send_reject_response (btif_rc_cb[index].rc_handle, label, pavrc_cmd->pdu, AVRC_STS_BAD_PARAM);
            }
            else
            {
                for (count_txt = 0;count_txt < pavrc_cmd->get_app_attr_txt.num_attr ; ++count_txt)
                {
                    player_attr_txt[count_txt] = pavrc_cmd->get_app_attr_txt.attrs[count_txt];
                }
                FILL_PDU_QUEUE(IDX_GET_APP_ATTR_TXT_RSP, ctype, label, TRUE, index)
                HAL_CBACK(bt_rc_callbacks, get_player_app_attrs_text_cb,
                            pavrc_cmd->get_app_attr_txt.num_attr, player_attr_txt, &remote_addr);
            }
        }
        break;
        case AVRC_PDU_GET_PLAYER_APP_VALUE_TEXT:
        {
            if (pavrc_cmd->get_app_val_txt.attr_id == 0 ||
                     pavrc_cmd->get_app_val_txt.attr_id > AVRC_PLAYER_VAL_GROUP_REPEAT)
            {
                send_reject_response (btif_rc_cb[index].rc_handle, label, pavrc_cmd->pdu, AVRC_STS_BAD_PARAM);
                break;
            }
            if (pavrc_cmd->get_app_val_txt.num_val == 0)
            {
                send_reject_response (btif_rc_cb[index].rc_handle, label, pavrc_cmd->pdu, AVRC_STS_BAD_PARAM);
            }
            else
            {
                FILL_PDU_QUEUE(IDX_GET_APP_VAL_TXT_RSP, ctype, label, TRUE, index)
                HAL_CBACK(bt_rc_callbacks, get_player_app_values_text_cb,
                          pavrc_cmd->get_app_val_txt.attr_id, pavrc_cmd->get_app_val_txt.num_val,
                          pavrc_cmd->get_app_val_txt.vals, &remote_addr);
            }
        }
        break;
        case AVRC_PDU_GET_ELEMENT_ATTR:
        {
            btrc_media_attr_t element_attrs[BTRC_MAX_ELEM_ATTR_SIZE];
            UINT8 num_attr;
             memset(&element_attrs, 0, sizeof(element_attrs));
            if (pavrc_cmd->get_elem_attrs.num_attr == 0)
            {
                /* CT requests for all attributes */
                int attr_cnt;
                num_attr = BTRC_MAX_ELEM_ATTR_SIZE;
                for (attr_cnt = 0; attr_cnt < BTRC_MAX_ELEM_ATTR_SIZE; attr_cnt++)
                {
                    element_attrs[attr_cnt] = attr_cnt + 1;
                }
            }
            else if (pavrc_cmd->get_elem_attrs.num_attr == 0xFF)
            {
                /* 0xff indicates, no attributes requested - reject */
                send_reject_response (btif_rc_cb[index].rc_handle, label, pavrc_cmd->pdu,
                    AVRC_STS_BAD_PARAM);
                return;
            }
            else
            {
                int attr_cnt, filled_attr_count;

                num_attr = 0;
                /* Attribute IDs from 1 to AVRC_MAX_NUM_MEDIA_ATTR_ID are only valid,
                 * hence HAL definition limits the attributes to AVRC_MAX_NUM_MEDIA_ATTR_ID.
                 * Fill only valid entries.
                 */
                for (attr_cnt = 0; (attr_cnt < pavrc_cmd->get_elem_attrs.num_attr) &&
                    (num_attr < AVRC_MAX_NUM_MEDIA_ATTR_ID); attr_cnt++)
                {
                    if ((pavrc_cmd->get_elem_attrs.attrs[attr_cnt] > 0) &&
                        (pavrc_cmd->get_elem_attrs.attrs[attr_cnt] <= AVRC_MAX_NUM_MEDIA_ATTR_ID))
                    {
                        /* Skip the duplicate entries : PTS sends duplicate entries for Fragment cases
                         */
                        for (filled_attr_count = 0; filled_attr_count < num_attr; filled_attr_count++)
                        {
                            if (element_attrs[filled_attr_count] == pavrc_cmd->get_elem_attrs.attrs[attr_cnt])
                                break;
                        }
                        if (filled_attr_count == num_attr)
                        {
                            element_attrs[num_attr] = pavrc_cmd->get_elem_attrs.attrs[attr_cnt];
                            num_attr++;
                        }
                    }
                }
            }
            FILL_PDU_QUEUE(IDX_GET_ELEMENT_ATTR_RSP, ctype, label, TRUE, index);
            HAL_CBACK(bt_rc_callbacks, get_element_attr_cb, num_attr, element_attrs, &remote_addr);
        }
        break;
        case AVRC_PDU_REGISTER_NOTIFICATION:
        {
            if (pavrc_cmd->reg_notif.event_id == BTRC_EVT_PLAY_POS_CHANGED &&
                pavrc_cmd->reg_notif.param == 0)
            {
                BTIF_TRACE_WARNING("%s Device registering position changed with illegal param 0.",
                    __FUNCTION__);
                send_reject_response (btif_rc_cb[index].rc_handle, label, pavrc_cmd->pdu, AVRC_STS_BAD_PARAM);
                /* de-register this notification for a rejected response */
                btif_rc_cb[index].rc_notif[BTRC_EVT_PLAY_POS_CHANGED - 1].bNotify = FALSE;
                return;
            }
            HAL_CBACK(bt_rc_callbacks, register_notification_cb, pavrc_cmd->reg_notif.event_id,
                pavrc_cmd->reg_notif.param, &remote_addr);
        }
        break;
        case AVRC_PDU_INFORM_DISPLAY_CHARSET:
        {
            tAVRC_RESPONSE avrc_rsp;
            BTIF_TRACE_EVENT("%s() AVRC_PDU_INFORM_DISPLAY_CHARSET", __FUNCTION__);
            if(btif_rc_cb[index].rc_connected == TRUE)
            {
                memset(&(avrc_rsp.inform_charset), 0, sizeof(tAVRC_RSP));
                avrc_rsp.inform_charset.opcode=opcode_from_pdu(AVRC_PDU_INFORM_DISPLAY_CHARSET);
                avrc_rsp.inform_charset.pdu=AVRC_PDU_INFORM_DISPLAY_CHARSET;
                avrc_rsp.inform_charset.status=AVRC_STS_NO_ERROR;
                send_metamsg_rsp(btif_rc_cb[index].rc_handle, label, ctype, &avrc_rsp);
            }
        }
        break;
        case AVRC_PDU_SET_ADDRESSED_PLAYER:
        {
            btrc_status_t status_code = AVRC_STS_NO_ERROR;
            BTIF_TRACE_EVENT("%s() AVRC_PDU_SET_ADDRESSED_PLAYER", __FUNCTION__);
            if (!btif_hf_is_call_idle())
            {
                set_addrplayer_rsp(ERR_PLAYER_NOT_ADDRESED, &remote_addr); // send reject if call is in progress
                return;
            }
            if (btif_rc_cb[index].rc_connected == TRUE)
            {
                FILL_PDU_QUEUE(IDX_SET_ADDRESS_PLAYER_RSP, ctype, label, TRUE, index);
                HAL_CBACK(bt_rc_callbacks, set_addrplayer_cb, pavrc_cmd->addr_player.player_id, &remote_addr);
            }
        }
        break;
        case AVRC_PDU_GET_FOLDER_ITEMS:
        {
            btrc_getfolderitem_t getfolder;
            btrc_browse_folderitem_t scope;
            UINT8 player[] = "MusicPlayer1";
            UINT8  idx, numAttr;
            BTIF_TRACE_EVENT("%s()AVRC_PDU_GET_FOLDER_ITEMS", __FUNCTION__);
            FILL_PDU_QUEUE(IDX_GET_FOLDER_ITEMS_RSP,ctype, label, TRUE, index);
            BTIF_TRACE_EVENT("rc_connected: %d",btif_rc_cb[index].rc_connected);
            if (btif_rc_cb[index].rc_connected == TRUE)
            {
                getfolder.start_item = pavrc_cmd->get_items.start_item;
                getfolder.end_item   = pavrc_cmd->get_items.end_item;
                getfolder.size       = AVCT_GetBrowseMtu(btif_rc_cb[index].rc_handle);
                getfolder.attr_count = pavrc_cmd->get_items.attr_count;
                scope                = (btrc_browse_folderitem_t)pavrc_cmd->get_items.scope;
                if (getfolder.attr_count == 255)
                {
                    numAttr = 0;
                }
                else
                {
                    if (getfolder.attr_count == 0)
                    {
                        numAttr = 7;
                        for (idx = 0; idx < BTRC_MAX_ELEM_ATTR_SIZE; idx++)
                        {
                            getfolder.attrs[idx] = idx + 1;
                        }
                    }
                    else
                    {
                        numAttr = getfolder.attr_count;
                        for (idx = 0; idx < numAttr; idx++)
                        {
                            getfolder.attrs[idx] = pavrc_cmd->get_items.attrs[idx];
                            BTIF_TRACE_ERROR("getfolder[%d] = %d", idx, getfolder.\
                                                                        attrs[idx]);
                            BTIF_TRACE_ERROR("pavrc_cmd->get_items.attrs[%d] = %d",\
                                            idx, pavrc_cmd->get_items.attrs[idx]);
                        }
                    }
                }
                HAL_CBACK(bt_rc_callbacks, get_folderitems_cb, scope, &getfolder, &remote_addr);
            }
        }
        break;
        case AVRC_PDU_SET_BROWSED_PLAYER:
        {
            BTIF_TRACE_EVENT("%s() AVRC_PDU_SET_BROWSED_PLAYER", __FUNCTION__);
            if (btif_rc_cb[index].rc_connected == TRUE)
            {
                FILL_PDU_QUEUE(IDX_SET_BROWSE_PLAYER_RSP, ctype, label, TRUE, index);
                HAL_CBACK(bt_rc_callbacks, set_browsed_player_cb, pavrc_cmd->br_player.player_id, &remote_addr);
            }
        }
        break;
        case AVRC_PDU_CHANGE_PATH:
        {
            BTIF_TRACE_EVENT("%s() AVRC_PDU_CHANGE_PATH", __FUNCTION__);
            if (btif_rc_cb[index].rc_connected == TRUE)
            {
                FILL_PDU_QUEUE(IDX_CHANGE_PATH_RSP, ctype, label, TRUE, index);
                HAL_CBACK(bt_rc_callbacks, change_path_cb, pavrc_cmd->chg_path.direction, \
                                                            pavrc_cmd->chg_path.folder_uid, &remote_addr);
            }
        }
        break;
        case AVRC_PDU_GET_ITEM_ATTRIBUTES:
        {
            UINT8 idx, num_attr_requested = 0;
            btrc_media_attr_t element_attrs[BTRC_MAX_ELEM_ATTR_SIZE];
            UINT8 num_attr =  pavrc_cmd->get_attrs.attr_count;

            BTIF_TRACE_EVENT("%s() AVRC_PDU_GET_ITEM_ATTRIBUTES", __FUNCTION__);
            memset(&element_attrs, 0, sizeof(element_attrs));
            if (num_attr == 0)
            {
                /* CT requests for all attributes */
                for (idx = 0; idx < BTRC_MAX_ELEM_ATTR_SIZE; idx++)
                {
                    element_attrs[idx] = idx + 1;
                }
                num_attr_requested = 7; /* get all seven */
            }
            else if (num_attr == 0xFF)
            {
                /* 0xff indicates, no attributes requested - reject */
                send_reject_response (btif_rc_cb[index].rc_handle, label, pavrc_cmd->pdu,
                    AVRC_STS_BAD_PARAM);
                return;
            }
            else
            {
                /* Attribute IDs from 1 to BTRC_MAX_ELEM_ATTR_SIZE are only valid,
                 * hence HAL definition limits the attributes to BTRC_MAX_ELEM_ATTR_SIZE.
                 * Fill only valid entries.
                 */
                for (idx = 0; (idx < num_attr) && (num_attr <= BTRC_MAX_ELEM_ATTR_SIZE); idx++)
                {
                    if ((pavrc_cmd->get_attrs.attrs[idx] > 0) &&
                        (pavrc_cmd->get_attrs.attrs[idx] <= BTRC_MAX_ELEM_ATTR_SIZE))
                    {
                        element_attrs[idx] = pavrc_cmd->get_attrs.attrs[idx];
                        BTIF_TRACE_ERROR("element_attrs[%d]: %d", idx, element_attrs[idx]);
                    }
                }
                num_attr_requested = idx;
                BTIF_TRACE_ERROR("num_attr_requested: %d", num_attr_requested);
            }

            if (btif_rc_cb[index].rc_connected == TRUE)
            {
                FILL_PDU_QUEUE(IDX_GET_ITEM_ATTR_RSP, ctype, label, TRUE, index);
                HAL_CBACK(bt_rc_callbacks, get_item_attr_cb, pavrc_cmd->get_attrs.scope,
                        pavrc_cmd->get_attrs.uid, num_attr_requested, element_attrs, &remote_addr);
            }
        }
        break;
        case AVRC_PDU_PLAY_ITEM:
        {
            BTIF_TRACE_EVENT("%s() AVRC_PDU_PLAY_ITEM", __FUNCTION__);
            if (btif_rc_cb[index].rc_connected == TRUE)
            {
                FILL_PDU_QUEUE(IDX_PLAY_ITEM_RSP, ctype, label, TRUE, index);
                HAL_CBACK(bt_rc_callbacks, play_item_cb, pavrc_cmd->play_item.scope,
                pavrc_cmd->play_item.uid, &remote_addr);
                /*This command will trigger playback or
                * dual a2dp handoff.. Let it play on this device. */
                btif_rc_cb[index].rc_play_processed = TRUE;
                /* Trigger DUAL Handoff when support single streaming */
                if (btif_av_is_playing() &&
                    (btif_av_get_multicast_state() == FALSE))
                {
                    //compare the bd addr of current playing dev and this dev
                    btif_get_latest_playing_device(address);
                    if (bdcmp(btif_rc_cb[index].rc_addr, address) == 0)
                    {
                        APPL_TRACE_WARNING("Play item on the playing device");
                    } else
                    {
                        BTIF_TRACE_DEBUG("Play item on other device");
                        if (btif_av_is_device_connected(btif_rc_cb[index].rc_addr))
                        {
                            //Trigger suspend on currently playing device
                            BTIF_TRACE_DEBUG("Trigger dual handoff for this play Item command");
                            btif_rc_cb[index].rc_play_processed = TRUE;
                            btif_av_trigger_dual_handoff(TRUE, btif_rc_cb[index].rc_addr);
                        } else
                        {
                            APPL_TRACE_WARNING("%s:Play item Invalid on %d", __FUNCTION__, index);
                        }
                    }
                }
            }
        }
        break;
        default:
        {
            send_reject_response (btif_rc_cb[index].rc_handle, label, pavrc_cmd->pdu,
                    (pavrc_cmd->pdu == AVRC_PDU_SEARCH)?AVRC_STS_SEARCH_NOT_SUP:
                                                                    AVRC_STS_BAD_CMD);
        }
        break;
    }
}
#if (AVRC_CTLR_INCLUDED == TRUE)
/*******************************************************************************
**
** Function         btif_rc_ctrl_upstreams_rsp_cmd
**
** Description      Executes AVRC UPSTREAMS response events in btif context.
**
** Returns          void
**
*******************************************************************************/
static void btif_rc_ctrl_upstreams_rsp_cmd(UINT16 event, tAVRC_COMMAND *pavrc_cmd, UINT8* p_buf, UINT16 buf_len, UINT8 index)
{
    bt_bdaddr_t rc_addr;

    BTIF_TRACE_IMP("%s pdu: %s handle: 0x%x", __FUNCTION__,
        dump_rc_pdu(pavrc_cmd->pdu), btif_rc_cb[index].rc_handle);
    bdcpy(rc_addr.address, btif_rc_cb[index].rc_addr);
#if (AVRC_CTLR_INCLUDED == TRUE)
    switch (event)
    {
    case AVRC_PDU_SET_ABSOLUTE_VOLUME:
         HAL_CBACK(bt_rc_ctrl_callbacks,setabsvol_cmd_cb, &rc_addr, pavrc_cmd->volume.volume);
         break;
    case AVRC_PDU_REGISTER_NOTIFICATION:
         if (pavrc_cmd->reg_notif.event_id == AVRC_EVT_VOLUME_CHANGE)
         {
             HAL_CBACK(bt_rc_ctrl_callbacks,registernotification_absvol_cb, &rc_addr);
         }
         break;
    }
#endif
}

/*******************************************************************************
**
** Function         btif_rc_ctrl_upstreams_rsp_evt
**
** Description      Executes AVRC UPSTREAMS response events in btif context.
**
** Returns          void
**
*******************************************************************************/
static void btif_rc_ctrl_upstreams_rsp_evt(UINT16 event, tAVRC_RESPONSE *pavrc_resp,
                                        UINT8* p_buf, UINT16 buf_len, UINT8 rsp_type, UINT8 index)
{
    bt_bdaddr_t rc_addr;

    BTIF_TRACE_IMP("%s pdu: %s handle: 0x%x rsp_type:%x", __FUNCTION__,
        dump_rc_pdu(pavrc_resp->pdu), btif_rc_cb[index].rc_handle, rsp_type);

    bdcpy(rc_addr.address, btif_rc_cb[index].rc_addr);

#if (AVRC_CTLR_INCLUDED == TRUE)
    switch (event)
    {
        case AVRC_PDU_GET_CAPABILITIES:
        {
            int xx = 0;
            UINT32 *p_int_array = NULL;
            if (pavrc_resp->get_caps.count > 0)
            {
                p_int_array = (UINT32*)GKI_getbuf(4*pavrc_resp->get_caps.count);
                if (p_int_array == NULL)
                    return;
            }
            for (xx = 0; xx < pavrc_resp->get_caps.count; xx++)
            {
                if (pavrc_resp->get_caps.capability_id == AVRC_CAP_COMPANY_ID)
                {
                    p_int_array[xx] = pavrc_resp->get_caps.param.company_id[xx];
                }
                else if (pavrc_resp->get_caps.capability_id == AVRC_CAP_EVENTS_SUPPORTED)
                {
                    p_int_array[xx] = pavrc_resp->get_caps.param.event_id[xx];
                }
            }
            HAL_CBACK(bt_rc_ctrl_callbacks, getcap_rsp_cb, &rc_addr,
            pavrc_resp->get_caps.capability_id,p_int_array,pavrc_resp->get_caps.count, rsp_type);
            if (p_int_array != NULL)
                GKI_freebuf(p_int_array);
        }
            break;
        case AVRC_PDU_LIST_PLAYER_APP_ATTR:
        {
            int xx = 0;
            UINT8  *p_byte_array = NULL;
            if (pavrc_resp->list_app_attr.num_attr > 0)
            {
                p_byte_array = (UINT8*)GKI_getbuf(pavrc_resp->list_app_attr.num_attr);
                if (p_byte_array == NULL)
                    return;
            }
            for (xx = 0; xx < pavrc_resp->list_app_attr.num_attr; xx++)
            {
                p_byte_array[xx] = pavrc_resp->list_app_attr.attrs[xx];
            }
            HAL_CBACK(bt_rc_ctrl_callbacks,listplayerappsettingattrib_rsp_cb, &rc_addr,
                                 p_byte_array,pavrc_resp->list_app_attr.num_attr, rsp_type);
            if (p_byte_array != NULL)
                GKI_freebuf(p_byte_array);
        }
            break;
        case AVRC_PDU_LIST_PLAYER_APP_VALUES:
        {
            int xx = 0;
            UINT8  *p_byte_array = NULL;
            if (pavrc_resp->list_app_values.num_val > 0)
            {
                p_byte_array = (UINT8*)GKI_getbuf(pavrc_resp->list_app_values.num_val);
                if (p_byte_array == NULL)
                    return;
            }
            for (xx = 0; xx < pavrc_resp->list_app_values.num_val; xx++)
            {
                p_byte_array[xx] = pavrc_resp->list_app_values.vals[xx];
            }
            HAL_CBACK(bt_rc_ctrl_callbacks,listplayerappsettingvalue_rsp_cb, &rc_addr,
                                    p_byte_array,pavrc_resp->list_app_values.num_val, rsp_type);
            if (p_byte_array != NULL)
                GKI_freebuf(p_byte_array);
        }
            break;
        case AVRC_PDU_GET_CUR_PLAYER_APP_VALUE:
        {
            int xx = 0;
            UINT8  *p_supported_ids;
            UINT8  *p_byte_array;

            if (pavrc_resp->get_cur_app_val.num_val <= 0)
            {
                HAL_CBACK(bt_rc_ctrl_callbacks,currentplayerappsetting_rsp_cb, &rc_addr,NULL,
                                        NULL,pavrc_resp->get_cur_app_val.num_val, rsp_type);
                break;
            }
            p_supported_ids = (UINT8*)GKI_getbuf(pavrc_resp->get_cur_app_val.num_val);
            if (p_supported_ids == NULL)
                return;
            p_byte_array = (UINT8*)GKI_getbuf(pavrc_resp->get_cur_app_val.num_val);
            if (p_byte_array == NULL)
            {
                if (p_supported_ids != NULL)
                    GKI_freebuf(p_supported_ids);
                return;
            }
            for (xx = 0; xx < pavrc_resp->get_cur_app_val.num_val; xx++)
            {
                p_supported_ids[xx] = pavrc_resp->get_cur_app_val.p_vals[xx].attr_id;
                p_byte_array[xx] = pavrc_resp->get_cur_app_val.p_vals[xx].attr_val;
            }
            HAL_CBACK(bt_rc_ctrl_callbacks,currentplayerappsetting_rsp_cb, &rc_addr,p_supported_ids,
                                    p_byte_array,pavrc_resp->get_cur_app_val.num_val, rsp_type);
            GKI_freebuf(pavrc_resp->get_cur_app_val.p_vals);
            GKI_freebuf(p_byte_array);
            GKI_freebuf(p_supported_ids);
        }
            break;
        case AVRC_PDU_SET_PLAYER_APP_VALUE:
        {
            HAL_CBACK(bt_rc_ctrl_callbacks,setplayerappsetting_rsp_cb, &rc_addr, rsp_type);
        }
            break;
        case AVRC_PDU_REGISTER_NOTIFICATION:
        {
            UINT8  *p_byte_array;

            if(buf_len <= 0)
            {
                HAL_CBACK(bt_rc_ctrl_callbacks,notification_rsp_cb, &rc_addr,
                                        rsp_type,0,NULL);
                break;
            }
            p_byte_array = (UINT8*)GKI_getbuf(buf_len);
            if (p_byte_array == NULL)
                return;
            memcpy(p_byte_array,p_buf,buf_len);
            HAL_CBACK(bt_rc_ctrl_callbacks,notification_rsp_cb, &rc_addr,
                                    rsp_type,buf_len,p_byte_array);
            GKI_freebuf(p_byte_array);
        }
            break;
        case AVRC_PDU_GET_ELEMENT_ATTR:
        {
            UINT8  *p_byte_array;

            if (pavrc_resp->get_elem_attrs.num_attr <= 0)
            {
                HAL_CBACK(bt_rc_ctrl_callbacks,getelementattrib_rsp_cb, &rc_addr,
                  pavrc_resp->get_elem_attrs.num_attr,0,NULL, rsp_type);
                break;
            }
            p_byte_array = (UINT8*)GKI_getbuf(buf_len);
            if (p_byte_array == NULL)
                return;
            memcpy(p_byte_array,p_buf,buf_len);
            HAL_CBACK(bt_rc_ctrl_callbacks,getelementattrib_rsp_cb, &rc_addr,
              pavrc_resp->get_elem_attrs.num_attr,buf_len,p_byte_array, rsp_type);
            GKI_freebuf(p_byte_array);
        }
            break;
        case AVRC_PDU_GET_PLAY_STATUS:
        {
            UINT8  *p_byte_array;

            if (buf_len <= 0)
            {
                HAL_CBACK(bt_rc_ctrl_callbacks,getplaystatus_rsp_cb, &rc_addr,
                                        0,NULL, rsp_type);
                break;
            }
            p_byte_array = (UINT8*)GKI_getbuf(buf_len);
            if (p_byte_array == NULL)
                return;
            memcpy(p_byte_array,p_buf,buf_len);
            HAL_CBACK(bt_rc_ctrl_callbacks,getplaystatus_rsp_cb, &rc_addr,
                                    buf_len,p_byte_array, rsp_type);
            GKI_freebuf(p_byte_array);
        }
            break;
        default:
            return;
    }
#endif
}
#endif
/*******************************************************************************
**
** Function         btif_rc_upstreams_rsp_evt
**
** Description      Executes AVRC UPSTREAMS response events in btif context.
**
** Returns          void
**
*******************************************************************************/
static void btif_rc_upstreams_rsp_evt(UINT16 event, tAVRC_RESPONSE *pavrc_resp, UINT8 ctype, UINT8 label, int index)
{

    bt_bdaddr_t remote_addr;

    bdcpy(remote_addr.address, btif_rc_cb[index].rc_addr);
    BTIF_TRACE_IMP("%s pdu: %s handle: 0x%x ctype:%x label:%x", __FUNCTION__,
        dump_rc_pdu(pavrc_resp->pdu), btif_rc_cb[index].rc_handle, ctype, label);

#if (AVRC_ADV_CTRL_INCLUDED == TRUE)
    switch (event)
    {
        case AVRC_PDU_REGISTER_NOTIFICATION:
        {
            if(AVRC_RSP_CHANGED==ctype)
                 btif_rc_cb[index].rc_volume=pavrc_resp->reg_notif.param.volume;
             HAL_CBACK(bt_rc_callbacks, volume_change_cb, pavrc_resp->reg_notif.param.volume,ctype,
                        &remote_addr)
        }
        break;

        case AVRC_PDU_SET_ABSOLUTE_VOLUME:
        {
            BTIF_TRACE_DEBUG("Set absolute volume change event received: volume %d,ctype %d",
                pavrc_resp->volume.volume,ctype);
            if(AVRC_RSP_ACCEPT==ctype)
                btif_rc_cb[index].rc_volume=pavrc_resp->volume.volume;
            HAL_CBACK(bt_rc_callbacks,volume_change_cb,pavrc_resp->volume.volume,ctype, &remote_addr)
        }
        break;

        default:
            return;
    }
#endif
}

/************************************************************************************
**  AVRCP API Functions
************************************************************************************/

/*******************************************************************************
**
** Function         init
**
** Description      Initializes the AVRC interface
**
** Returns          bt_status_t
**
*******************************************************************************/
//APP can pass the max conn value here too
static bt_status_t init(btrc_callbacks_t* callbacks, int max_connections)
{
    BTIF_TRACE_EVENT("## %s ##", __FUNCTION__);
    bt_status_t result = BT_STATUS_SUCCESS;
    int i;

    if (bt_rc_callbacks)
        return BT_STATUS_DONE;

    bt_rc_callbacks = callbacks;
    btif_max_rc_clients = max_connections;
    memset (&btif_rc_cb, 0, sizeof(btif_rc_cb));
    for (i = 0; i < btif_max_rc_clients; i++)
    {
        btif_rc_cb[i].rc_vol_label=MAX_LABEL;
        btif_rc_cb[i].rc_volume=MAX_VOLUME;
        btif_rc_cb[i].rc_handle = BTIF_RC_HANDLE_NONE;
    }
    lbl_init();

    return result;
}

/*******************************************************************************
**
** Function         init_ctrl
**
** Description      Initializes the AVRC interface
**
** Returns          bt_status_t
**
*******************************************************************************/
static bt_status_t init_ctrl(btrc_ctrl_callbacks_t* callbacks )
{
    bt_status_t result = BT_STATUS_SUCCESS;

    BTIF_TRACE_EVENT("## %s ##", __FUNCTION__);

    if (bt_rc_ctrl_callbacks)
        return BT_STATUS_DONE;

    /* Controller is used only for Certification purposes.
     * In normal case AVRCP controller will not be used, hence
     * updating this is required.
     */
    bt_rc_ctrl_callbacks = callbacks;
    memset (&btif_rc_cb, 0, sizeof(btif_rc_cb));
    btif_rc_cb[BTIF_RC_DEFAULT_INDEX].rc_vol_label=MAX_LABEL;
    lbl_init();

    return result;
}

/***************************************************************************
**
** Function         get_play_status_rsp
**
** Description      Returns the current play status.
**                      This method is called in response to
**                      GetPlayStatus request.
**
** Returns          bt_status_t
**
***************************************************************************/
static bt_status_t get_play_status_rsp(btrc_play_status_t play_status, uint32_t song_len,
    uint32_t song_pos, bt_bdaddr_t *bd_addr)
{
    tAVRC_RESPONSE avrc_rsp;
    int rc_index;
    CHECK_RC_CONNECTED

    rc_index = btif_rc_get_idx_by_addr(bd_addr->address);
    if (rc_index == btif_max_rc_clients)
    {
        BTIF_TRACE_ERROR("-%s on unknown index = %d", __FUNCTION__);
        return BT_STATUS_FAIL;
    }
    BTIF_TRACE_DEBUG("-%s on index = %d", __FUNCTION__, rc_index);

    memset(&(avrc_rsp.get_play_status), 0, sizeof(tAVRC_GET_PLAY_STATUS_RSP));
    avrc_rsp.get_play_status.song_len = song_len;
    avrc_rsp.get_play_status.song_pos = song_pos;
    avrc_rsp.get_play_status.play_status = play_status;

    avrc_rsp.get_play_status.pdu = AVRC_PDU_GET_PLAY_STATUS;
    avrc_rsp.get_play_status.opcode = opcode_from_pdu(AVRC_PDU_GET_PLAY_STATUS);
    avrc_rsp.get_play_status.status = AVRC_STS_NO_ERROR;
    /* Send the response */
    SEND_METAMSG_RSP(IDX_GET_PLAY_STATUS_RSP, &avrc_rsp, rc_index);
    return BT_STATUS_SUCCESS;
}


/**************************************************************************
**
** Function         list_player_app_attr_rsp
**
** Description      ListPlayerApplicationSettingAttributes (PDU ID: 0x11)
**                  This method is callled in response to PDU 0x11
**
** Returns          bt_status_t
**
****************************************************************************/
static bt_status_t  list_player_app_attr_rsp( uint8_t num_attr, btrc_player_attr_t *p_attrs, bt_bdaddr_t *bd_addr)
{
    tAVRC_RESPONSE avrc_rsp;
    UINT32 i;
    int rc_index;
    CHECK_RC_CONNECTED

    rc_index = btif_rc_get_idx_by_addr(bd_addr->address);
    if (rc_index == btif_max_rc_clients)
    {
        BTIF_TRACE_ERROR("-%s on unknown index = %d", __FUNCTION__);
        return BT_STATUS_FAIL;
    }
    BTIF_TRACE_DEBUG("-%s on index = %d", __FUNCTION__, rc_index);

    memset(&(avrc_rsp.list_app_attr), 0, sizeof(tAVRC_LIST_APP_ATTR_RSP));
    if (num_attr == 0)
    {
        avrc_rsp.list_app_attr.status = AVRC_STS_BAD_PARAM;
    }
    else
    {
        avrc_rsp.list_app_attr.num_attr = num_attr;
        for (i = 0 ; i < num_attr ; ++i)
        {
            avrc_rsp.list_app_attr.attrs[i] = p_attrs[i];
        }
        avrc_rsp.list_app_attr.status = AVRC_STS_NO_ERROR;
    }
    avrc_rsp.list_app_attr.pdu  = AVRC_PDU_LIST_PLAYER_APP_ATTR ;
    avrc_rsp.list_app_attr.opcode = opcode_from_pdu(AVRC_PDU_LIST_PLAYER_APP_ATTR);
    /* Send the response */
    SEND_METAMSG_RSP(IDX_LIST_APP_ATTR_RSP, &avrc_rsp, rc_index);
    return BT_STATUS_SUCCESS;
}

/**********************************************************************
**
** Function list_player_app_value_rsp
**
** Description      ListPlayerApplicationSettingValues (PDU ID: 0x12)
                    This method is called in response to PDU 0x12
************************************************************************/
static bt_status_t  list_player_app_value_rsp( uint8_t num_val, uint8_t *value, bt_bdaddr_t *bd_addr)
{
    tAVRC_RESPONSE avrc_rsp;
    UINT32 i;
    int rc_index;
    CHECK_RC_CONNECTED

    rc_index = btif_rc_get_idx_by_addr(bd_addr->address);
    if (rc_index == btif_max_rc_clients)
    {
        BTIF_TRACE_ERROR("-%s on unknown index = %d", __FUNCTION__);
        return BT_STATUS_FAIL;
    }
    BTIF_TRACE_DEBUG("-%s on index = %d", __FUNCTION__, rc_index);

    memset(&(avrc_rsp.list_app_values), 0, sizeof(tAVRC_LIST_APP_VALUES_RSP));
    if ((num_val == 0) || (num_val > AVRC_MAX_APP_ATTR_SIZE))
    {
        avrc_rsp.list_app_values.status = AVRC_STS_BAD_PARAM;
    }
    else
    {
        avrc_rsp.list_app_values.num_val = num_val;
        for (i = 0; i < num_val; ++i)
        {
            avrc_rsp.list_app_values.vals[i] = value[i];
        }
        avrc_rsp.list_app_values.status = AVRC_STS_NO_ERROR;
    }
    avrc_rsp.list_app_values.pdu   = AVRC_PDU_LIST_PLAYER_APP_VALUES;
    avrc_rsp.list_app_attr.opcode  = opcode_from_pdu(AVRC_PDU_LIST_PLAYER_APP_VALUES);
    /* Send the response */
    SEND_METAMSG_RSP(IDX_LIST_APP_VALUE_RSP, &avrc_rsp, rc_index);
    return BT_STATUS_SUCCESS;
}


/**********************************************************************
**
** Function  get_player_app_value_rsp
**
** Description  This methos is called in response to PDU ID 0x13
**
***********************************************************************/
static bt_status_t get_player_app_value_rsp(btrc_player_settings_t *p_vals, bt_bdaddr_t *bd_addr)
{
    tAVRC_RESPONSE avrc_rsp;
    UINT32 i;
    tAVRC_APP_SETTING app_sett[AVRC_MAX_APP_ATTR_SIZE];
    int rc_index;
    CHECK_RC_CONNECTED

    rc_index = btif_rc_get_idx_by_addr(bd_addr->address);
    if (rc_index == btif_max_rc_clients)
    {
        BTIF_TRACE_ERROR("-%s on unknown index = %d", __FUNCTION__);
        return BT_STATUS_FAIL;
    }
    BTIF_TRACE_DEBUG("-%s on index = %d", __FUNCTION__, rc_index);

    memset(&(avrc_rsp.get_cur_app_val) ,0 , sizeof(tAVRC_GET_CUR_APP_VALUE_RSP));
    avrc_rsp.get_cur_app_val.p_vals   = app_sett ;
    //Check for Error Condition
    if ((p_vals == NULL) || (p_vals->num_attr== 0) || (p_vals->num_attr > AVRC_MAX_APP_ATTR_SIZE))
    {
        avrc_rsp.get_cur_app_val.status = AVRC_STS_BAD_PARAM;
    }
    else if (p_vals->num_attr <= BTRC_MAX_APP_SETTINGS)
    {
        memset(app_sett, 0, sizeof(tAVRC_APP_SETTING)*p_vals->num_attr );
        //update num_val
        avrc_rsp.get_cur_app_val.num_val  = p_vals->num_attr ;
        avrc_rsp.get_cur_app_val.p_vals   = app_sett ;
        for (i = 0; i < p_vals->num_attr; ++i)
        {
            app_sett[i].attr_id  = p_vals->attr_ids[i] ;
            app_sett[i].attr_val = p_vals->attr_values[i];
            BTIF_TRACE_DEBUG("%s attr_id:0x%x, charset_id:0x%x, num_element:%d",
                           __FUNCTION__, (unsigned int)app_sett[i].attr_id,
                              app_sett[i].attr_val ,p_vals->num_attr );
        }
        //Update PDU , status aind
        avrc_rsp.get_cur_app_val.status = AVRC_STS_NO_ERROR;
    }
    avrc_rsp.get_cur_app_val.pdu = AVRC_PDU_GET_CUR_PLAYER_APP_VALUE;
    avrc_rsp.get_cur_app_val.opcode = opcode_from_pdu(AVRC_PDU_GET_CUR_PLAYER_APP_VALUE);
    SEND_METAMSG_RSP(IDX_GET_CURR_APP_VAL_RSP, &avrc_rsp, rc_index);
    return BT_STATUS_SUCCESS;
}

/********************************************************************
**
** Function     set_player_app_value_rsp
**
** Description  This method is called in response to
**              application value
**
** Return       bt_staus_t
**
*******************************************************************/
static bt_status_t set_player_app_value_rsp (btrc_status_t rsp_status, bt_bdaddr_t *bd_addr )
{
    tAVRC_RESPONSE avrc_rsp;
    tAVRC_RSP    set_app_val;
    int rc_index;

    rc_index = btif_rc_get_idx_by_addr(bd_addr->address);
    if (rc_index == btif_max_rc_clients)
    {
        BTIF_TRACE_ERROR("-%s on unknown index = %d", __FUNCTION__);
        return BT_STATUS_FAIL;
    }
    BTIF_TRACE_DEBUG("-%s on index = %d", __FUNCTION__, rc_index);

    CHECK_RC_CONNECTED
    avrc_rsp.set_app_val.opcode = opcode_from_pdu(AVRC_PDU_SET_PLAYER_APP_VALUE);
    avrc_rsp.set_app_val.pdu    =  AVRC_PDU_SET_PLAYER_APP_VALUE ;
    avrc_rsp.set_app_val.status =  rsp_status ;
    SEND_METAMSG_RSP(IDX_SET_APP_VAL_RSP, &avrc_rsp, rc_index);
    return BT_STATUS_SUCCESS;
}

/********************************************************************
**
** Function      get_player_app_attr_text_rsp
**
** Description   This method is called in response to get player
**               applicaton attribute text response
**
**
*******************************************************************/
static bt_status_t get_player_app_attr_text_rsp(int num_attr, btrc_player_setting_text_t *p_attrs,
                                                bt_bdaddr_t *bd_addr)
{
    tAVRC_RESPONSE avrc_rsp;
    tAVRC_APP_SETTING_TEXT attr_txt[AVRC_MAX_APP_ATTR_SIZE];
    int i;
    int rc_index;
    CHECK_RC_CONNECTED

    rc_index = btif_rc_get_idx_by_addr(bd_addr->address);
    if (rc_index == btif_max_rc_clients)
    {
        BTIF_TRACE_ERROR("-%s on unknown index = %d", __FUNCTION__);
        return BT_STATUS_FAIL;
    }
    BTIF_TRACE_DEBUG("-%s on index = %d", __FUNCTION__, rc_index);

    if (num_attr == 0)
    {
        avrc_rsp.get_app_attr_txt.status = AVRC_STS_BAD_PARAM;
    }
    else
    {
        for (i =0; i< num_attr; ++i)
        {
            attr_txt[i].charset_id = AVRC_CHARSET_ID_UTF8;
            attr_txt[i].attr_id = p_attrs[i].id ;
            attr_txt[i].str_len = (UINT8)strnlen((char *)p_attrs[i].text, BTRC_MAX_ATTR_STR_LEN);
            attr_txt[i].p_str       = p_attrs[i].text ;
            BTIF_TRACE_DEBUG("%s attr_id:0x%x, charset_id:0x%x, str_len:%d, str:%s",
                                  __FUNCTION__, (unsigned int)attr_txt[i].attr_id,
                                  attr_txt[i].charset_id , attr_txt[i].str_len, attr_txt[i].p_str);
        }
        avrc_rsp.get_app_attr_txt.status = AVRC_STS_NO_ERROR;
    }
    avrc_rsp.get_app_attr_txt.p_attrs = attr_txt ;
    avrc_rsp.get_app_attr_txt.num_attr = (UINT8)num_attr;
    avrc_rsp.get_app_attr_txt.pdu = AVRC_PDU_GET_PLAYER_APP_ATTR_TEXT;
    avrc_rsp.get_app_attr_txt.opcode = opcode_from_pdu(AVRC_PDU_GET_PLAYER_APP_ATTR_TEXT);
    /* Send the response */
    SEND_METAMSG_RSP(IDX_GET_APP_ATTR_TXT_RSP, &avrc_rsp, rc_index);
    return BT_STATUS_SUCCESS;
}

/********************************************************************
**
** Function      get_player_app_value_text_rsp
**
** Description   This method is called in response to Player application
**               value text
**
** Return        bt_status_t
**
*******************************************************************/
static bt_status_t get_player_app_value_text_rsp(int num_attr, btrc_player_setting_text_t *p_attrs, bt_bdaddr_t *bd_addr)
{
    tAVRC_RESPONSE avrc_rsp;
    tAVRC_APP_SETTING_TEXT attr_txt[AVRC_MAX_APP_ATTR_SIZE];
    int i;
    int rc_index;
    CHECK_RC_CONNECTED

    rc_index = btif_rc_get_idx_by_addr(bd_addr->address);
    if (rc_index == btif_max_rc_clients)
    {
        BTIF_TRACE_ERROR("-%s on unknown index = %d", __FUNCTION__);
        return BT_STATUS_FAIL;
    }
    BTIF_TRACE_DEBUG("- %s on index = %d", __FUNCTION__, rc_index);

    if (num_attr == 0)
    {
        avrc_rsp.get_app_val_txt.status = AVRC_STS_BAD_PARAM;
    }
    else
    {
        for (i =0; i< num_attr; ++i)
        {
            attr_txt[i].charset_id = AVRC_CHARSET_ID_UTF8;
            attr_txt[i].attr_id  = p_attrs[i].id ;
            attr_txt[i].str_len  = (UINT8)strnlen((char *)p_attrs[i].text ,BTRC_MAX_ATTR_STR_LEN );
            attr_txt[i].p_str    = p_attrs[i].text ;
            BTIF_TRACE_DEBUG("%s attr_id:0x%x, charset_id:0x%x, str_len:%d, str:%s",
                                  __FUNCTION__, (unsigned int)attr_txt[i].attr_id,
                                 attr_txt[i].charset_id , attr_txt[i].str_len,attr_txt[i].p_str);
        }
        avrc_rsp.get_app_val_txt.status = AVRC_STS_NO_ERROR;
    }
    avrc_rsp.get_app_val_txt.p_attrs = attr_txt;
    avrc_rsp.get_app_val_txt.num_attr = (UINT8)num_attr;
    avrc_rsp.get_app_val_txt.pdu = AVRC_PDU_GET_PLAYER_APP_VALUE_TEXT;
    avrc_rsp.get_app_val_txt.opcode = opcode_from_pdu(AVRC_PDU_GET_PLAYER_APP_VALUE_TEXT);
    /* Send the response */
    SEND_METAMSG_RSP(IDX_GET_APP_VAL_TXT_RSP, &avrc_rsp, rc_index);
    return BT_STATUS_SUCCESS;
}

/***************************************************************************
**
** Function         get_element_attr_rsp
**
** Description      Returns the current songs' element attributes
**                  in text.
**
** Returns          bt_status_t
**
***************************************************************************/
static bt_status_t get_element_attr_rsp(uint8_t num_attr, btrc_element_attr_val_t *p_attrs, bt_bdaddr_t *bd_addr)
{
    tAVRC_RESPONSE avrc_rsp;
    UINT32 i;
    tAVRC_ATTR_ENTRY element_attrs[BTRC_MAX_ELEM_ATTR_SIZE];
    int rc_index;
    CHECK_RC_CONNECTED

    rc_index = btif_rc_get_idx_by_addr(bd_addr->address);
    if (rc_index == btif_max_rc_clients)
    {
        BTIF_TRACE_ERROR("-%s on unknown index = %d", __FUNCTION__);
        return BT_STATUS_FAIL;
    }
    BTIF_TRACE_DEBUG("- %s on index = %d", __FUNCTION__, rc_index);

    memset(element_attrs, 0, sizeof(tAVRC_ATTR_ENTRY) * num_attr);

    if (num_attr == 0)
    {
        avrc_rsp.get_play_status.status = AVRC_STS_BAD_PARAM;
    }
    else
    {
        for (i=0; i<num_attr; i++)
        {
            element_attrs[i].attr_id = p_attrs[i].attr_id;
            element_attrs[i].name.charset_id = AVRC_CHARSET_ID_UTF8;
            element_attrs[i].name.str_len = (UINT16)strlen((char *)p_attrs[i].text);
            element_attrs[i].name.p_str = p_attrs[i].text;
            BTIF_TRACE_DEBUG("%s attr_id:0x%x, charset_id:0x%x, str_len:%d, str:%s",
                __FUNCTION__, (unsigned int)element_attrs[i].attr_id,
                element_attrs[i].name.charset_id, element_attrs[i].name.str_len,
                element_attrs[i].name.p_str);
        }
        avrc_rsp.get_play_status.status = AVRC_STS_NO_ERROR;
    }
    avrc_rsp.get_elem_attrs.num_attr = num_attr;
    avrc_rsp.get_elem_attrs.p_attrs = element_attrs;
    avrc_rsp.get_elem_attrs.pdu = AVRC_PDU_GET_ELEMENT_ATTR;
    avrc_rsp.get_elem_attrs.opcode = opcode_from_pdu(AVRC_PDU_GET_ELEMENT_ATTR);
    /* Send the response */
    SEND_METAMSG_RSP(IDX_GET_ELEMENT_ATTR_RSP, &avrc_rsp, rc_index);
    return BT_STATUS_SUCCESS;
}

/***************************************************************************
**
** Function         register_notification_rsp
**
** Description      Response to the register notification request.
**                      in text.
**
** Returns          bt_status_t
**
***************************************************************************/
static bt_status_t register_notification_rsp(btrc_event_id_t event_id,
    btrc_notification_type_t type, btrc_register_notification_t *p_param, bt_bdaddr_t *bd_addr)
{
    tAVRC_RESPONSE avrc_rsp;
    int index = btif_rc_get_idx_by_addr(bd_addr->address);
    CHECK_RC_CONNECTED

    if (index == btif_max_rc_clients)
    {
        BTIF_TRACE_ERROR("%s: on unknown index", __FUNCTION__);
        return BT_STATUS_FAIL;
    }


    BTIF_TRACE_IMP("## %s ## event_id:%s", __FUNCTION__, dump_rc_notification_event_id(event_id));
    if (btif_rc_cb[index].rc_notif[event_id-1].bNotify == FALSE)
    {
        BTIF_TRACE_ERROR("Avrcp Event id not registered: event_id = %x", event_id);
        return BT_STATUS_NOT_READY;
    }
    memset(&(avrc_rsp.reg_notif), 0, sizeof(tAVRC_REG_NOTIF_RSP));
    avrc_rsp.reg_notif.event_id = event_id;

    switch(event_id)
    {
        case BTRC_EVT_PLAY_STATUS_CHANGED:
            avrc_rsp.reg_notif.param.play_status = p_param->play_status;
            /* Clear remote suspend flag, as remote device issues
             * suspend within 3s after pause, and DUT within 3s
             * initiates Play
            */
            if (avrc_rsp.reg_notif.param.play_status == PLAY_STATUS_PLAYING)
                btif_av_clear_remote_suspend_flag();
            break;
        case BTRC_EVT_TRACK_CHANGE:
            memcpy(&(avrc_rsp.reg_notif.param.track), &(p_param->track), sizeof(btrc_uid_t));
            break;
        case BTRC_EVT_PLAY_POS_CHANGED:
            avrc_rsp.reg_notif.param.play_pos = p_param->song_pos;
            break;
        case BTRC_EVT_APP_SETTINGS_CHANGED:
            avrc_rsp.reg_notif.param.player_setting.num_attr = p_param->player_setting.num_attr;
            memcpy(&avrc_rsp.reg_notif.param.player_setting.attr_id,
                                       p_param->player_setting.attr_ids, 2);
            memcpy(&avrc_rsp.reg_notif.param.player_setting.attr_value,
                                       p_param->player_setting.attr_values, 2);
            break;
        case BTRC_EVT_ADDRESSED_PLAYER_CHANGED:
            avrc_rsp.reg_notif.param.addr_player.player_id = p_param->player_id;
            avrc_rsp.reg_notif.param.addr_player.uid_counter = 0;
            break;
        case BTRC_EVT_AVAILABLE_PLAYERS_CHANGED:
            avrc_rsp.reg_notif.param.evt  = 0x0a;
            break;
        case BTRC_EVT_NOW_PLAYING_CONTENT_CHANGED:
            avrc_rsp.reg_notif.param.evt  = 0x09;
            break;
        default:
            BTIF_TRACE_WARNING("%s : Unhandled event ID : 0x%x", __FUNCTION__, event_id);
            return BT_STATUS_UNHANDLED;
    }

    avrc_rsp.reg_notif.pdu = AVRC_PDU_REGISTER_NOTIFICATION;
    avrc_rsp.reg_notif.opcode = opcode_from_pdu(AVRC_PDU_REGISTER_NOTIFICATION);
    if (type == BTRC_NOTIFICATION_TYPE_REJECT)
    {
        /* Spec AVRCP 1.5 ,section 6.9.2.2, on completion
         * of the addressed player changed notificatons the TG shall
         * complete all player specific notification with AV/C C-type
         * Rejected with error code Addressed Player changed.
         * This will happen in case when music player has changed
         * Application should take care of sending reject response.
        */
        avrc_rsp.get_play_status.status = AVRC_STS_ADDR_PLAYER_CHG;
    }
    else
    {
        avrc_rsp.get_play_status.status = AVRC_STS_NO_ERROR;
    }

    /* Send the response. */
    send_metamsg_rsp(btif_rc_cb[index].rc_handle, btif_rc_cb[index].rc_notif[event_id-1].label,
        ((type == BTRC_NOTIFICATION_TYPE_INTERIM)?AVRC_CMD_NOTIF:AVRC_RSP_CHANGED), &avrc_rsp);
    return BT_STATUS_SUCCESS;
}


/***************************************************************************
**
** Function         get_folderitem_rsp
**
** Description      Response to Get Folder Items , PDU 0x71
**
** Returns          bt_status_t
**
***************************************************************************/
static bt_status_t get_folderitem_rsp(btrc_folder_list_entries_t *rsp, bt_bdaddr_t *bd_addr)
{
    tAVRC_RESPONSE avrc_rsp;
    tAVRC_ITEM item[MAX_FOLDER_RSP_SUPPORT]; //Number of players that could be supported
    UINT8  index, i, xx, media_attr_cnt;
    UINT8 *p_conversion;
    int rc_index;
    CHECK_RC_CONNECTED

    rc_index = btif_rc_get_idx_by_addr(bd_addr->address);

    if (rc_index == btif_max_rc_clients)
    {
        BTIF_TRACE_ERROR("%s: on unknown index", __FUNCTION__);
        return BT_STATUS_FAIL;
    }
    BTIF_TRACE_EVENT("%s() AVRC_PDU_GET_FOLDER_ITEMS", __FUNCTION__);
    index                             = IDX_GET_FOLDER_ITEMS_RSP ;
    avrc_rsp.get_items.pdu            = AVRC_PDU_GET_FOLDER_ITEMS;
    avrc_rsp.get_items.opcode         = AVRC_OP_BROWSE;
    avrc_rsp.get_items.uid_counter    = rsp->uid_counter;
    avrc_rsp.get_items.status         = rsp->status ;//4 means SUCCESS
    avrc_rsp.get_items.item_count     = 0;
    BTIF_TRACE_EVENT("status =%d, item_count =%d",rsp->status, rsp->item_count);

    for (i=0; (i < rsp->item_count && i < MAX_FOLDER_RSP_SUPPORT) ; ++i)
    {
        item[i].item_type = rsp->p_item_list[i].item_type;
        BTIF_TRACE_EVENT("item_type  = %d", rsp->p_item_list[i].item_type);
        switch (item[i].item_type)
        {
            case AVRC_ITEM_PLAYER:
                memcpy(item[i].u.player.features, rsp->p_item_list[i].u.player.features,
                            AVRC_FEATURE_MASK_SIZE);
                item[i].u.player.major_type      =  rsp->p_item_list[i].u.player.major_type;
                item[i].u.player.sub_type        =  rsp->p_item_list[i].u.player.sub_type;
                item[i].u.player.play_status     =  rsp->p_item_list[i].u.player.play_status;
                item[i].u.player.player_id       =  rsp->p_item_list[i].u.player.player_id;
                item[i].u.player.name.charset_id =  rsp->p_item_list[i].u.player.name.charset_id;
                item[i].u.player.name.str_len    =  rsp->p_item_list[i].u.player.name.str_len;
                item[i].u.player.name.p_str      =  rsp->p_item_list[i].u.player.name.p_str;
                ++avrc_rsp.get_items.item_count;
            break;

            case AVRC_ITEM_FOLDER:
                item[i].u.folder.type            =  rsp->p_item_list[i].u.folder.type;
                item[i].u.folder.playable        =  rsp->p_item_list[i].u.folder.playable;
                {
                    p_conversion = (UINT8*)&(rsp->p_item_list[i].u.folder.uid);
                    for (xx = 0; xx < AVRC_UID_SIZE; xx++)
                    {
                        ((UINT8 *) item[i].u.folder.uid)[AVRC_UID_SIZE - (xx + 1)] = \
                                                                        *p_conversion++;
                    }
                }

                item[i].u.folder.name.charset_id =  rsp->p_item_list[i].u.folder.name.charset_id;
                item[i].u.folder.name.str_len    =  rsp->p_item_list[i].u.folder.name.str_len;
                item[i].u.folder.name.p_str      =  rsp->p_item_list[i].u.folder.name.p_str;
                ++avrc_rsp.get_items.item_count;
            break;

            case AVRC_ITEM_MEDIA:
                item[i].u.media.type             =  rsp->p_item_list[i].u.media.type;
                {
                    p_conversion = (UINT8*)&(rsp->p_item_list[i].u.media.uid);
                    //BE_STREAM_TO_ARRAY(p_conversion, item[i].u.folder.uid, AVRC_UID_SIZE);
                    for (xx = 0; xx < AVRC_UID_SIZE; xx++)
                    {
                        ((UINT8 *) item[i].u.folder.uid)[AVRC_UID_SIZE - (xx + 1)] = \
                                                                        *p_conversion++;
                    }
                }
                item[i].u.media.name.charset_id  =  rsp->p_item_list[i].u.media.name.charset_id;
                item[i].u.media.name.str_len     =  rsp->p_item_list[i].u.media.name.str_len;
                item[i].u.media.name.p_str       =  rsp->p_item_list[i].u.media.name.p_str;
                media_attr_cnt                   =  rsp->p_item_list[i].u.media.attr_count;
                item[i].u.media.attr_count       =  rsp->p_item_list[i].u.media.attr_count;
                BTIF_TRACE_ERROR("attr count = %d", media_attr_cnt);
                if (media_attr_cnt > 0)
                {
                    if ((item[i].u.media.p_attr_list = \
                    (tAVRC_ATTR_ENTRY *)GKI_getbuf((UINT16)(media_attr_cnt * \
                                                        sizeof(tAVRC_ATTR_ENTRY)))) != NULL)
                    {
                        for (xx = 0; xx < media_attr_cnt; xx++)
                        {
                            item[i].u.media.p_attr_list[xx].attr_id = \
                                rsp->p_item_list[i].u.media.p_attr_list[xx].attr_id;
                            item[i].u.media.p_attr_list[xx].name.charset_id = \
                                rsp->p_item_list[i].u.media.p_attr_list[xx].name.charset_id;
                            item[i].u.media.p_attr_list[xx].name.str_len = \
                                rsp->p_item_list[i].u.media.p_attr_list[xx].name.str_len;
                            item[i].u.media.p_attr_list[xx].name.p_str = \
                                rsp->p_item_list[i].u.media.p_attr_list[xx].name.p_str;
                            BTIF_TRACE_ERROR("attr_id = %d", item[i].u.media.p_attr_list[xx].\
                                attr_id);
                            BTIF_TRACE_ERROR("str_len = %d", item[i].u.media.p_attr_list[xx].\
                                name.str_len);
                        }
                    }
                    else
                    {
                        BTIF_TRACE_ERROR("Not enough buffer allocated to accomodate attributes");
                        item[i].u.media.attr_count =  0;
                    }
                }
                ++avrc_rsp.get_items.item_count;
            break;

            default:
                return BT_STATUS_UNHANDLED;
            break;
        }
    }
    if (avrc_rsp.get_items.item_count == 0) {
        /*As per spec Send proper Error if no Music App is registered.*/
        avrc_rsp.get_items.status = AVRC_STS_BAD_RANGE;
    }
    avrc_rsp.get_items.p_item_list = item;
    app_sendbrowsemsg(IDX_GET_FOLDER_ITEMS_RSP ,&avrc_rsp, rc_index);
    BTIF_TRACE_ERROR("free attr list");
    for (i=0; (i < rsp->item_count && i < MAX_FOLDER_RSP_SUPPORT) ; ++i)
    {
        if (item[i].item_type == AVRC_ITEM_MEDIA)
        {
            if (rsp->p_item_list[i].u.media.attr_count > 0)
            {
                GKI_freebuf(item[i].u.media.p_attr_list);
            }
        }
    }
    return BT_STATUS_SUCCESS;
}

/**********************************************************************
**
** Function        set_addrplayer_rsp
**
** Description     Response to Set Addressed Player , PDU 0x60
**
** Return          status
**
*********************************************************************/

static bt_status_t set_addrplayer_rsp(btrc_status_t status_code, bt_bdaddr_t *bd_addr)
{
    tAVRC_RESPONSE avrc_rsp;
    int rc_index;
    CHECK_RC_CONNECTED
    rc_index = btif_rc_get_idx_by_addr(bd_addr->address);

    if (rc_index == btif_max_rc_clients)
    {
        BTIF_TRACE_ERROR("%s: on unknown index", __FUNCTION__);
        return BT_STATUS_FAIL;
    }
    BTIF_TRACE_DEBUG("- %s on index = %d", __FUNCTION__, rc_index);
    avrc_rsp.addr_player.status = status_code;
    avrc_rsp.addr_player.opcode = opcode_from_pdu(AVRC_PDU_SET_ADDRESSED_PLAYER);
    avrc_rsp.addr_player.pdu    = AVRC_PDU_SET_ADDRESSED_PLAYER;
    /* Send the response */
    SEND_METAMSG_RSP(IDX_SET_ADDRESS_PLAYER_RSP, &avrc_rsp, rc_index);
    return BT_STATUS_SUCCESS;
}

/**********************************************************************
**
** Function        set_browseplayer_rsp
**
** Description     Response to Set Browsed Player , PDU 0x70
**
** Return          status
**
*********************************************************************/

static bt_status_t set_browseplayer_rsp(btrc_set_browsed_player_rsp_t *p_param, bt_bdaddr_t *bd_addr)
{
    tAVRC_RESPONSE avrc_rsp;
    int rc_index = btif_rc_get_idx_by_addr(bd_addr->address);
    CHECK_RC_CONNECTED

    if (rc_index == btif_max_rc_clients)
    {
        BTIF_TRACE_ERROR("%s: on unknown index", __FUNCTION__);
        return BT_STATUS_FAIL;
    }
    BTIF_TRACE_DEBUG("- %s on index = %d", __FUNCTION__, rc_index);

    avrc_rsp.br_player.pdu = AVRC_PDU_SET_BROWSED_PLAYER;
    avrc_rsp.br_player.folder_depth = p_param->folder_depth;
    avrc_rsp.br_player.charset_id = p_param->charset_id;
    avrc_rsp.br_player.num_items = p_param->num_items;
    avrc_rsp.br_player.opcode = opcode_from_pdu(AVRC_PDU_SET_BROWSED_PLAYER);
    avrc_rsp.br_player.status = p_param->status;
    avrc_rsp.br_player.uid_counter = p_param->uid_counter;
    avrc_rsp.br_player.p_folders = (tAVRC_NAME*)p_param->p_folders;
    /* Send the response */
    SEND_BROWSEMSG_RSP(IDX_SET_BROWSE_PLAYER_RSP, &avrc_rsp, rc_index);
    return BT_STATUS_SUCCESS;
}

/**********************************************************************
**
** Function        changepath_rsp
**
** Description     Response to Change Path , PDU 0x60
**
** Return          status
**
*********************************************************************/

static bt_status_t changepath_rsp(uint8_t status_code, uint32_t item_count, bt_bdaddr_t *bd_addr)
{
    tAVRC_RESPONSE avrc_rsp;
    int rc_index;
    CHECK_RC_CONNECTED

    rc_index = btif_rc_get_idx_by_addr(bd_addr->address);

    if (rc_index == btif_max_rc_clients)
    {
        BTIF_TRACE_ERROR("%s: on unknown index", __FUNCTION__);
        return BT_STATUS_FAIL;
    }
    BTIF_TRACE_DEBUG("- %s on index = %d", __FUNCTION__, rc_index);

    avrc_rsp.chg_path.num_items = item_count;
    avrc_rsp.chg_path.opcode = opcode_from_pdu(AVRC_PDU_CHANGE_PATH);
    avrc_rsp.chg_path.pdu = AVRC_PDU_CHANGE_PATH;
    avrc_rsp.chg_path.status = status_code;
    /* Send the response */
    SEND_BROWSEMSG_RSP(IDX_CHANGE_PATH_RSP, &avrc_rsp, rc_index);
    return BT_STATUS_SUCCESS;
}

/**********************************************************************
**
** Function        playitem_rsp
**
** Description     Response to Play Item , PDU 0x60
**
** Return          status
**
*********************************************************************/

static bt_status_t playitem_rsp(uint8_t status_code, bt_bdaddr_t *bd_addr)
{
    tAVRC_RESPONSE avrc_rsp;
    int rc_index;
    CHECK_RC_CONNECTED

    rc_index = btif_rc_get_idx_by_addr(bd_addr->address);
    if (rc_index == btif_max_rc_clients)
    {
        BTIF_TRACE_ERROR("%s: on unknown index", __FUNCTION__);
        return BT_STATUS_FAIL;
    }
    BTIF_TRACE_DEBUG("- %s on index = %d", __FUNCTION__, rc_index);

    avrc_rsp.play_item.status = status_code;
    avrc_rsp.play_item.opcode = opcode_from_pdu(AVRC_PDU_PLAY_ITEM);
    avrc_rsp.play_item.pdu    = AVRC_PDU_PLAY_ITEM;
    /* Send the response */
    SEND_METAMSG_RSP(IDX_PLAY_ITEM_RSP, &avrc_rsp,rc_index);

    return BT_STATUS_SUCCESS;
}

/**********************************************************************
**
** Function        get_itemattr_rsp
**
** Description     Response to Get Item , PDU 0x60
**
** Return          status
**
*********************************************************************/

static bt_status_t get_itemattr_rsp(uint8_t num_attr, btrc_element_attr_val_t *p_attrs, bt_bdaddr_t *bd_addr)

{
    tAVRC_RESPONSE avrc_rsp;
    UINT32 i;
    tAVRC_ATTR_ENTRY element_attrs[BTRC_MAX_ELEM_ATTR_SIZE];
    int rc_index;
    CHECK_RC_CONNECTED

    rc_index = btif_rc_get_idx_by_addr(bd_addr->address);
    if (rc_index == btif_max_rc_clients)
    {
        BTIF_TRACE_ERROR("%s: on unknown index", __FUNCTION__);
        return BT_STATUS_FAIL;
    }
    BTIF_TRACE_DEBUG("- %s on index = %d", __FUNCTION__, rc_index);

    memset(element_attrs, 0, sizeof(tAVRC_ATTR_ENTRY) * num_attr);

    if (num_attr == 0)
    {
        avrc_rsp.get_attrs.status = AVRC_STS_INTERNAL_ERR;
    }
    else
    {
        for (i=0; i<num_attr; i++)
        {
            element_attrs[i].attr_id = p_attrs[i].attr_id;
            element_attrs[i].name.charset_id = AVRC_CHARSET_ID_UTF8;
            element_attrs[i].name.str_len = (UINT16)strlen((char *)p_attrs[i].text);
            element_attrs[i].name.p_str = p_attrs[i].text;
            BTIF_TRACE_DEBUG("%s attr_id:0x%x, charset_id:0x%x, str_len:%d, str:%s",
                __FUNCTION__, (unsigned int)element_attrs[i].attr_id,
                element_attrs[i].name.charset_id, element_attrs[i].name.str_len,
                element_attrs[i].name.p_str);
        }
        avrc_rsp.get_attrs.status = AVRC_STS_NO_ERROR;
    }
    avrc_rsp.get_attrs.attr_count = num_attr;
    avrc_rsp.get_attrs.p_attr_list = element_attrs;
    avrc_rsp.get_attrs.pdu = AVRC_PDU_GET_ITEM_ATTRIBUTES;
    avrc_rsp.get_attrs.opcode = opcode_from_pdu(AVRC_PDU_GET_ITEM_ATTRIBUTES);
    /* Send the response */
    SEND_BROWSEMSG_RSP(IDX_GET_ITEM_ATTR_RSP, &avrc_rsp, rc_index);
    return BT_STATUS_SUCCESS;
}

/**********************************************************************
**
** Function        is_device_active_in_handoff
**
** Description     Check if this is the active device during hand-off
**                 If the multicast is disabled when connected to more
**                 than one device and the active playing device is
**                 different or device to start playback is different
**                 then fail this condition.
** Return          BT_STATUS_SUCCESS if active BT_STATUS_FAIL otherwise
**
*********************************************************************/
static bt_status_t is_device_active_in_handoff(bt_bdaddr_t *bd_addr)
{
    BD_ADDR playing_device;
    int rc_index;
    UINT16 connected_devices, playing_devices;

    rc_index = btif_rc_get_idx_by_addr(bd_addr->address);
    if(rc_index >= btif_max_rc_clients)
    {
        return BT_STATUS_FAIL;
    }
    connected_devices = btif_av_get_num_connected_devices();
    playing_devices = btif_av_get_num_playing_devices();

    if((connected_devices < btif_max_rc_clients) || (playing_devices > 1))
    {
        return BT_STATUS_SUCCESS;
    }

    if((connected_devices > 1) && (playing_devices == 1))
    {
        /* One playing device, check the active device */
        btif_get_latest_playing_device(playing_device);
        if (bdcmp(bd_addr->address, playing_device) == 0)
        {
            return BT_STATUS_SUCCESS;
        }
        else
        {
            return BT_STATUS_FAIL;
        }
    }
    else if (playing_devices == 0)
    {
        /* No Playing device, find the next playing device
         * Play initiated from remote
         */
        if (btif_rc_cb[rc_index].rc_play_processed == TRUE)
        {
            return BT_STATUS_SUCCESS;
        }
        else if (btif_av_is_current_device(bd_addr->address) == TRUE)
        {
            /* Play initiated locally. check the current device and
             * make sure play is not initiated from other remote
             */
            BD_ADDR rc_play_device = {0x00, 0x00, 0x00, 0x00, 0x00, 0x00};
            btif_rc_get_playing_device(rc_play_device);
            if(bdcmp(bd_addr->address, bd_addr_null) != 0)
            {
                /* some other playing device */
                return BT_STATUS_FAIL;
            }
            return BT_STATUS_SUCCESS;
        }
        else
        {
            BTIF_TRACE_ERROR("%s no playing or current device ", __FUNCTION__);
            return BT_STATUS_FAIL;
        }
    }
    else
    {
        BTIF_TRACE_ERROR("%s unchecked state: connected devices: %d playing devices: %d",
            __FUNCTION__, connected_devices, playing_devices);
        return BT_STATUS_SUCCESS;
    }
}

/***************************************************************************
**
** Function         set_volume
**
** Description      Send current volume setting to remote side.
**                  Support limited to SetAbsoluteVolume
**                  This can be enhanced to support Relative Volume (AVRCP 1.0).
**                  With RelateVolume, we will send VOLUME_UP/VOLUME_DOWN
**                  as opposed to absolute volume level
** volume: Should be in the range 0-127. bit7 is reseved and cannot be set
**
** Returns          bt_status_t
**
***************************************************************************/
static bt_status_t set_volume(uint8_t volume, bt_bdaddr_t *bd_addr)
{
    tAVRC_STS status = BT_STATUS_UNSUPPORTED;
    rc_transaction_t *p_transaction=NULL;
    int index;
    CHECK_RC_CONNECTED

    index = btif_rc_get_idx_by_addr(bd_addr->address);
    if (index == btif_max_rc_clients)
    {
        BTIF_TRACE_ERROR("%s: on unknown index", __FUNCTION__);
        return BT_STATUS_FAIL;
    }
    BTIF_TRACE_DEBUG("- %s on index = %d", __FUNCTION__, index);

    if(btif_rc_cb[index].rc_volume==volume)
    {
        status=BT_STATUS_DONE;
        BTIF_TRACE_ERROR("%s: volume value already set earlier: 0x%02x",__FUNCTION__, volume);
        return status;
    }

    if ((btif_rc_cb[index].rc_features & BTA_AV_FEAT_RCTG) &&
        (btif_rc_cb[index].rc_features & BTA_AV_FEAT_ADV_CTRL))
    {
        tAVRC_COMMAND avrc_cmd = {0};
        BT_HDR *p_msg = NULL;

        BTIF_TRACE_DEBUG("%s: Peer supports absolute volume. newVolume=%d", __FUNCTION__, volume);
        avrc_cmd.volume.opcode = AVRC_OP_VENDOR;
        avrc_cmd.volume.pdu = AVRC_PDU_SET_ABSOLUTE_VOLUME;
        avrc_cmd.volume.status = AVRC_STS_NO_ERROR;
        avrc_cmd.volume.volume = volume;

        if (AVRC_BldCommand(&avrc_cmd, &p_msg) == AVRC_STS_NO_ERROR)
        {
            bt_status_t tran_status=get_transaction(&p_transaction);
            if(BT_STATUS_SUCCESS == tran_status && NULL!=p_transaction)
            {
                BTIF_TRACE_DEBUG("%s msgreq being sent out with label %d",
                                   __FUNCTION__,p_transaction->lbl);
                BTA_AvMetaCmd(btif_rc_cb[index].rc_handle,p_transaction->lbl, AVRC_CMD_CTRL, p_msg);
                status =  BT_STATUS_SUCCESS;
            }
            else
            {
                if(NULL!=p_msg)
                   GKI_freebuf(p_msg);
                BTIF_TRACE_ERROR("%s: failed to obtain transaction details. status: 0x%02x",
                                    __FUNCTION__, tran_status);
                status = BT_STATUS_FAIL;
            }
        }
        else
        {
            BTIF_TRACE_ERROR("%s: failed to build absolute volume command. status: 0x%02x",
                                __FUNCTION__, status);
            status = BT_STATUS_FAIL;
        }
    }
    else
        status=BT_STATUS_NOT_READY;
    return status;
}


/***************************************************************************
**
** Function         register_volumechange
**
** Description     Register for volume change notification from remote side.
**
** Returns          void
**
***************************************************************************/

static void register_volumechange (UINT8 lbl, int index)
{
    tAVRC_COMMAND avrc_cmd = {0};
    BT_HDR *p_msg = NULL;
    tAVRC_STS BldResp=AVRC_STS_BAD_CMD;
    rc_transaction_t *p_transaction=NULL;
    BTIF_TRACE_DEBUG("%s called with label:%d",__FUNCTION__,lbl);

    avrc_cmd.cmd.opcode=0x00;
    avrc_cmd.pdu = AVRC_PDU_REGISTER_NOTIFICATION;
    avrc_cmd.reg_notif.event_id = AVRC_EVT_VOLUME_CHANGE;
    avrc_cmd.reg_notif.status = AVRC_STS_NO_ERROR;
    avrc_cmd.reg_notif.param = 0;

    BldResp=AVRC_BldCommand(&avrc_cmd, &p_msg);
    if(AVRC_STS_NO_ERROR==BldResp && p_msg)
    {
         p_transaction=get_transaction_by_lbl(lbl);
         if(NULL!=p_transaction)
         {
             BTA_AvMetaCmd(btif_rc_cb[index].rc_handle,p_transaction->lbl, AVRC_CMD_NOTIF, p_msg);
             BTIF_TRACE_DEBUG("%s:BTA_AvMetaCmd called",__FUNCTION__);
         }
         else
         {
            if(NULL!=p_msg)
               GKI_freebuf(p_msg);
            BTIF_TRACE_ERROR("%s transaction not obtained with label: %d",__FUNCTION__,lbl);
         }
    }
    else
        BTIF_TRACE_ERROR("%s failed to build command:%d",__FUNCTION__,BldResp);
}


/***************************************************************************
**
** Function         handle_rc_metamsg_rsp
**
** Description      Handle RC metamessage response
**
** Returns          void
**
***************************************************************************/
static void handle_rc_metamsg_rsp(tBTA_AV_META_MSG *pmeta_msg)
{
    UINT8 index;  /*For RC it is zero*/
    tAVRC_RESPONSE    avrc_response = {0};
    UINT8             scratch_buf[512] = {0};
    tAVRC_STS status = BT_STATUS_UNSUPPORTED;

    index = btif_rc_get_idx_by_rc_handle(pmeta_msg->rc_handle);
    if (index == btif_max_rc_clients)
    {
        BTIF_TRACE_ERROR("%s: on unknown index", __FUNCTION__);
        return;
    }

    if(AVRC_OP_VENDOR==pmeta_msg->p_msg->hdr.opcode &&(AVRC_RSP_CHANGED==pmeta_msg->code
      || AVRC_RSP_INTERIM==pmeta_msg->code || AVRC_RSP_ACCEPT==pmeta_msg->code
      || AVRC_RSP_REJ==pmeta_msg->code || AVRC_RSP_NOT_IMPL==pmeta_msg->code))
    {
        status=AVRC_ParsResponse(pmeta_msg->p_msg, &avrc_response, scratch_buf, sizeof(scratch_buf));
        BTIF_TRACE_DEBUG("%s: code %d,event ID %d,PDU %x,parsing status %d, label:%d",
          __FUNCTION__,pmeta_msg->code,avrc_response.reg_notif.event_id,avrc_response.reg_notif.pdu,
          status, pmeta_msg->label);

        if (status != AVRC_STS_NO_ERROR)
        {
            if(AVRC_PDU_REGISTER_NOTIFICATION==avrc_response.rsp.pdu
                && AVRC_EVT_VOLUME_CHANGE==avrc_response.reg_notif.event_id
                && btif_rc_cb[index].rc_vol_label==pmeta_msg->label)
            {
                btif_rc_cb[index].rc_vol_label=MAX_LABEL;
                release_transaction(btif_rc_cb[index].rc_vol_label);
            }
            else if(AVRC_PDU_SET_ABSOLUTE_VOLUME==avrc_response.rsp.pdu)
            {
                release_transaction(pmeta_msg->label);
            }
            return;
        }
        else if(AVRC_PDU_REGISTER_NOTIFICATION==avrc_response.rsp.pdu
            && AVRC_EVT_VOLUME_CHANGE==avrc_response.reg_notif.event_id
            && btif_rc_cb[index].rc_vol_label!=pmeta_msg->label)
            {
                // Just discard the message, if the device sends back with an incorrect label
                BTIF_TRACE_DEBUG("%s:Discarding register notfn in rsp.code: %d and label %d",
                __FUNCTION__, pmeta_msg->code, pmeta_msg->label);
                return;
            }
    }
    else
    {
        BTIF_TRACE_DEBUG("%s:Received vendor dependent in adv ctrl rsp. code: %d len: %d. Not processing it.",
        __FUNCTION__, pmeta_msg->code, pmeta_msg->len);
        return;
    }

    if(AVRC_PDU_REGISTER_NOTIFICATION==avrc_response.rsp.pdu
        && AVRC_EVT_VOLUME_CHANGE==avrc_response.reg_notif.event_id
        && AVRC_RSP_CHANGED==pmeta_msg->code)
     {
         /* re-register for volume change notification */
         // Do not re-register for rejected case, as it might get into endless loop
         register_volumechange(btif_rc_cb[index].rc_vol_label, index);
     }
     else if(AVRC_PDU_SET_ABSOLUTE_VOLUME==avrc_response.rsp.pdu)
     {
          /* free up the label here */
          release_transaction(pmeta_msg->label);
     }

     BTIF_TRACE_EVENT("%s: Passing received metamsg response to app. pdu: %s",
             __FUNCTION__, dump_rc_pdu(avrc_response.pdu));
     btif_rc_upstreams_rsp_evt((uint16_t)avrc_response.rsp.pdu, &avrc_response, pmeta_msg->code,
                                pmeta_msg->label, index);
}
#if (AVRC_CTLR_INCLUDED == TRUE)
/***************************************************************************
**
** Function         handle_avk_rc_metamsg_rsp
**
** Description      Handle RC metamessage response
**
** Returns          void
**
***************************************************************************/
static void handle_avk_rc_metamsg_rsp(tBTA_AV_META_MSG *pmeta_msg)
{
    UINT8 index;  /*For RC it is zero*/
    tAVRC_RESPONSE    avrc_response = {0};
    UINT8             scratch_buf[4096] = {0};// maximum size that can be used
    UINT16            buf_len;
    tAVRC_STS status = BT_STATUS_UNSUPPORTED;
    index = btif_rc_get_idx_by_rc_handle(pmeta_msg->rc_handle);

    BTIF_TRACE_DEBUG(" %s opcode = %d rsp_code = %d  ",__FUNCTION__,
                        pmeta_msg->p_msg->hdr.opcode,pmeta_msg->code);
    if((AVRC_OP_VENDOR==pmeta_msg->p_msg->hdr.opcode)&&
                (pmeta_msg->code >= AVRC_RSP_NOT_IMPL)&&
                (pmeta_msg->code <= AVRC_RSP_INTERIM))
    {
        status=AVRC_Ctrl_ParsResponse(pmeta_msg->p_msg, &avrc_response, scratch_buf, &buf_len);
        BTIF_TRACE_DEBUG(" pdu = %d rsp_status = %d",avrc_response.pdu,
                                    pmeta_msg->p_msg->vendor.hdr.ctype);

        if ((avrc_response.pdu == AVRC_PDU_REGISTER_NOTIFICATION)&&
            (pmeta_msg->code == AVRC_RSP_INTERIM))
        {
            BTIF_TRACE_DEBUG(" Don't release transaction label ");
        }
        else
        {
            BTIF_TRACE_DEBUG(" Releasing label = %d",pmeta_msg->label);
            release_transaction(pmeta_msg->label);
        }
        btif_rc_ctrl_upstreams_rsp_evt((uint16_t)avrc_response.rsp.pdu, &avrc_response,
                               scratch_buf, buf_len,pmeta_msg->p_msg->vendor.hdr.ctype, index);
    }
    else
    {
        BTIF_TRACE_DEBUG("%s:Invalid Vendor Command  code: %d len: %d. Not processing it.",
        __FUNCTION__, pmeta_msg->code, pmeta_msg->len);
        return;
    }
}

/***************************************************************************
**
** Function         handle_avk_rc_metamsg_cmd
**
** Description      Handle RC metamessage response
**
** Returns          void
**
***************************************************************************/
static void handle_avk_rc_metamsg_cmd(tBTA_AV_META_MSG *pmeta_msg)
{
    UINT8 index;  /*For RC it is zero*/
    tAVRC_COMMAND    avrc_cmd = {0};
    UINT8             scratch_buf[4096] = {0};
    UINT16            buf_len;
    tAVRC_STS status = BT_STATUS_UNSUPPORTED;
    index = btif_rc_get_idx_by_rc_handle(pmeta_msg->rc_handle);

    BTIF_TRACE_DEBUG(" %s opcode = %d rsp_code = %d  ",__FUNCTION__,
                       pmeta_msg->p_msg->hdr.opcode,pmeta_msg->code);
    if((AVRC_OP_VENDOR==pmeta_msg->p_msg->hdr.opcode)&&
                (pmeta_msg->code <= AVRC_CMD_GEN_INQ))
    {
        buf_len = sizeof(scratch_buf);
        status = AVRC_Ctrl_ParsCommand(pmeta_msg->p_msg, &avrc_cmd, scratch_buf, buf_len);
        BTIF_TRACE_DEBUG("Received vendor command.code,PDU and label: %d, %d,%d",pmeta_msg->code,
                           avrc_cmd.pdu, pmeta_msg->label);

        if (status != AVRC_STS_NO_ERROR)
        {
            /* return error */
            BTIF_TRACE_WARNING("%s: Error in parsing received metamsg command. status: 0x%02x",
                __FUNCTION__, status);
            send_reject_response(pmeta_msg->rc_handle, pmeta_msg->label, avrc_cmd.pdu, status);
        }
        else
        {
            if (avrc_cmd.pdu == AVRC_PDU_REGISTER_NOTIFICATION)
            {
                UINT8 event_id = avrc_cmd.reg_notif.event_id;
                BTIF_TRACE_EVENT("%s:New register notification received.event_id:%s,label:0x%x,code:%x"
                ,__FUNCTION__,dump_rc_notification_event_id(event_id), pmeta_msg->label,pmeta_msg->code);
                btif_rc_cb[index].rc_notif[event_id-1].bNotify = TRUE;
                btif_rc_cb[index].rc_notif[event_id-1].label = pmeta_msg->label;
            }
            else if (avrc_cmd.pdu == AVRC_PDU_SET_ABSOLUTE_VOLUME)
            {
                BTIF_TRACE_EVENT("%s:Abs Volume Cmd Recvd,label:0x%x,code:%x",
                __FUNCTION__, pmeta_msg->label,pmeta_msg->code);
                btif_rc_cb[index].rc_vol_label = pmeta_msg->label;
            }
            btif_rc_ctrl_upstreams_rsp_cmd((uint16_t)avrc_cmd.pdu, &avrc_cmd, scratch_buf, buf_len, index);
        }
    }
    else
    {
        BTIF_TRACE_DEBUG("%s:Invalid Vendor Command  code: %d len: %d. Not processing it.",
        __FUNCTION__, pmeta_msg->code, pmeta_msg->len);
        return;
    }
}
#endif
/***************************************************************************
**
** Function         cleanup
**
** Description      Closes the AVRC interface
**
** Returns          void
**
***************************************************************************/
static void cleanup(void)
{
    BTIF_TRACE_EVENT("## RC:  %s ##", __FUNCTION__);
    memset(&btif_rc_cb, 0, sizeof(btif_rc_cb_t));
    close_uinput();
    if (bt_rc_callbacks)
    {
        bt_rc_callbacks = NULL;
    }
    lbl_destroy();
    BTIF_TRACE_EVENT("## RC: %s ## completed", __FUNCTION__);
}

/***************************************************************************
**
** Function         cleanup_ctrl
**
** Description      Closes the AVRC Controller interface
**
** Returns          void
**
***************************************************************************/
static void cleanup_ctrl(void)
{
    BTIF_TRACE_EVENT("## %s ##", __FUNCTION__);

    if (bt_rc_ctrl_callbacks)
    {
        bt_rc_ctrl_callbacks = NULL;
    }
    memset(&btif_rc_cb, 0, sizeof(btif_rc_cb_t));
    lbl_destroy();
    BTIF_TRACE_EVENT("## %s ## completed", __FUNCTION__);
}

/***************************************************************************
**
** Function         getcapabilities_cmd
**
** Description      GetCapabilties from Remote(Company_ID, Events_Supported)
**
** Returns          void
**
***************************************************************************/
static bt_status_t getcapabilities_cmd (uint8_t cap_id)
{
    tAVRC_STS status = BT_STATUS_UNSUPPORTED;
    rc_transaction_t *p_transaction=NULL;
    bt_status_t tran_status;
    tAVRC_COMMAND avrc_cmd = {0};
    BT_HDR *p_msg = NULL;
    int index = BTIF_RC_DEFAULT_INDEX; //For RC it should be 0

    CHECK_RC_CONNECTED

#if (AVRC_CTLR_INCLUDED == TRUE)
    BTIF_TRACE_DEBUG("%s: cap_id %d", __FUNCTION__, cap_id);

    tran_status = get_transaction(&p_transaction);
    if(BT_STATUS_SUCCESS != tran_status || NULL==p_transaction)
        return BT_STATUS_FAIL;

    avrc_cmd.get_caps.opcode = AVRC_OP_VENDOR;
    avrc_cmd.get_caps.capability_id = cap_id;
    avrc_cmd.get_caps.pdu = AVRC_PDU_GET_CAPABILITIES;
    avrc_cmd.get_caps.status = AVRC_STS_NO_ERROR;
    status = AVRC_BldCommand(&avrc_cmd, &p_msg);
    if (status == AVRC_STS_NO_ERROR)
    {
        UINT8* data_start = (UINT8*)(p_msg + 1) + p_msg->offset;
        BTIF_TRACE_DEBUG("%s msgreq being sent out with label %d",
                __FUNCTION__,p_transaction->lbl);
        if (p_msg != NULL)
        {
            BTA_AvVendorCmd(btif_rc_cb[index].rc_handle,p_transaction->lbl,AVRC_CMD_STATUS,
                data_start, p_msg->len);
            status =  BT_STATUS_SUCCESS;
        }
    }
    else
    {
         BTIF_TRACE_ERROR("%s: failed to build command. status: 0x%02x",
                             __FUNCTION__, status);
     }
    if (p_msg != NULL)
        GKI_freebuf(p_msg);
#else
    BTIF_TRACE_DEBUG("%s: feature not enabled", __FUNCTION__);
#endif
    return status;
}

/***************************************************************************
**
** Function         list_player_app_setting_attrib_cmd
**
** Description      Get supported List Player Attributes
**
** Returns          void
**
***************************************************************************/
static bt_status_t list_player_app_setting_attrib_cmd(void)
{
    tAVRC_STS status = BT_STATUS_UNSUPPORTED;
    rc_transaction_t *p_transaction=NULL;
    tAVRC_COMMAND avrc_cmd = {0};
    BT_HDR *p_msg = NULL;
    int index = BTIF_RC_DEFAULT_INDEX; //For RC it should be 0

#if (AVRC_CTLR_INCLUDED == TRUE)
    bt_status_t tran_status;
    CHECK_RC_CONNECTED

    BTIF_TRACE_DEBUG("%s: ", __FUNCTION__);

    tran_status = get_transaction(&p_transaction);

    if(BT_STATUS_SUCCESS != tran_status || NULL==p_transaction)
        return BT_STATUS_FAIL;

    avrc_cmd.list_app_attr.opcode = AVRC_OP_VENDOR;
    avrc_cmd.list_app_attr.pdu = AVRC_PDU_LIST_PLAYER_APP_ATTR;
    avrc_cmd.list_app_attr.status = AVRC_STS_NO_ERROR;
    status = AVRC_BldCommand(&avrc_cmd, &p_msg);
    if (status == AVRC_STS_NO_ERROR)
    {
        UINT8* data_start = (UINT8*)(p_msg + 1) + p_msg->offset;
        BTIF_TRACE_DEBUG("%s msgreq being sent out with label %d",
                __FUNCTION__,p_transaction->lbl);
        if(NULL!=p_msg)
        {
            BTA_AvVendorCmd(btif_rc_cb[index].rc_handle,p_transaction->lbl,AVRC_CMD_STATUS,
                data_start, p_msg->len);
            status =  BT_STATUS_SUCCESS;
        }
    }
    else
    {
         BTIF_TRACE_ERROR("%s: failed to build command. status: 0x%02x",
                            __FUNCTION__, status);
     }
    if (p_msg != NULL)
        GKI_freebuf(p_msg);
#else
    BTIF_TRACE_DEBUG("%s: feature not enabled", __FUNCTION__);
#endif
    return status;
}

/***************************************************************************
**
** Function         list_player_app_setting_value_cmd
**
** Description      Get values of supported Player Attributes
**
** Returns          void
**
***************************************************************************/
static bt_status_t list_player_app_setting_value_cmd(uint8_t attrib_id)
{
    tAVRC_STS status = BT_STATUS_UNSUPPORTED;
    rc_transaction_t *p_transaction=NULL;
#if (AVRC_CTLR_INCLUDED == TRUE)
    bt_status_t tran_status;
    tAVRC_COMMAND avrc_cmd = {0};
    BT_HDR *p_msg = NULL;
    int index = BTIF_RC_DEFAULT_INDEX; //For RC it should be 0

    CHECK_RC_CONNECTED
    tran_status = get_transaction(&p_transaction);

    BTIF_TRACE_DEBUG("%s: attrib_id %d", __FUNCTION__, attrib_id);

    if(BT_STATUS_SUCCESS != tran_status || NULL==p_transaction)
        return BT_STATUS_FAIL;


    avrc_cmd.list_app_values.attr_id = attrib_id;
    avrc_cmd.list_app_values.opcode = AVRC_OP_VENDOR;
    avrc_cmd.list_app_values.pdu = AVRC_PDU_LIST_PLAYER_APP_VALUES;
    avrc_cmd.list_app_values.status = AVRC_STS_NO_ERROR;
    status = AVRC_BldCommand(&avrc_cmd, &p_msg);
    if (status == AVRC_STS_NO_ERROR)
    {
        UINT8* data_start = (UINT8*)(p_msg + 1) + p_msg->offset;
        BTIF_TRACE_DEBUG("%s msgreq being sent out with label %d",
                __FUNCTION__,p_transaction->lbl);
        if (p_msg != NULL)
        {
            BTA_AvVendorCmd(btif_rc_cb[index].rc_handle,p_transaction->lbl,AVRC_CMD_STATUS,
                data_start, p_msg->len);
            status =  BT_STATUS_SUCCESS;
        }
    }
    else
    {
         BTIF_TRACE_ERROR("%s: failed to build command. status: 0x%02x",
                            __FUNCTION__, status);
     }
    if (p_msg != NULL)
        GKI_freebuf(p_msg);
#else
    BTIF_TRACE_DEBUG("%s: feature not enabled", __FUNCTION__);
#endif
    return status;
}

/***************************************************************************
**
** Function         get_player_app_setting_cmd
**
** Description      Get current values of Player Attributes
**
** Returns          void
**
***************************************************************************/
static bt_status_t get_player_app_setting_cmd(uint8_t num_attrib, uint8_t* attrib_ids)
{
    tAVRC_STS status = BT_STATUS_UNSUPPORTED;
    rc_transaction_t *p_transaction=NULL;
    int count  = 0;
#if (AVRC_CTLR_INCLUDED == TRUE)
    tAVRC_COMMAND avrc_cmd = {0};
    BT_HDR *p_msg = NULL;
    int index = BTIF_RC_DEFAULT_INDEX; //For RC it should be 0
    bt_status_t tran_status;
    CHECK_RC_CONNECTED

    BTIF_TRACE_DEBUG("%s: num attrib_id %d", __FUNCTION__, num_attrib);

    tran_status = get_transaction(&p_transaction);
    if(BT_STATUS_SUCCESS != tran_status || NULL==p_transaction)
        return BT_STATUS_FAIL;

    avrc_cmd.get_cur_app_val.opcode = AVRC_OP_VENDOR;
    avrc_cmd.get_cur_app_val.status = AVRC_STS_NO_ERROR;
    avrc_cmd.get_cur_app_val.num_attr = num_attrib;
    avrc_cmd.get_cur_app_val.pdu = AVRC_PDU_GET_CUR_PLAYER_APP_VALUE;

    for (count = 0; count < num_attrib; count++)
    {
     avrc_cmd.get_cur_app_val.attrs[count] = attrib_ids[count];
    }
    status = AVRC_BldCommand(&avrc_cmd, &p_msg);
    if (status == AVRC_STS_NO_ERROR)
    {
        UINT8* data_start = (UINT8*)(p_msg + 1) + p_msg->offset;
                BTIF_TRACE_DEBUG("%s msgreq being sent out with label %d",
                __FUNCTION__,p_transaction->lbl);
        if (p_msg != NULL)
        {
            BTA_AvVendorCmd(btif_rc_cb[index].rc_handle,p_transaction->lbl,AVRC_CMD_STATUS,
                data_start, p_msg->len);
            status =  BT_STATUS_SUCCESS;
        }
    }
    else
    {
         BTIF_TRACE_ERROR("%s: failed to build command. status: 0x%02x",
                            __FUNCTION__, status);
     }
    if (p_msg != NULL)
        GKI_freebuf(p_msg);
#else
    BTIF_TRACE_DEBUG("%s: feature not enabled", __FUNCTION__);
#endif
    return status;
}

/***************************************************************************
**
** Function         set_player_app_setting_cmd
**
** Description      Set current values of Player Attributes
**
** Returns          void
**
***************************************************************************/
static bt_status_t set_player_app_setting_cmd(uint8_t num_attrib, uint8_t* attrib_ids, uint8_t* attrib_vals)
{
    tAVRC_STS status = BT_STATUS_UNSUPPORTED;
    rc_transaction_t *p_transaction=NULL;
    int count  = 0;
#if (AVRC_CTLR_INCLUDED == TRUE)
    tAVRC_COMMAND avrc_cmd = {0};
    BT_HDR *p_msg = NULL;
    int index = BTIF_RC_DEFAULT_INDEX; //For RC it should be 0
    bt_status_t tran_status;

    CHECK_RC_CONNECTED
    BTIF_TRACE_DEBUG("%s: num attrib_id %d", __FUNCTION__, num_attrib);

    tran_status = get_transaction(&p_transaction);
    if(BT_STATUS_SUCCESS != tran_status || NULL==p_transaction)
        return BT_STATUS_FAIL;

    avrc_cmd.set_app_val.opcode = AVRC_OP_VENDOR;
    avrc_cmd.set_app_val.status = AVRC_STS_NO_ERROR;
    avrc_cmd.set_app_val.num_val = num_attrib;
    avrc_cmd.set_app_val.pdu = AVRC_PDU_SET_PLAYER_APP_VALUE;
    avrc_cmd.set_app_val.p_vals =
    (tAVRC_APP_SETTING*)GKI_getbuf(sizeof(tAVRC_APP_SETTING)*num_attrib);
    for (count = 0; count < num_attrib; count++)
    {
        avrc_cmd.set_app_val.p_vals[count].attr_id = attrib_ids[count];
        avrc_cmd.set_app_val.p_vals[count].attr_val = attrib_vals[count];
    }
    status = AVRC_BldCommand(&avrc_cmd, &p_msg);
    if (status == AVRC_STS_NO_ERROR)
    {
        UINT8* data_start = (UINT8*)(p_msg + 1) + p_msg->offset;
        BTIF_TRACE_DEBUG("%s msgreq being sent out with label %d",
                __FUNCTION__,p_transaction->lbl);
        if (p_msg != NULL)
        {
            BTA_AvVendorCmd(btif_rc_cb[index].rc_handle,p_transaction->lbl,AVRC_CMD_CTRL,
                data_start, p_msg->len);
            status =  BT_STATUS_SUCCESS;
        }
    }
    else
    {
         BTIF_TRACE_ERROR("%s: failed to build command. status: 0x%02x",
                            __FUNCTION__, status);
     }
    if (p_msg != NULL)
        GKI_freebuf(p_msg);
     GKI_freebuf(avrc_cmd.set_app_val.p_vals);
#else
    BTIF_TRACE_DEBUG("%s: feature not enabled", __FUNCTION__);
#endif
    return status;
}

/***************************************************************************
**
** Function         register_notification_cmd
**
** Description      Send Command to register for a Notification ID
**
** Returns          void
**
***************************************************************************/
static bt_status_t register_notification_cmd(uint8_t event_id, uint32_t event_value)
{
    tAVRC_STS status = BT_STATUS_UNSUPPORTED;
    rc_transaction_t *p_transaction=NULL;
    int count  = 0;
#if (AVRC_CTLR_INCLUDED == TRUE)
    tAVRC_COMMAND avrc_cmd = {0};
    BT_HDR *p_msg = NULL;
    int index = BTIF_RC_DEFAULT_INDEX; //For RC it should be 0
    bt_status_t tran_status;
    CHECK_RC_CONNECTED
    tran_status = get_transaction(&p_transaction);

    BTIF_TRACE_DEBUG("%s: event_id %d  event_value", __FUNCTION__, event_id, event_value);

    if(BT_STATUS_SUCCESS != tran_status || NULL==p_transaction)
        return BT_STATUS_FAIL;

    avrc_cmd.reg_notif.opcode = AVRC_OP_VENDOR;
    avrc_cmd.reg_notif.status = AVRC_STS_NO_ERROR;
    avrc_cmd.reg_notif.event_id = event_id;
    avrc_cmd.reg_notif.pdu = AVRC_PDU_REGISTER_NOTIFICATION;
    avrc_cmd.reg_notif.param = event_value;
    status = AVRC_BldCommand(&avrc_cmd, &p_msg);
    if (status == AVRC_STS_NO_ERROR)
    {
        UINT8* data_start = (UINT8*)(p_msg + 1) + p_msg->offset;
        BTIF_TRACE_DEBUG("%s msgreq being sent out with label %d",
                __FUNCTION__,p_transaction->lbl);
        if (p_msg != NULL)
        {
            BTA_AvVendorCmd(btif_rc_cb[index].rc_handle,p_transaction->lbl,AVRC_CMD_NOTIF,
                data_start, p_msg->len);
            status =  BT_STATUS_SUCCESS;
        }
    }
    else
    {
         BTIF_TRACE_ERROR("%s: failed to build command. status: 0x%02x",
                            __FUNCTION__, status);
     }
    if (p_msg != NULL)
        GKI_freebuf(p_msg);
#else
    BTIF_TRACE_DEBUG("%s: feature not enabled", __FUNCTION__);
#endif
    return status;
}

/***************************************************************************
**
** Function         get_element_attribute_cmd
**
** Description      Get Element Attribute for  attributeIds
**
** Returns          void
**
***************************************************************************/
static bt_status_t get_element_attribute_cmd (uint8_t num_attribute, uint32_t attribute_id)
{
    tAVRC_STS status = BT_STATUS_UNSUPPORTED;
    rc_transaction_t *p_transaction=NULL;
    int count  = 0;
#if (AVRC_CTLR_INCLUDED == TRUE)
    tAVRC_COMMAND avrc_cmd = {0};
    BT_HDR *p_msg = NULL;
    int index = BTIF_RC_DEFAULT_INDEX; //For RC it should be 0
    bt_status_t tran_status;
    CHECK_RC_CONNECTED

    BTIF_TRACE_DEBUG("%s: num_attribute  %d attribute_id %d",
                   __FUNCTION__, num_attribute, attribute_id);

    tran_status = get_transaction(&p_transaction);
    if(BT_STATUS_SUCCESS != tran_status || NULL==p_transaction)
        return BT_STATUS_FAIL;

    avrc_cmd.get_elem_attrs.opcode = AVRC_OP_VENDOR;
    avrc_cmd.get_elem_attrs.status = AVRC_STS_NO_ERROR;
    avrc_cmd.get_elem_attrs.num_attr = num_attribute;
    avrc_cmd.get_elem_attrs.pdu = AVRC_PDU_GET_ELEMENT_ATTR;
    avrc_cmd.get_elem_attrs.attrs[0] = attribute_id;
    status = AVRC_BldCommand(&avrc_cmd, &p_msg);
    if (status == AVRC_STS_NO_ERROR)
    {
        UINT8* data_start = (UINT8*)(p_msg + 1) + p_msg->offset;
        BTIF_TRACE_DEBUG("%s msgreq being sent out with label %d",
                __FUNCTION__,p_transaction->lbl);
        if (p_msg != NULL)
        {
            BTA_AvVendorCmd(btif_rc_cb[index].rc_handle,p_transaction->lbl,AVRC_CMD_STATUS,
                data_start, p_msg->len);
            status =  BT_STATUS_SUCCESS;
        }
    }
    else
    {
         BTIF_TRACE_ERROR("%s: failed to build command. status: 0x%02x",
                            __FUNCTION__, status);
     }
    if (p_msg != NULL)
        GKI_freebuf(p_msg);
#else
    BTIF_TRACE_DEBUG("%s: feature not enabled", __FUNCTION__);
#endif
    return status;
}

/***************************************************************************
**
** Function         get_play_status_cmd
**
** Description      Get Element Attribute for  attributeIds
**
** Returns          void
**
***************************************************************************/
static bt_status_t get_play_status_cmd(void)
{
    tAVRC_STS status = BT_STATUS_UNSUPPORTED;
    rc_transaction_t *p_transaction=NULL;
#if (AVRC_CTLR_INCLUDED == TRUE)
    tAVRC_COMMAND avrc_cmd = {0};
    BT_HDR *p_msg = NULL;
    int index = BTIF_RC_DEFAULT_INDEX; //For RC it should be 0
    bt_status_t tran_status;
    CHECK_RC_CONNECTED

    BTIF_TRACE_DEBUG("%s: ", __FUNCTION__);
    tran_status = get_transaction(&p_transaction);
    if(BT_STATUS_SUCCESS != tran_status || NULL==p_transaction)
        return BT_STATUS_FAIL;

    avrc_cmd.get_play_status.opcode = AVRC_OP_VENDOR;
    avrc_cmd.get_play_status.pdu = AVRC_PDU_GET_PLAY_STATUS;
    avrc_cmd.get_play_status.status = AVRC_STS_NO_ERROR;
    status = AVRC_BldCommand(&avrc_cmd, &p_msg);
    if (status == AVRC_STS_NO_ERROR)
    {
        UINT8* data_start = (UINT8*)(p_msg + 1) + p_msg->offset;
        BTIF_TRACE_DEBUG("%s msgreq being sent out with label %d",
                __FUNCTION__,p_transaction->lbl);
        if (p_msg != NULL)
        {
            BTA_AvVendorCmd(btif_rc_cb[index].rc_handle,p_transaction->lbl,AVRC_CMD_STATUS,
                data_start, p_msg->len);
            status =  BT_STATUS_SUCCESS;
        }
    }
    else
    {
         BTIF_TRACE_ERROR("%s: failed to build command. status: 0x%02x",
                            __FUNCTION__, status);
     }
    if (p_msg != NULL)
        GKI_freebuf(p_msg);
#else
    BTIF_TRACE_DEBUG("%s: feature not enabled", __FUNCTION__);
#endif
    return status;
}

/***************************************************************************
**
** Function         send_abs_vol_rsp
**
** Description      Rsp for SetAbsoluteVolume Command
**
** Returns          void
**
***************************************************************************/
static bt_status_t send_abs_vol_rsp(uint8_t abs_vol)
{
    tAVRC_STS status = BT_STATUS_UNSUPPORTED;
#if (AVRC_CTLR_INCLUDED == TRUE)
    tAVRC_RESPONSE avrc_rsp;
    BT_HDR *p_msg = NULL;
    int index = BTIF_RC_DEFAULT_INDEX; //For RC it should be 0
    CHECK_RC_CONNECTED

    BTIF_TRACE_DEBUG("%s: abs_vol %d", __FUNCTION__, abs_vol);

    avrc_rsp.volume.opcode = AVRC_OP_VENDOR;
    avrc_rsp.volume.pdu = AVRC_PDU_SET_ABSOLUTE_VOLUME;
    avrc_rsp.volume.status = AVRC_STS_NO_ERROR;
    avrc_rsp.volume.volume = abs_vol;
    status = AVRC_BldResponse(btif_rc_cb[index].rc_handle, &avrc_rsp, &p_msg);
    if (status == AVRC_STS_NO_ERROR)
    {
        UINT8* data_start = (UINT8*)(p_msg + 1) + p_msg->offset;
        BTIF_TRACE_DEBUG("%s msgreq being sent out with label %d",
                __FUNCTION__,btif_rc_cb[index].rc_vol_label);
        if (p_msg != NULL)
        {
            BTA_AvVendorRsp(btif_rc_cb[index].rc_handle,btif_rc_cb[index].rc_vol_label,BTA_AV_RSP_ACCEPT,
                  data_start,p_msg->len,0);
            status =  BT_STATUS_SUCCESS;
        }
    }
    else
    {
         BTIF_TRACE_ERROR("%s: failed to build command. status: 0x%02x",
                            __FUNCTION__, status);
     }
    if (p_msg != NULL)
        GKI_freebuf(p_msg);
#else
    BTIF_TRACE_DEBUG("%s: feature not enabled", __FUNCTION__);
#endif
    return status;
}

/***************************************************************************
**
** Function         send_register_abs_vol_rsp
**
** Description      Rsp for Notification of Absolute Volume
**
** Returns          void
**
***************************************************************************/
static bt_status_t send_register_abs_vol_rsp(uint8_t rsp_type, uint8_t abs_vol)
{
    tAVRC_STS status = BT_STATUS_UNSUPPORTED;
    uint8_t label = 0;
    tAVRC_RESPONSE avrc_rsp;
    BT_HDR *p_msg = NULL;
    int index = BTIF_RC_DEFAULT_INDEX; //For RC it should be 0

#if (AVRC_CTLR_INCLUDED == TRUE)
    CHECK_RC_CONNECTED

    BTIF_TRACE_DEBUG("%s: rsp_type  %d abs_vol %d", __FUNCTION__, rsp_type, abs_vol);



    avrc_rsp.reg_notif.opcode = AVRC_OP_VENDOR;
    avrc_rsp.reg_notif.pdu = AVRC_PDU_REGISTER_NOTIFICATION;
    avrc_rsp.reg_notif.status = AVRC_STS_NO_ERROR;
    avrc_rsp.reg_notif.param.volume = abs_vol;
    avrc_rsp.reg_notif.event_id = AVRC_EVT_VOLUME_CHANGE;
    label = btif_rc_cb[index].rc_notif[AVRC_EVT_VOLUME_CHANGE-1].label;
    if ((rsp_type == AVRC_RSP_CHANGED) && (btif_rc_cb[index].rc_notif[AVRC_EVT_VOLUME_CHANGE-1].bNotify))
    {
        btif_rc_cb[index].rc_notif[AVRC_EVT_VOLUME_CHANGE-1].bNotify = FALSE;
    }
    status = AVRC_BldResponse(btif_rc_cb[index].rc_handle, &avrc_rsp, &p_msg);
    if (status == AVRC_STS_NO_ERROR)
    {
        UINT8 *data_start;
        BTIF_TRACE_DEBUG("%s msgreq being sent out with label %d",
                __FUNCTION__,label);
        if (p_msg != NULL)
        {
            data_start = (UINT8*)(p_msg + 1) + p_msg->offset;
            BTA_AvVendorRsp(btif_rc_cb[index].rc_handle,label,rsp_type,data_start,p_msg->len,0);
        }
        status =  BT_STATUS_SUCCESS;
    }
    else
    {
         BTIF_TRACE_ERROR("%s: failed to build command. status: 0x%02x",
                            __FUNCTION__, status);
     }
    if (p_msg != NULL)
        GKI_freebuf(p_msg);
#else
    BTIF_TRACE_DEBUG("%s: feature not enabled", __FUNCTION__);
#endif
    return status;
}

/***************************************************************************
**
** Function         send_passthrough_cmd
**
** Description      Send Pass-Through command
**
** Returns          void
**
***************************************************************************/
static bt_status_t send_passthrough_cmd(bt_bdaddr_t *bd_addr, uint8_t key_code, uint8_t key_state)
{
    tAVRC_STS status = BT_STATUS_UNSUPPORTED;
    /* Controller is used only for Certification purposes.
     * In normal case AVRCP controller will not be used, hence
     * updating this is required.
     */
    int index = BTIF_RC_DEFAULT_INDEX; //For RC it should be 0
#if (AVRC_CTLR_INCLUDED == TRUE)
    rc_transaction_t *p_transaction=NULL;
    CHECK_RC_CONNECTED

    BTIF_TRACE_DEBUG("%s: key-code: %d, key-state: %d", __FUNCTION__,
                                                    key_code, key_state);
    if (btif_rc_cb[index].rc_features & BTA_AV_FEAT_RCTG)
    {
        bt_status_t tran_status = get_transaction(&p_transaction);
        if(BT_STATUS_SUCCESS == tran_status && NULL != p_transaction)
        {
            BTA_AvRemoteCmd(btif_rc_cb[index].rc_handle, p_transaction->lbl,
                (tBTA_AV_RC)key_code, (tBTA_AV_STATE)key_state);
            status =  BT_STATUS_SUCCESS;
            BTIF_TRACE_DEBUG("%s: succesfully sent passthrough command to BTA", __FUNCTION__);
        }
        else
        {
            status =  BT_STATUS_FAIL;
            BTIF_TRACE_DEBUG("%s: error in fetching transaction", __FUNCTION__);
        }
    }
    else
    {
        status =  BT_STATUS_FAIL;
        BTIF_TRACE_DEBUG("%s: feature not supported", __FUNCTION__);
    }
#else
    BTIF_TRACE_DEBUG("%s: feature not enabled", __FUNCTION__);
#endif
    return status;
}

static const btrc_interface_t bt_rc_interface = {
    sizeof(bt_rc_interface),
    init,
    get_play_status_rsp,
    list_player_app_attr_rsp,     /* list_player_app_attr_rsp */
    list_player_app_value_rsp,    /* list_player_app_value_rsp */
    get_player_app_value_rsp,     /* get_player_app_value_rsp PDU 0x13*/
    get_player_app_attr_text_rsp, /* get_player_app_attr_text_rsp */
    get_player_app_value_text_rsp,/* get_player_app_value_text_rsp */
    get_element_attr_rsp,
    set_player_app_value_rsp,     /* set_player_app_value_rsp */
    register_notification_rsp,
    set_volume,
    get_folderitem_rsp,
    set_addrplayer_rsp,
    set_browseplayer_rsp,
    changepath_rsp,
    playitem_rsp,
    get_itemattr_rsp,
    is_device_active_in_handoff,
    cleanup,
};

static const btrc_ctrl_interface_t bt_rc_ctrl_interface = {
    sizeof(bt_rc_ctrl_interface),
    init_ctrl,
    send_passthrough_cmd,
    getcapabilities_cmd,
    list_player_app_setting_attrib_cmd,
    list_player_app_setting_value_cmd,
    get_player_app_setting_cmd,
    set_player_app_setting_cmd,
    register_notification_cmd,
    get_element_attribute_cmd,
    get_play_status_cmd,
    send_abs_vol_rsp,
    send_register_abs_vol_rsp,
    cleanup_ctrl,
};

/*******************************************************************************
**
** Function         btif_rc_get_interface
**
** Description      Get the AVRCP Target callback interface
**
** Returns          btav_interface_t
**
*******************************************************************************/
const btrc_interface_t *btif_rc_get_interface(void)
{
    BTIF_TRACE_EVENT("%s", __FUNCTION__);
    return &bt_rc_interface;
}

/*******************************************************************************
**
** Function         btif_rc_ctrl_get_interface
**
** Description      Get the AVRCP Controller callback interface
**
** Returns          btav_interface_t
**
*******************************************************************************/
const btrc_ctrl_interface_t *btif_rc_ctrl_get_interface(void)
{
    BTIF_TRACE_EVENT("%s", __FUNCTION__);
    return &bt_rc_ctrl_interface;
}

/*******************************************************************************
**      Function         initialize_transaction
**
**      Description    Initializes fields of the transaction structure
**
**      Returns          void
*******************************************************************************/
static void initialize_transaction(int lbl)
{
    pthread_mutex_lock(&device.lbllock);
    if(lbl < MAX_TRANSACTIONS_PER_SESSION)
    {
       device.transaction[lbl].lbl = lbl;
       device.transaction[lbl].in_use=FALSE;
       device.transaction[lbl].handle=0;
    }
    pthread_mutex_unlock(&device.lbllock);
}

/*******************************************************************************
**      Function         lbl_init
**
**      Description    Initializes label structures and mutexes.
**
**      Returns         void
*******************************************************************************/
void lbl_init()
{
    memset(&device,0,sizeof(rc_device_t));
    pthread_mutexattr_t attr;
    pthread_mutexattr_init(&attr);
    pthread_mutex_init(&(device.lbllock), &attr);
    pthread_mutexattr_destroy(&attr);
    init_all_transactions();
}

/*******************************************************************************
**
** Function         init_all_transactions
**
** Description    Initializes all transactions
**
** Returns          void
*******************************************************************************/
void init_all_transactions()
{
    UINT8 txn_indx=0;
    for(txn_indx=0; txn_indx < MAX_TRANSACTIONS_PER_SESSION; txn_indx++)
    {
        initialize_transaction(txn_indx);
    }
}

/*******************************************************************************
**
** Function         get_transaction_by_lbl
**
** Description    Will return a transaction based on the label. If not inuse
**                     will return an error.
**
** Returns          bt_status_t
*******************************************************************************/
rc_transaction_t *get_transaction_by_lbl(UINT8 lbl)
{
    rc_transaction_t *transaction = NULL;
    pthread_mutex_lock(&device.lbllock);

    /* Determine if this is a valid label */
    if (lbl < MAX_TRANSACTIONS_PER_SESSION)
    {
        if (FALSE==device.transaction[lbl].in_use)
        {
            transaction = NULL;
        }
        else
        {
            transaction = &(device.transaction[lbl]);
            BTIF_TRACE_DEBUG("%s: Got transaction.label: %d",__FUNCTION__,lbl);
        }
    }

    pthread_mutex_unlock(&device.lbllock);
    return transaction;
}

/*******************************************************************************
**
** Function         get_transaction
**
** Description    Obtains the transaction details.
**
** Returns          bt_status_t
*******************************************************************************/

bt_status_t  get_transaction(rc_transaction_t **ptransaction)
{
    bt_status_t result = BT_STATUS_NOMEM;
    UINT8 i=0;
    pthread_mutex_lock(&device.lbllock);

    // Check for unused transactions
    for (i=0; i<MAX_TRANSACTIONS_PER_SESSION; i++)
    {
        if (FALSE==device.transaction[i].in_use)
        {
            BTIF_TRACE_DEBUG("%s:Got transaction.label: %d",__FUNCTION__,device.transaction[i].lbl);
            device.transaction[i].in_use = TRUE;
            *ptransaction = &(device.transaction[i]);
            result = BT_STATUS_SUCCESS;
            break;
        }
    }

    pthread_mutex_unlock(&device.lbllock);
    return result;
}


/*******************************************************************************
**
** Function         release_transaction
**
** Description    Will release a transaction for reuse
**
** Returns          bt_status_t
*******************************************************************************/
void release_transaction(UINT8 lbl)
{
    rc_transaction_t *transaction = get_transaction_by_lbl(lbl);

    /* If the transaction is in use... */
    if (transaction != NULL)
    {
        BTIF_TRACE_DEBUG("%s: lbl: %d", __FUNCTION__, lbl);
        initialize_transaction(lbl);
    }
}

/*******************************************************************************
**
** Function         lbl_destroy
**
** Description    Cleanup of the mutex
**
** Returns          void
*******************************************************************************/
void lbl_destroy()
{
<<<<<<< HEAD
    if (!pthread_mutex_destroy(&(device.lbllock)))
    {
        device.lbllock_destroyed = TRUE;
        BTIF_TRACE_EVENT(" %s: lbllock destroy success ", __FUNCTION__);
    }
}

/*******************************************************************************
**      Function       dev_blacklisted_for_absolute_volume
**
**      Description    Blacklist Devices that donot handle absolute volume well
**                     We are blacklisting all the devices that are not in whitelist
**
**      Returns        True if the device is in the list
*******************************************************************************/
static BOOLEAN dev_blacklisted_for_absolute_volume(BD_ADDR peer_dev)
{
    int i;
    char *dev_name_str = NULL;
    int whitelist_size = sizeof(rc_white_addr_prefix)/sizeof(rc_white_addr_prefix[0]);

    for (i = 0; i < whitelist_size; i++) {
        if (rc_white_addr_prefix[i][0] == peer_dev[0] &&
            rc_white_addr_prefix[i][1] == peer_dev[1] &&
            rc_white_addr_prefix[i][2] == peer_dev[2]) {
            BTIF_TRACE_DEBUG("whitelist absolute volume for %02x:%02x:%02x",
                              peer_dev[0], peer_dev[1], peer_dev[2]);
            return FALSE;
        }
    }

    dev_name_str = BTM_SecReadDevName(peer_dev);
    whitelist_size = sizeof(rc_white_name)/sizeof(char*);
    if (dev_name_str != NULL) {
        for (i = 0; i < whitelist_size; i++) {
            if (strcmp(dev_name_str, rc_white_name[i]) == 0) {
                BTIF_TRACE_DEBUG("whitelist absolute volume for %s", dev_name_str);
                return FALSE;
            }
        }
    }

    BTIF_TRACE_WARNING("blacklist absolute volume for %02x:%02x:%02x, name = %s",
                        peer_dev[0], peer_dev[1], peer_dev[2], dev_name_str);
    return TRUE;
=======
    pthread_mutex_destroy(&(device.lbllock));
>>>>>>> 3e8755ec
}<|MERGE_RESOLUTION|>--- conflicted
+++ resolved
@@ -189,13 +189,9 @@
 static int  uinput_create(char *name);
 static int  init_uinput (void);
 static void close_uinput (void);
-<<<<<<< HEAD
-static BOOLEAN dev_blacklisted_for_absolute_volume(BD_ADDR peer_dev);
 #if (AVRC_CTLR_INCLUDED == TRUE)
 static BOOLEAN conn_status = FALSE;
 #endif
-=======
->>>>>>> 3e8755ec
 
 static const struct {
     const char *name;
@@ -213,38 +209,6 @@
     { NULL,           0,                0,                0 }
 };
 
-<<<<<<< HEAD
-/* the rc_black_addr_prefix and rc_white_addr_prefix are used to correct
- * IOP issues of absolute volume feature
- * We encoutered A2DP headsets/carkits advertising absolute volume but buggy.
- * We would like to blacklist those devices.
- * But we donot have a full list of the bad devices. So as a temp fix, we
- * are blacklisting all the devices except the devices we have well tested,
- * the ones in the whitelist.
- *
- * For now, only the rc_white_addr_prefix is used in the code while
- * rc_black_addr_prefix is kept here for future long term solution.
- */
-static const UINT8 rc_white_addr_prefix[][3] = {
-    {0x94, 0xCE, 0x2C}, // Sony SBH50
-    {0x30, 0x17, 0xC8}, // Sony wm600
-    {0x00, 0x15, 0x83}, // BlueSoleil dongle
-    {0x00, 0x80, 0x98}, // PTS dongle
-    {0x48, 0xC1, 0xAC}, // Plantronics Backbeat Go
-    {0x00, 0x1B, 0xDC}, // PTS dongle 2
-    {0x00, 0x19, 0x8E}, // Demant
-    {0x04, 0x88, 0xE2}, // Apple
-    {0x00, 0x0C, 0x8A}, // Bose
-    {0x1C, 0x48, 0xF9}  // Jabra Pulse
-};
-
-static const char* rc_white_name[] = {
-    "SBH50",
-    "MW600"
-};
-
-=======
->>>>>>> 3e8755ec
 static void send_reject_response (UINT8 rc_handle, UINT8 label,
     UINT8 pdu, UINT8 status);
 static UINT8 opcode_from_pdu(UINT8 pdu);
@@ -464,7 +428,6 @@
 }
 #endif
 
-<<<<<<< HEAD
 void handle_rc_features(int index)
 {
     if (bt_rc_callbacks != NULL)
@@ -485,8 +448,7 @@
                          bdaddr_to_string(&avdtp_addr, &addr1, sizeof(bdstr_t)),
                          bdaddr_to_string(&rc_addr, &addr2, sizeof(bdstr_t)) );
 
-        if (dev_blacklisted_for_absolute_volume(btif_rc_cb[index].rc_addr) ||
-            bdcmp(avdtp_addr.address, rc_addr.address))
+        if (bdcmp(avdtp_addr.address, rc_addr.address))
         {
             btif_rc_cb[index].rc_features &= ~BTA_AV_FEAT_ADV_CTRL;
         }
@@ -553,13 +515,6 @@
 #endif
     }
 }
-=======
-    // TODO(eisenbach): If devices need to be blacklisted for absolute
-    // volume, it should be added to device/include/interop_database.h
-    // For now, everything goes... If blacklisting is necessary, exclude
-    // the following bit here:
-    //    btif_rc_cb.rc_features &= ~BTA_AV_FEAT_ADV_CTRL;
->>>>>>> 3e8755ec
 
 /***************************************************************************
  *  Function       btif_rc_get_connection_state
@@ -580,7 +535,6 @@
             return TRUE;
         }
     }
-<<<<<<< HEAD
     return FALSE;
 }
 
@@ -596,16 +550,10 @@
 {
     int i;
     for (i = 0; i < btif_max_rc_clients; i++)
-=======
-
-    if ( (btif_rc_cb.rc_features & BTA_AV_FEAT_ADV_CTRL) &&
-         (btif_rc_cb.rc_features & BTA_AV_FEAT_RCTG))
->>>>>>> 3e8755ec
     {
         if (!(btif_rc_cb[i].rc_connected))
             break;
     }
-<<<<<<< HEAD
     return i;
 }
 
@@ -622,22 +570,12 @@
     UINT8 i;
 
     for (i = 0; i < btif_max_rc_clients; i++)
-=======
-
-    if (btif_rc_cb.rc_features & BTA_AV_FEAT_METADATA)
->>>>>>> 3e8755ec
     {
         if (btif_rc_cb[i].rc_handle == rc_handle)
             break;
     }
-<<<<<<< HEAD
     return i;
 }
-=======
-
-    BTIF_TRACE_DEBUG("%s: rc_features=0x%x", __FUNCTION__, rc_features);
-    HAL_CBACK(bt_rc_callbacks, remote_features_cb, &rc_addr, rc_features)
->>>>>>> 3e8755ec
 
 /* Get the address of device on which PLAY command came
 * This address will be used in AV IF layer to determine
@@ -4817,53 +4755,9 @@
 *******************************************************************************/
 void lbl_destroy()
 {
-<<<<<<< HEAD
     if (!pthread_mutex_destroy(&(device.lbllock)))
     {
         device.lbllock_destroyed = TRUE;
         BTIF_TRACE_EVENT(" %s: lbllock destroy success ", __FUNCTION__);
     }
-}
-
-/*******************************************************************************
-**      Function       dev_blacklisted_for_absolute_volume
-**
-**      Description    Blacklist Devices that donot handle absolute volume well
-**                     We are blacklisting all the devices that are not in whitelist
-**
-**      Returns        True if the device is in the list
-*******************************************************************************/
-static BOOLEAN dev_blacklisted_for_absolute_volume(BD_ADDR peer_dev)
-{
-    int i;
-    char *dev_name_str = NULL;
-    int whitelist_size = sizeof(rc_white_addr_prefix)/sizeof(rc_white_addr_prefix[0]);
-
-    for (i = 0; i < whitelist_size; i++) {
-        if (rc_white_addr_prefix[i][0] == peer_dev[0] &&
-            rc_white_addr_prefix[i][1] == peer_dev[1] &&
-            rc_white_addr_prefix[i][2] == peer_dev[2]) {
-            BTIF_TRACE_DEBUG("whitelist absolute volume for %02x:%02x:%02x",
-                              peer_dev[0], peer_dev[1], peer_dev[2]);
-            return FALSE;
-        }
-    }
-
-    dev_name_str = BTM_SecReadDevName(peer_dev);
-    whitelist_size = sizeof(rc_white_name)/sizeof(char*);
-    if (dev_name_str != NULL) {
-        for (i = 0; i < whitelist_size; i++) {
-            if (strcmp(dev_name_str, rc_white_name[i]) == 0) {
-                BTIF_TRACE_DEBUG("whitelist absolute volume for %s", dev_name_str);
-                return FALSE;
-            }
-        }
-    }
-
-    BTIF_TRACE_WARNING("blacklist absolute volume for %02x:%02x:%02x, name = %s",
-                        peer_dev[0], peer_dev[1], peer_dev[2], dev_name_str);
-    return TRUE;
-=======
-    pthread_mutex_destroy(&(device.lbllock));
->>>>>>> 3e8755ec
 }