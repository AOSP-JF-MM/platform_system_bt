/******************************************************************************
 *
 *  Copyright (c) 2013, The Linux Foundation. All rights reserved.
 *  Not a Contribution.
 *  Copyright (C) 2009-2012 Broadcom Corporation
 *
 *  Licensed under the Apache License, Version 2.0 (the "License");
 *  you may not use this file except in compliance with the License.
 *  You may obtain a copy of the License at:
 *
 *  http://www.apache.org/licenses/LICENSE-2.0
 *
 *  Unless required by applicable law or agreed to in writing, software
 *  distributed under the License is distributed on an "AS IS" BASIS,
 *  WITHOUT WARRANTIES OR CONDITIONS OF ANY KIND, either express or implied.
 *  See the License for the specific language governing permissions and
 *  limitations under the License.
 *
 ******************************************************************************/

/************************************************************************************
 *
 *  Filename:      btif_dm.c
 *
 *  Description:   Contains Device Management (DM) related functionality
 *
 *
 ***********************************************************************************/

#define LOG_TAG "bt_btif_dm"

#include <assert.h>
#include <signal.h>
#include <stdio.h>
#include <stdlib.h>
#include <string.h>
#include <sys/types.h>
#include <unistd.h>

#include <hardware/bluetooth.h>

#include <cutils/properties.h>
#include "gki.h"
#include "btu.h"
#include "btcore/include/bdaddr.h"
#include "bta_api.h"
#include "btif_api.h"
#include "btif_util.h"
#include "btif_dm.h"
#include "btif_storage.h"
#include "btif_hh.h"
#include "btif_hd.h"
#include "btif_config.h"
#include "btif_sdp.h"
#include "bta_gatt_api.h"
#include "device/include/interop.h"
#include "include/stack_config.h"
#include "osi/include/log.h"
#include "osi/include/allocator.h"
#include "stack/btm/btm_int.h"

/******************************************************************************
**  Constants & Macros
******************************************************************************/

#define COD_UNCLASSIFIED ((0x1F) << 8)
#define COD_HID_KEYBOARD                    0x0540
#define COD_HID_POINTING                    0x0580
#define COD_HID_COMBO                       0x05C0
#define COD_HID_MAJOR                       0x0500
#define COD_AV_HEADSETS                     0x0404
#define COD_AV_HANDSFREE                    0x0408
#define COD_AV_HEADPHONES                   0x0418
#define COD_AV_PORTABLE_AUDIO               0x041C
#define COD_AV_HIFI_AUDIO                   0x0428


#define BTIF_DM_DEFAULT_INQ_MAX_RESULTS     0
#define BTIF_DM_DEFAULT_INQ_MAX_DURATION    10
#define BTIF_DM_MAX_SDP_ATTEMPTS_AFTER_PAIRING 2

#define NUM_TIMEOUT_RETRIES                 5

#define PROPERTY_PRODUCT_MODEL "ro.product.model"
#define DEFAULT_LOCAL_NAME_MAX  31
#if (DEFAULT_LOCAL_NAME_MAX > BTM_MAX_LOC_BD_NAME_LEN)
    #error "default btif local name size exceeds stack supported length"
#endif

#if (defined(BTA_HOST_INTERLEAVE_SEARCH) && BTA_HOST_INTERLEAVE_SEARCH == TRUE)
#define BTIF_DM_INTERLEAVE_DURATION_BR_ONE    2
#define BTIF_DM_INTERLEAVE_DURATION_LE_ONE    2
#define BTIF_DM_INTERLEAVE_DURATION_BR_TWO    3
#define BTIF_DM_INTERLEAVE_DURATION_LE_TWO    4
#endif

#define MAX_SDP_BL_ENTRIES 3

#define ENCRYPTED_BREDR       2
#define ENCRYPTED_LE          4

typedef struct
{
    bt_bond_state_t state;
    bt_bdaddr_t static_bdaddr;
    BD_ADDR bd_addr;
    tBTM_BOND_TYPE bond_type;
    UINT8 pin_code_len;
    UINT8 is_ssp;
    UINT8 auth_req;
    UINT8 io_cap;
    UINT8 autopair_attempts;
    UINT8 timeout_retries;
    UINT8 is_local_initiated;
    UINT8 sdp_attempts;
#if (defined(BLE_INCLUDED) && (BLE_INCLUDED == TRUE))
    BOOLEAN is_le_only;
    BOOLEAN is_le_nc; /* LE Numeric comparison */
    btif_dm_ble_cb_t ble;
#endif
} btif_dm_pairing_cb_t;


typedef struct
{
    UINT8       ir[BT_OCTET16_LEN];
    UINT8       irk[BT_OCTET16_LEN];
    UINT8       dhk[BT_OCTET16_LEN];
}btif_dm_local_key_id_t;

typedef struct
{
    BOOLEAN                 is_er_rcvd;
    UINT8                   er[BT_OCTET16_LEN];
    BOOLEAN                 is_id_keys_rcvd;
    btif_dm_local_key_id_t  id_keys;  /* ID kyes */

}btif_dm_local_key_cb_t;

typedef struct
{
    BD_ADDR bd_addr;
    BD_NAME bd_name;
} btif_dm_remote_name_t;

typedef struct
{
    BT_OCTET16 sp_c;
    BT_OCTET16 sp_r;
    BD_ADDR  oob_bdaddr;  /* peer bdaddr*/
} btif_dm_oob_cb_t;

typedef struct
{
    bt_bdaddr_t  bdaddr;
    UINT8        transport; /* 0=Unknown, 1=BR/EDR, 2=LE */
} btif_dm_create_bond_cb_t;

typedef struct
{
    uint8_t  status;
    uint8_t  ctrl_state;
    uint64_t tx_time;
    uint64_t rx_time;
    uint64_t idle_time;
    uint64_t energy_used;
} btif_activity_energy_info_cb_t;

typedef struct
{
    unsigned int   manufact_id;
}skip_sdp_entry_t;


#define BTA_SERVICE_ID_TO_SERVICE_MASK(id)       (1 << (id))

#define UUID_HUMAN_INTERFACE_DEVICE "00001124-0000-1000-8000-00805f9b34fb"

/* This flag will be true if HCI_Inquiry is in progress */
static BOOLEAN btif_dm_inquiry_in_progress = FALSE;

/************************************************************************************
**  Static variables
************************************************************************************/
static char btif_default_local_name[DEFAULT_LOCAL_NAME_MAX+1] = {'\0'};

/******************************************************************************
**  Static functions
******************************************************************************/
static btif_dm_pairing_cb_t pairing_cb;
static btif_dm_oob_cb_t     oob_cb;
static UINT16 num_active_br_edr_links;
static UINT16 num_active_le_links;
static void btif_dm_generic_evt(UINT16 event, char* p_param);
static void btif_dm_cb_create_bond(bt_bdaddr_t *bd_addr, tBTA_TRANSPORT transport);
static void btif_dm_cb_hid_remote_name(tBTM_REMOTE_DEV_NAME *p_remote_name);
static void btif_update_remote_properties(BD_ADDR bd_addr, BD_NAME bd_name,
                                          DEV_CLASS dev_class, tBT_DEVICE_TYPE dev_type);
#if (defined(BLE_INCLUDED) && (BLE_INCLUDED == TRUE))
static btif_dm_local_key_cb_t ble_local_key_cb;
static void btif_dm_ble_key_notif_evt(tBTA_DM_SP_KEY_NOTIF *p_ssp_key_notif);
static void btif_dm_ble_auth_cmpl_evt (tBTA_DM_AUTH_CMPL *p_auth_cmpl);
static void btif_dm_ble_passkey_req_evt(tBTA_DM_PIN_REQ *p_pin_req);
static void btif_dm_ble_key_nc_req_evt(tBTA_DM_SP_KEY_NOTIF *p_notif_req) ;
#endif

static void bte_scan_filt_param_cfg_evt(UINT8 action_type,
                                           tBTA_DM_BLE_PF_AVBL_SPACE avbl_space,
                                           tBTA_DM_BLE_REF_VALUE ref_value, tBTA_STATUS status);

static char* btif_get_default_local_name();
/******************************************************************************
**  Externs
******************************************************************************/
extern UINT16 bta_service_id_to_uuid_lkup_tbl [BTA_MAX_SERVICE_ID];
extern bt_status_t btif_hf_execute_service(BOOLEAN b_enable);
extern bt_status_t btif_av_execute_service(BOOLEAN b_enable);
extern bt_status_t btif_av_sink_execute_service(BOOLEAN b_enable);
extern bt_status_t btif_hh_execute_service(BOOLEAN b_enable);
extern bt_status_t btif_hf_client_execute_service(BOOLEAN b_enable);
extern bt_status_t btif_sdp_execute_service(BOOLEAN b_enable);
extern int btif_hh_connect(bt_bdaddr_t *bd_addr);
extern bt_status_t btif_hd_execute_service(BOOLEAN b_enable);
extern void bta_gatt_convert_uuid16_to_uuid128(UINT8 uuid_128[LEN_UUID_128], UINT16 uuid_16);
extern void btif_av_move_idle(bt_bdaddr_t bd_addr);
extern void btif_av_trigger_suspend();
extern BOOLEAN btif_av_get_ongoing_multicast();

/******************************************************************************
**  Functions
******************************************************************************/

static void btif_dm_data_copy(uint16_t event, char *dst, char *src)
{
    tBTA_DM_SEC *dst_dm_sec = (tBTA_DM_SEC*)dst;
    tBTA_DM_SEC *src_dm_sec = (tBTA_DM_SEC*)src;

    if (!src_dm_sec)
        return;

    assert(dst_dm_sec);
    memcpy(dst_dm_sec, src_dm_sec, sizeof(tBTA_DM_SEC));

    if (event == BTA_DM_BLE_KEY_EVT)
    {
        dst_dm_sec->ble_key.p_key_value = osi_malloc(sizeof(tBTM_LE_KEY_VALUE));
        assert(src_dm_sec->ble_key.p_key_value);
        assert(dst_dm_sec->ble_key.p_key_value);
        memcpy(dst_dm_sec->ble_key.p_key_value, src_dm_sec->ble_key.p_key_value, sizeof(tBTM_LE_KEY_VALUE));
    }
}

static void btif_dm_data_free(uint16_t event, tBTA_DM_SEC *dm_sec)
{
    if (event == BTA_DM_BLE_KEY_EVT)
        osi_free(dm_sec->ble_key.p_key_value);
}

bt_status_t btif_in_execute_service_request(tBTA_SERVICE_ID service_id,
                                                BOOLEAN b_enable)
{
    BTIF_TRACE_DEBUG("%s service_id: %d", __FUNCTION__, service_id);
    /* Check the service_ID and invoke the profile's BT state changed API */
    switch (service_id)
    {
         case BTA_HFP_SERVICE_ID:
         case BTA_HSP_SERVICE_ID:
         {
              btif_hf_execute_service(b_enable);
         }break;
         case BTA_A2DP_SOURCE_SERVICE_ID:
         {
              btif_av_execute_service(b_enable);
         }break;
         case BTA_A2DP_SINK_SERVICE_ID:
         {
            btif_av_sink_execute_service(b_enable);
         }break;
         case BTA_HID_SERVICE_ID:
         {
              btif_hh_execute_service(b_enable);
         }break;
         case BTA_HFP_HS_SERVICE_ID:
         {
             btif_hf_client_execute_service(b_enable);
         }break;
         case BTA_SDP_SERVICE_ID:
         {
             btif_sdp_execute_service(b_enable);
         }break;
         case BTA_HIDD_SERVICE_ID:
         {
              btif_hd_execute_service(b_enable);
         }break;
         default:
              BTIF_TRACE_ERROR("%s: Unknown service being enabled", __FUNCTION__);
              return BT_STATUS_FAIL;
    }
    return BT_STATUS_SUCCESS;
}

/*******************************************************************************
**
** Function         check_eir_is_remote_name_short
**
** Description      Check if remote name is shortened
**
** Returns          TRUE if remote name found
**                  else FALSE
**
*******************************************************************************/
static BOOLEAN check_eir_is_remote_name_short(tBTA_DM_SEARCH *p_search_data)
{
    UINT8 *p_eir_remote_name = NULL;
    UINT8 remote_name_len = 0;

    /* Check EIR for remote name and services */
    if (p_search_data->inq_res.p_eir)
    {
        p_eir_remote_name = BTM_CheckEirData(p_search_data->inq_res.p_eir,
                BTM_EIR_SHORTENED_LOCAL_NAME_TYPE, &remote_name_len);

        if (p_eir_remote_name)
        {
            return TRUE;
        }
    }
    return FALSE;
}

/*******************************************************************************
**
** Function         check_eir_remote_name
**
** Description      Check if remote name is in the EIR data
**
** Returns          TRUE if remote name found
**                  Populate p_remote_name, if provided and remote name found
**
*******************************************************************************/
static BOOLEAN check_eir_remote_name(tBTA_DM_SEARCH *p_search_data,
                            UINT8 *p_remote_name, UINT8 *p_remote_name_len)
{
    UINT8 *p_eir_remote_name = NULL;
    UINT8 remote_name_len = 0;

    /* Check EIR for remote name and services */
    if (p_search_data->inq_res.p_eir)
    {
        p_eir_remote_name = BTM_CheckEirData(p_search_data->inq_res.p_eir,
                BTM_EIR_COMPLETE_LOCAL_NAME_TYPE, &remote_name_len);
        if (!p_eir_remote_name)
        {
            p_eir_remote_name = BTM_CheckEirData(p_search_data->inq_res.p_eir,
                    BTM_EIR_SHORTENED_LOCAL_NAME_TYPE, &remote_name_len);
        }

        if (p_eir_remote_name)
        {
            if (remote_name_len > BD_NAME_LEN)
                remote_name_len = BD_NAME_LEN;

            if (p_remote_name && p_remote_name_len)
            {
                memcpy(p_remote_name, p_eir_remote_name, remote_name_len);
                *(p_remote_name + remote_name_len) = 0;
                *p_remote_name_len = remote_name_len;
            }

            return TRUE;
        }
    }

    return FALSE;

}

/*******************************************************************************
**
** Function         check_cached_remote_name
**
** Description      Check if remote name is in the NVRAM cache
**
** Returns          TRUE if remote name found
**                  Populate p_remote_name, if provided and remote name found
**
*******************************************************************************/
static BOOLEAN check_cached_remote_name(tBTA_DM_SEARCH *p_search_data,
                                UINT8 *p_remote_name, UINT8 *p_remote_name_len)
{
    bt_bdname_t bdname;
    bt_bdaddr_t remote_bdaddr;
    bt_property_t prop_name;

    /* check if we already have it in our btif_storage cache */
    bdcpy(remote_bdaddr.address, p_search_data->inq_res.bd_addr);
    BTIF_STORAGE_FILL_PROPERTY(&prop_name, BT_PROPERTY_BDNAME,
                               sizeof(bt_bdname_t), &bdname);
    if (btif_storage_get_remote_device_property(
        &remote_bdaddr, &prop_name) == BT_STATUS_SUCCESS)
    {
        if (p_remote_name && p_remote_name_len)
        {
            strcpy((char *)p_remote_name, (char *)bdname.name);
            *p_remote_name_len = strlen((char *)p_remote_name);
        }
        return TRUE;
    }

    return FALSE;
}

BOOLEAN check_cod(const bt_bdaddr_t *remote_bdaddr, uint32_t cod)
{
    uint32_t    remote_cod;
    bt_property_t prop_name;

    /* check if we already have it in our btif_storage cache */
    BTIF_STORAGE_FILL_PROPERTY(&prop_name, BT_PROPERTY_CLASS_OF_DEVICE,
                               sizeof(uint32_t), &remote_cod);
    if (btif_storage_get_remote_device_property((bt_bdaddr_t *)remote_bdaddr, &prop_name) == BT_STATUS_SUCCESS)
    {
        LOG_INFO("%s remote_cod = 0x%08x cod = 0x%08x", __func__, remote_cod, cod);
        if ((remote_cod & 0x7ff) == cod)
            return TRUE;
    }

    return FALSE;
}

BOOLEAN check_cod_hid(const bt_bdaddr_t *remote_bdaddr, uint32_t cod)
{
    uint32_t    remote_cod;
    bt_property_t prop_name;

    /* check if we already have it in our btif_storage cache */
    BTIF_STORAGE_FILL_PROPERTY(&prop_name, BT_PROPERTY_CLASS_OF_DEVICE,
                               sizeof(uint32_t), &remote_cod);
    if (btif_storage_get_remote_device_property((bt_bdaddr_t *)remote_bdaddr,
                                &prop_name) == BT_STATUS_SUCCESS)
    {
        BTIF_TRACE_DEBUG("%s: remote_cod = 0x%06x", __FUNCTION__, remote_cod);
        if ((remote_cod & 0x700) == cod) {
            BTIF_TRACE_DEBUG("%s: returning TRUE", __FUNCTION__);
            return TRUE;
        }
    }
    BTIF_TRACE_DEBUG("%s: returning FALSE", __FUNCTION__);
    return FALSE;
}

BOOLEAN check_hid_le(const bt_bdaddr_t *remote_bdaddr)
{
    uint32_t    remote_dev_type;
    bt_property_t prop_name;

    /* check if we already have it in our btif_storage cache */
    BTIF_STORAGE_FILL_PROPERTY(&prop_name,BT_PROPERTY_TYPE_OF_DEVICE,
                               sizeof(uint32_t), &remote_dev_type);
    if (btif_storage_get_remote_device_property((bt_bdaddr_t *)remote_bdaddr,
                                &prop_name) == BT_STATUS_SUCCESS)
    {
        if (remote_dev_type == BT_DEVICE_DEVTYPE_BLE)
        {
            bdstr_t bdstr;
            bdaddr_to_string(remote_bdaddr, bdstr, sizeof(bdstr));
            if(btif_config_exist(bdstr, "HidAppId"))
                return TRUE;
        }
    }
    return FALSE;
}

/*****************************************************************************
**
** Function        check_if_auth_bl
**
** Description     Checks if a given device is blacklisted to skip authentication
**
** Parameters     remote_bdaddr
**
** Returns         TRUE if the device is present in blacklist, else FALSE
**
*******************************************************************************/
static bool check_if_auth_bl(bt_bdaddr_t * remote_bdaddr)
{
    if (remote_bdaddr == NULL) {
        LOG_WARN("%s: remote_bdaddr = NULL, returning false", __func__);
        return FALSE;
    }

    bt_property_t prop_name;
    bt_bdname_t bdname;

    if (interop_addr_match(INTEROP_DISABLE_AUTH_FOR_HID_POINTING, remote_bdaddr))
        return TRUE;

    BTIF_STORAGE_FILL_PROPERTY(&prop_name, BT_PROPERTY_BDNAME,
                               sizeof(bt_bdname_t), &bdname);
    if (btif_storage_get_remote_device_property((bt_bdaddr_t *)remote_bdaddr,
                                              &prop_name) != BT_STATUS_SUCCESS)
    {
        LOG_WARN("%s: BT_PROPERTY_BDNAME failed, returning false", __func__);
        return FALSE;
    }

    if (bdname.name != NULL &&
        interop_name_match(INTEROP_DISABLE_SDP_AFTER_PAIRING, (const char *)bdname.name))
        return TRUE;

    char bdstr[20] = {0};
    LOG_DEBUG("%s: %s is not in blacklist for skipping auth", __func__,
        bdaddr_to_string(remote_bdaddr, bdstr, sizeof(bdstr)));
    return FALSE;
}

/*****************************************************************************
**
** Function        check_sdp_bl
**
** Description     Checks if a given device is blacklisted to skip sdp
**
** Parameters     remote_bdaddr
**
** Returns         TRUE if the device is present in blacklist, else FALSE
**
*******************************************************************************/
BOOLEAN check_sdp_bl(const bt_bdaddr_t *remote_bdaddr)
{
    if (remote_bdaddr == NULL) {
        LOG_WARN("%s: remote_bdaddr = NULL, returning false", __func__);
        return FALSE;
    }

    if (interop_addr_match(INTEROP_DISABLE_SDP_AFTER_PAIRING, remote_bdaddr)) {
        LOG_WARN("%s: device is in blacklist for skipping sdp", __func__);
        return TRUE;
    }

    bt_property_t prop_name;
    bt_bdname_t bdname;
    BTIF_STORAGE_FILL_PROPERTY(&prop_name, BT_PROPERTY_BDNAME,
                               sizeof(bt_bdname_t), &bdname);
    if (btif_storage_get_remote_device_property((bt_bdaddr_t *)remote_bdaddr,
                                              &prop_name) != BT_STATUS_SUCCESS)
    {
        LOG_WARN("%s: BT_PROPERTY_BDNAME failed, returning false", __func__);
        return FALSE;
    }

    if (bdname.name != NULL &&
        interop_name_match(INTEROP_DISABLE_SDP_AFTER_PAIRING, (const char *)bdname.name))
        return TRUE;

    UINT16 manufacturer = 0;
    UINT8 lmp_ver = 0;
    UINT16 lmp_subver = 0;
    bt_remote_version_t info;

    /* fetch additional info about remote device used in iop query */
    BTM_ReadRemoteVersion(*(BD_ADDR*)remote_bdaddr, &lmp_ver,
                    &manufacturer, &lmp_subver);

    /* if not available yet, try fetching from config database */
    BTIF_STORAGE_FILL_PROPERTY(&prop_name, BT_PROPERTY_REMOTE_VERSION_INFO,
                            sizeof(bt_remote_version_t), &info);

    if (btif_storage_get_remote_device_property((bt_bdaddr_t *)remote_bdaddr,
                                              &prop_name) != BT_STATUS_SUCCESS)
    {

        APPL_TRACE_WARNING("%s: BT_PROPERTY_REMOTE_VERSION_INFO failed, returning false", __func__);
        return FALSE;
    }
    manufacturer = info.manufacturer;

    if (manufacturer != 0 &&
        interop_manufacturer_match(INTEROP_DISABLE_SDP_AFTER_PAIRING, manufacturer))
        return TRUE;

    char bdstr[20] = {0};
    LOG_DEBUG("%s: %s is not in blacklist for skipping sdp", __func__,
        bdaddr_to_string(remote_bdaddr, bdstr, sizeof(bdstr)));
    return FALSE;
}

static void bond_state_changed(bt_status_t status, bt_bdaddr_t *bd_addr, bt_bond_state_t state)
{
    // Send bonding state only once - based on outgoing/incoming we may receive duplicates
    if ((pairing_cb.state == state) && (state == BT_BOND_STATE_BONDING))
    {
        // Cross key pairing so send callback for static address
        if (!bdaddr_is_empty(&pairing_cb.static_bdaddr))
        {
            HAL_CBACK(bt_hal_cbacks, bond_state_changed_cb, status, bd_addr, state);
        }
        return;
    }

    if (pairing_cb.bond_type == BOND_TYPE_TEMPORARY)
        state = BT_BOND_STATE_NONE;

    BTIF_TRACE_DEBUG("%s: state=%d, prev_state=%d, sdp_attempts = %d", __func__,
                      state, pairing_cb.state, pairing_cb.sdp_attempts);

    HAL_CBACK(bt_hal_cbacks, bond_state_changed_cb, status, bd_addr, state);

    if (state == BT_BOND_STATE_BONDING)
    {
        pairing_cb.state = state;
        bdcpy(pairing_cb.bd_addr, bd_addr->address);
    } else {
        if ((!pairing_cb.sdp_attempts)&&
            (bdcmp(bd_addr->address, pairing_cb.bd_addr) == 0))
            memset(&pairing_cb, 0, sizeof(pairing_cb));
        else
            BTIF_TRACE_DEBUG("%s: BR-EDR service discovery active", __func__);
    }
}

/* store remote version in bt config to always have access
   to it post pairing*/
static void btif_update_remote_version_property(bt_bdaddr_t *p_bd)
{
    bt_property_t property;
    UINT8 lmp_ver = 0;
    UINT16 lmp_subver = 0;
    UINT16 mfct_set = 0;
    tBTM_STATUS btm_status;
    bt_remote_version_t info;
    bt_status_t status;
    bdstr_t bdstr;

    btm_status = BTM_ReadRemoteVersion(*(BD_ADDR*)p_bd, &lmp_ver,
                          &mfct_set, &lmp_subver);

    LOG_DEBUG("remote version info [%s]: %x, %x, %x", bdaddr_to_string(p_bd, bdstr, sizeof(bdstr)),
               lmp_ver, mfct_set, lmp_subver);

    if (btm_status == BTM_SUCCESS)
    {
        // Always update cache to ensure we have availability whenever BTM API is not populated
        info.manufacturer = mfct_set;
        info.sub_ver = lmp_subver;
        info.version = lmp_ver;
        BTIF_STORAGE_FILL_PROPERTY(&property,
                            BT_PROPERTY_REMOTE_VERSION_INFO, sizeof(bt_remote_version_t),
                            &info);
        status = btif_storage_set_remote_device_property(p_bd, &property);
        ASSERTC(status == BT_STATUS_SUCCESS, "failed to save remote version", status);
    }
}


static void btif_update_remote_properties(BD_ADDR bd_addr, BD_NAME bd_name,
                                          DEV_CLASS dev_class, tBT_DEVICE_TYPE device_type)
{
    int num_properties = 0;
    bt_property_t properties[3];
    bt_bdaddr_t bdaddr;
    bt_status_t status;
    UINT32 cod;
    bt_device_type_t dev_type;

    memset(properties, 0, sizeof(properties));
    bdcpy(bdaddr.address, bd_addr);

    /* remote name */
    if (strlen((const char *) bd_name))
    {
        BTIF_STORAGE_FILL_PROPERTY(&properties[num_properties],
                            BT_PROPERTY_BDNAME, strlen((char *)bd_name), bd_name);
        status = btif_storage_set_remote_device_property(&bdaddr, &properties[num_properties]);
        ASSERTC(status == BT_STATUS_SUCCESS, "failed to save remote device name", status);
        num_properties++;
    }

    /* class of device */
    cod = devclass2uint(dev_class);
    BTIF_TRACE_DEBUG("%s cod is 0x%06x", __func__, cod);
    if ( cod == 0) {
       /* Try to retrieve cod from storage */
        BTIF_TRACE_DEBUG("%s cod is 0, checking cod from storage", __func__);
        BTIF_STORAGE_FILL_PROPERTY(&properties[num_properties],
            BT_PROPERTY_CLASS_OF_DEVICE, sizeof(cod), &cod);
        status = btif_storage_get_remote_device_property(&bdaddr, &properties[num_properties]);
        BTIF_TRACE_DEBUG("%s cod retrieved from storage is 0x%06x", __func__, cod);
        if ( cod == 0) {
            BTIF_TRACE_DEBUG("%s cod is again 0, set as unclassified", __func__);
            cod = COD_UNCLASSIFIED;
        }
    }

    BTIF_STORAGE_FILL_PROPERTY(&properties[num_properties],
                        BT_PROPERTY_CLASS_OF_DEVICE, sizeof(cod), &cod);
    status = btif_storage_set_remote_device_property(&bdaddr, &properties[num_properties]);
    ASSERTC(status == BT_STATUS_SUCCESS, "failed to save remote device class", status);
    num_properties++;

    /* device type */
    bt_property_t prop_name;
    uint8_t remote_dev_type;
    BTIF_STORAGE_FILL_PROPERTY(&prop_name, BT_PROPERTY_TYPE_OF_DEVICE,
                                sizeof(uint8_t), &remote_dev_type);
    if (btif_storage_get_remote_device_property(&bdaddr, &prop_name) == BT_STATUS_SUCCESS)
         dev_type = remote_dev_type | device_type;
    else
         dev_type = device_type;

    BTIF_STORAGE_FILL_PROPERTY(&properties[num_properties],
                        BT_PROPERTY_TYPE_OF_DEVICE, sizeof(dev_type), &dev_type);
    status = btif_storage_set_remote_device_property(&bdaddr, &properties[num_properties]);
    ASSERTC(status == BT_STATUS_SUCCESS, "failed to save remote device type", status);
    num_properties++;

    HAL_CBACK(bt_hal_cbacks, remote_device_properties_cb,
                     status, &bdaddr, num_properties, properties);
}

/*******************************************************************************
**
** Function         btif_dm_cb_hid_remote_name
**
** Description      Remote name callback for HID device. Called in btif context
**                  Special handling for HID devices
**
** Returns          void
**
*******************************************************************************/
static void btif_dm_cb_hid_remote_name(tBTM_REMOTE_DEV_NAME *p_remote_name)
{
    BTIF_TRACE_DEBUG("%s: status=%d pairing_cb.state=%d", __FUNCTION__, p_remote_name->status, pairing_cb.state);
    if (pairing_cb.state == BT_BOND_STATE_BONDING)
    {
        bt_bdaddr_t remote_bd;

        bdcpy(remote_bd.address, pairing_cb.bd_addr);

        if (p_remote_name->status == BTM_SUCCESS)
        {
            bond_state_changed(BT_STATUS_SUCCESS, &remote_bd, BT_BOND_STATE_BONDED);
        }
        else
            bond_state_changed(BT_STATUS_FAIL, &remote_bd, BT_BOND_STATE_NONE);
    }
}

/*******************************************************************************
**
** Function         btif_dm_cb_create_bond
**
** Description      Create bond initiated from the BTIF thread context
**                  Special handling for HID devices
**
** Returns          void
**
*******************************************************************************/
static void btif_dm_cb_create_bond(bt_bdaddr_t *bd_addr, tBTA_TRANSPORT transport)
{
    BOOLEAN is_hid = check_cod(bd_addr, COD_HID_POINTING);
    bond_state_changed(BT_STATUS_SUCCESS, bd_addr, BT_BOND_STATE_BONDING);

#if BLE_INCLUDED == TRUE
    int device_type;
    int addr_type;
    bdstr_t bdstr;
    bdaddr_to_string(bd_addr, bdstr, sizeof(bdstr));
    if (transport == BT_TRANSPORT_LE)
    {
        if (!btif_config_get_int((char const *)&bdstr,"DevType", &device_type))
        {
            btif_config_set_int(bdstr, "DevType", BT_DEVICE_TYPE_BLE);
        }
        if (btif_storage_get_remote_addr_type(bd_addr, &addr_type) != BT_STATUS_SUCCESS)
        {
            btif_storage_set_remote_addr_type(bd_addr, BLE_ADDR_PUBLIC);
        }
    }
    if((btif_config_get_int((char const *)&bdstr,"DevType", &device_type) &&
       (btif_storage_get_remote_addr_type(bd_addr, &addr_type) == BT_STATUS_SUCCESS) &&
       (device_type & BT_DEVICE_TYPE_BLE) == BT_DEVICE_TYPE_BLE) || (transport == BT_TRANSPORT_LE))
    {
        BTA_DmAddBleDevice(bd_addr->address, addr_type, device_type);
    }
#endif

#if BLE_INCLUDED == TRUE
    if(is_hid && (device_type & BT_DEVICE_TYPE_BLE) == 0)
#else
    if(is_hid)
#endif
    {
        int status;
        status = btif_hh_connect(bd_addr);
        if(status != BT_STATUS_SUCCESS)
            bond_state_changed(status, bd_addr, BT_BOND_STATE_NONE);
    }
    else
    {
        BTA_DmBondByTransport((UINT8 *)bd_addr->address, transport);
    }
    /*  Track  originator of bond creation  */
    pairing_cb.is_local_initiated = TRUE;

}

/*******************************************************************************
**
** Function         btif_dm_cb_remove_bond
**
** Description      remove bond initiated from the BTIF thread context
**                  Special handling for HID devices
**
** Returns          void
**
*******************************************************************************/
void btif_dm_cb_remove_bond(bt_bdaddr_t *bd_addr)
{
     /*special handling for HID devices */
     /*  VUP needs to be sent if its a HID Device. The HID HOST module will check if there
     is a valid hid connection with this bd_addr. If yes VUP will be issued.*/
#if (defined(BTA_HH_INCLUDED) && (BTA_HH_INCLUDED == TRUE))
    if (btif_hh_virtual_unplug(bd_addr) != BT_STATUS_SUCCESS)
#endif
    {
         BTIF_TRACE_DEBUG("%s: Removing HH device", __func__);
         BTA_DmRemoveDevice((UINT8 *)bd_addr->address);
    }
}

/*******************************************************************************
**
** Function         btif_dm_get_connection_state
**
** Description      Returns whether the remote device is currently connected
**                  and whether encryption is active for the connection
**
** Returns          0 if not connected; 1 if connected and > 1 if connection is
**                  encrypted
**
*******************************************************************************/
uint16_t btif_dm_get_connection_state(const bt_bdaddr_t *bd_addr)
{
    uint8_t *bda = (uint8_t*)bd_addr->address;
    uint16_t rc = BTA_DmGetConnectionState(bda);

    if (rc != 0)
    {
        uint8_t flags = 0;

        BTM_GetSecurityFlagsByTransport(bda, &flags, BT_TRANSPORT_BR_EDR);
        BTIF_TRACE_DEBUG("%s: security flags (BR/EDR)=0x%02x", __FUNCTION__, flags);
        if (flags & BTM_SEC_FLAG_ENCRYPTED)
            rc |= ENCRYPTED_BREDR;

        BTM_GetSecurityFlagsByTransport(bda, &flags, BT_TRANSPORT_LE);
        BTIF_TRACE_DEBUG("%s: security flags (LE)=0x%02x", __FUNCTION__, flags);
        if (flags & BTM_SEC_FLAG_ENCRYPTED)
            rc |= ENCRYPTED_LE;
    }

    return rc;
}

/*******************************************************************************
**
** Function         search_devices_copy_cb
**
** Description      Deep copy callback for search devices event
**
** Returns          void
**
*******************************************************************************/
static void search_devices_copy_cb(UINT16 event, char *p_dest, char *p_src)
{
    tBTA_DM_SEARCH *p_dest_data =  (tBTA_DM_SEARCH *) p_dest;
    tBTA_DM_SEARCH *p_src_data =  (tBTA_DM_SEARCH *) p_src;

    if (!p_src)
        return;

    BTIF_TRACE_DEBUG("%s: event=%s", __FUNCTION__, dump_dm_search_event(event));
    memcpy(p_dest_data, p_src_data, sizeof(tBTA_DM_SEARCH));
    switch (event)
    {
        case BTA_DM_INQ_RES_EVT:
        {
            if (p_src_data->inq_res.p_eir)
            {
                p_dest_data->inq_res.p_eir = (UINT8 *)(p_dest + sizeof(tBTA_DM_SEARCH));
                memcpy(p_dest_data->inq_res.p_eir, p_src_data->inq_res.p_eir, HCI_EXT_INQ_RESPONSE_LEN);
            }
        }
        break;

        case BTA_DM_DISC_RES_EVT:
        {
            if (p_src_data->disc_res.raw_data_size && p_src_data->disc_res.p_raw_data)
            {
                p_dest_data->disc_res.p_raw_data = (UINT8 *)(p_dest + sizeof(tBTA_DM_SEARCH));
                memcpy(p_dest_data->disc_res.p_raw_data,
                    p_src_data->disc_res.p_raw_data, p_src_data->disc_res.raw_data_size);
            }
        }
        break;
    }
}

static void search_services_copy_cb(UINT16 event, char *p_dest, char *p_src)
{
    tBTA_DM_SEARCH *p_dest_data =  (tBTA_DM_SEARCH *) p_dest;
    tBTA_DM_SEARCH *p_src_data =  (tBTA_DM_SEARCH *) p_src;

    if (!p_src)
        return;
    memcpy(p_dest_data, p_src_data, sizeof(tBTA_DM_SEARCH));
    switch (event)
    {
         case BTA_DM_DISC_RES_EVT:
         {
              if (p_src_data->disc_res.result == BTA_SUCCESS)
              {
                  if (p_src_data->disc_res.num_uuids > 0)
                  {
                       p_dest_data->disc_res.p_uuid_list =
                                                        (UINT8*)(p_dest + sizeof(tBTA_DM_SEARCH));
                       memcpy(p_dest_data->disc_res.p_uuid_list, p_src_data->disc_res.p_uuid_list,
                              p_src_data->disc_res.num_uuids*MAX_UUID_SIZE);
                       GKI_freebuf(p_src_data->disc_res.p_uuid_list);
                  }
                  if (p_src_data->disc_res.p_raw_data != NULL)
                  {
                      GKI_freebuf(p_src_data->disc_res.p_raw_data);
                  }
              }
         } break;
    }
}
/******************************************************************************
**
**  BTIF DM callback events
**
*****************************************************************************/

/*******************************************************************************
**
** Function         btif_dm_pin_req_evt
**
** Description      Executes pin request event in btif context
**
** Returns          void
**
*******************************************************************************/
static void btif_dm_pin_req_evt(tBTA_DM_PIN_REQ *p_pin_req)
{
    bt_bdaddr_t bd_addr;
    bt_bdname_t bd_name;
    UINT32 cod;
    bt_pin_code_t pin_code;
    int dev_type;

    /* Remote properties update */
    if (!btif_get_device_type(p_pin_req->bd_addr, &dev_type))
    {
        dev_type = BT_DEVICE_TYPE_BREDR;
    }
    btif_update_remote_properties(p_pin_req->bd_addr, p_pin_req->bd_name,
                                  p_pin_req->dev_class, (tBT_DEVICE_TYPE) dev_type);

    bdcpy(bd_addr.address, p_pin_req->bd_addr);
    memcpy(bd_name.name, p_pin_req->bd_name, BD_NAME_LEN);

    if (pairing_cb.state == BT_BOND_STATE_BONDING &&
        bdcmp(bd_addr.address, pairing_cb.bd_addr) != 0) {
        BTIF_TRACE_WARNING("%s(): already in bonding state, reject request", __FUNCTION__);
        btif_dm_pin_reply(&bd_addr, 0, 0, NULL);
        return;
    }

    bond_state_changed(BT_STATUS_SUCCESS, &bd_addr, BT_BOND_STATE_BONDING);

    cod = devclass2uint(p_pin_req->dev_class);

    if (cod == 0) {
        BTIF_TRACE_DEBUG("%s cod is 0, set as unclassified", __func__);
        cod = COD_UNCLASSIFIED;
    }

    /* check for auto pair possiblity only if bond was initiated by local device */
    if (pairing_cb.is_local_initiated && (p_pin_req->min_16_digit == FALSE))
    {
        if (bdcmp(pairing_cb.bd_addr, bd_addr.address))
        {
            /* Pin code from different device reject it as we dont support more than 1 pairing */
            BTIF_TRACE_DEBUG("%s()rejecting pairing request", __FUNCTION__);
            BTA_DmPinReply( (UINT8*)bd_addr.address, FALSE, 0, NULL);
            return;
        }
        if (check_cod(&bd_addr, COD_AV_HEADSETS) ||
            check_cod(&bd_addr, COD_AV_HANDSFREE) ||
            check_cod(&bd_addr, COD_AV_HEADPHONES) ||
            check_cod(&bd_addr, COD_AV_PORTABLE_AUDIO) ||
            check_cod(&bd_addr, COD_AV_HIFI_AUDIO) ||
            check_cod(&bd_addr, COD_HID_POINTING))
        {
            BTIF_TRACE_DEBUG("%s()cod matches for auto pair", __FUNCTION__);
            /*  Check if this device can be auto paired  */
            if ((btif_storage_is_device_autopair_blacklisted(&bd_addr) == FALSE) &&
                (pairing_cb.autopair_attempts == 0))
            {
                BTIF_TRACE_DEBUG("%s() Attempting auto pair", __FUNCTION__);
                pin_code.pin[0] = 0x30;
                pin_code.pin[1] = 0x30;
                pin_code.pin[2] = 0x30;
                pin_code.pin[3] = 0x30;

                pairing_cb.autopair_attempts++;
                BTA_DmPinReply( (UINT8*)bd_addr.address, TRUE, 4, pin_code.pin);
                return;
            }
        }
        else if (check_cod(&bd_addr, COD_HID_KEYBOARD) ||
                 check_cod(&bd_addr, COD_HID_COMBO))
        {
            if(( btif_storage_is_fixed_pin_zeros_keyboard (&bd_addr) == TRUE) &&
               (pairing_cb.autopair_attempts == 0))
            {
                BTIF_TRACE_DEBUG("%s() Attempting auto pair", __FUNCTION__);
                pin_code.pin[0] = 0x30;
                pin_code.pin[1] = 0x30;
                pin_code.pin[2] = 0x30;
                pin_code.pin[3] = 0x30;

                pairing_cb.autopair_attempts++;
                BTA_DmPinReply( (UINT8*)bd_addr.address, TRUE, 4, pin_code.pin);
                return;
            }
        }
    }
    HAL_CBACK(bt_hal_cbacks, pin_request_cb,
                     &bd_addr, &bd_name, cod, p_pin_req->min_16_digit);
}

/*******************************************************************************
**
** Function         btif_dm_ssp_cfm_req_evt
**
** Description      Executes SSP confirm request event in btif context
**
** Returns          void
**
*******************************************************************************/
static void btif_dm_ssp_cfm_req_evt(tBTA_DM_SP_CFM_REQ *p_ssp_cfm_req)
{
    bt_bdaddr_t bd_addr;
    bt_bdname_t bd_name;
    UINT32 cod;
    BOOLEAN is_incoming = !(pairing_cb.state == BT_BOND_STATE_BONDING);
    int dev_type;

    BTIF_TRACE_DEBUG("%s", __FUNCTION__);

    /* Remote properties update */
    if (!btif_get_device_type(p_ssp_cfm_req->bd_addr, &dev_type))
    {
        dev_type = BT_DEVICE_TYPE_BREDR;
    }
    btif_update_remote_properties(p_ssp_cfm_req->bd_addr, p_ssp_cfm_req->bd_name,
                                  p_ssp_cfm_req->dev_class, (tBT_DEVICE_TYPE) dev_type);

    bdcpy(bd_addr.address, p_ssp_cfm_req->bd_addr);
    memcpy(bd_name.name, p_ssp_cfm_req->bd_name, BD_NAME_LEN);

    if (pairing_cb.state == BT_BOND_STATE_BONDING &&
        bdcmp(bd_addr.address, pairing_cb.bd_addr) != 0) {
        BTIF_TRACE_WARNING("%s(): already in bonding state, reject request", __FUNCTION__);
        btif_dm_ssp_reply(&bd_addr, BT_SSP_VARIANT_PASSKEY_CONFIRMATION, 0, 0);
        return;
    }

    /* Set the pairing_cb based on the local & remote authentication requirements */
    bond_state_changed(BT_STATUS_SUCCESS, &bd_addr, BT_BOND_STATE_BONDING);

    /* if just_works and bonding bit is not set treat this as temporary */
    if (p_ssp_cfm_req->just_works && !(p_ssp_cfm_req->loc_auth_req & BTM_AUTH_BONDS) &&
        !(p_ssp_cfm_req->rmt_auth_req & BTM_AUTH_BONDS) &&
        !(check_cod((bt_bdaddr_t*)&p_ssp_cfm_req->bd_addr, COD_HID_POINTING)))
        pairing_cb.bond_type = BOND_TYPE_TEMPORARY;
    else
        pairing_cb.bond_type = BOND_TYPE_PERSISTENT;

    btm_set_bond_type_dev(p_ssp_cfm_req->bd_addr, pairing_cb.bond_type);

    pairing_cb.is_ssp = TRUE;

    /* If JustWorks auto-accept */
    if (p_ssp_cfm_req->just_works)
    {
        /* Pairing consent for JustWorks needed if:
         * 1. Incoming (non-temporary) pairing is detected AND
         * 2. local IO capabilities are DisplayYesNo AND
         * 3. remote IO capabiltiies are DisplayOnly or NoInputNoOutput;
         */
        if (is_incoming && pairing_cb.bond_type != BOND_TYPE_TEMPORARY &&
               ((p_ssp_cfm_req->loc_io_caps == HCI_IO_CAP_DISPLAY_YESNO) &&
                (p_ssp_cfm_req->rmt_io_caps == HCI_IO_CAP_DISPLAY_ONLY ||
                 p_ssp_cfm_req->rmt_io_caps == HCI_IO_CAP_NO_IO)))
        {
            BTIF_TRACE_EVENT("%s: User consent needed for incoming pairing request. loc_io_caps: %d, rmt_io_caps: %d",
                __FUNCTION__, p_ssp_cfm_req->loc_io_caps, p_ssp_cfm_req->rmt_io_caps);
        }
        else
        {
            BTIF_TRACE_EVENT("%s: Auto-accept JustWorks pairing", __FUNCTION__);
            btif_dm_ssp_reply(&bd_addr, BT_SSP_VARIANT_CONSENT, TRUE, 0);
            return;
        }
    }

    cod = devclass2uint(p_ssp_cfm_req->dev_class);

    if (cod == 0) {
        LOG_DEBUG("%s cod is 0, set as unclassified", __func__);
        cod = COD_UNCLASSIFIED;
    }

    pairing_cb.sdp_attempts = 0;
    HAL_CBACK(bt_hal_cbacks, ssp_request_cb, &bd_addr, &bd_name, cod,
                     (p_ssp_cfm_req->just_works ? BT_SSP_VARIANT_CONSENT : BT_SSP_VARIANT_PASSKEY_CONFIRMATION),
                     p_ssp_cfm_req->num_val);
}

static void btif_dm_ssp_key_notif_evt(tBTA_DM_SP_KEY_NOTIF *p_ssp_key_notif)
{
    bt_bdaddr_t bd_addr;
    bt_bdname_t bd_name;
    UINT32 cod;
    int dev_type;

    BTIF_TRACE_DEBUG("%s", __FUNCTION__);

    /* Remote properties update */
    if (!btif_get_device_type(p_ssp_key_notif->bd_addr, &dev_type))
    {
        dev_type = BT_DEVICE_TYPE_BREDR;
    }
    btif_update_remote_properties(p_ssp_key_notif->bd_addr, p_ssp_key_notif->bd_name,
                                  p_ssp_key_notif->dev_class, (tBT_DEVICE_TYPE) dev_type);

    bdcpy(bd_addr.address, p_ssp_key_notif->bd_addr);
    memcpy(bd_name.name, p_ssp_key_notif->bd_name, BD_NAME_LEN);

    bond_state_changed(BT_STATUS_SUCCESS, &bd_addr, BT_BOND_STATE_BONDING);
    pairing_cb.is_ssp = TRUE;
    cod = devclass2uint(p_ssp_key_notif->dev_class);

    if (cod == 0) {
        LOG_DEBUG("%s cod is 0, set as unclassified", __func__);
        cod = COD_UNCLASSIFIED;
    }

    HAL_CBACK(bt_hal_cbacks, ssp_request_cb, &bd_addr, &bd_name,
                     cod, BT_SSP_VARIANT_PASSKEY_NOTIFICATION,
                     p_ssp_key_notif->passkey);
}
/*******************************************************************************
**
** Function         btif_dm_auth_cmpl_evt
**
** Description      Executes authentication complete event in btif context
**
** Returns          void
**
*******************************************************************************/
static void btif_dm_auth_cmpl_evt (tBTA_DM_AUTH_CMPL *p_auth_cmpl)
{
    /* Save link key, if not temporary */
    bt_bdaddr_t bd_addr;
    bt_status_t status = BT_STATUS_FAIL;
    bt_bond_state_t state = BT_BOND_STATE_NONE;
    BOOLEAN skip_sdp = FALSE;

    BTIF_TRACE_DEBUG("%s: bond state=%d", __func__, pairing_cb.state);

    bdcpy(bd_addr.address, p_auth_cmpl->bd_addr);
    if ( (p_auth_cmpl->success == TRUE) && (p_auth_cmpl->key_present) )
    {
        if ((p_auth_cmpl->key_type < HCI_LKEY_TYPE_DEBUG_COMB) ||
            (p_auth_cmpl->key_type == HCI_LKEY_TYPE_AUTH_COMB) ||
            (p_auth_cmpl->key_type == HCI_LKEY_TYPE_CHANGED_COMB) ||
            (p_auth_cmpl->key_type == HCI_LKEY_TYPE_AUTH_COMB_P_256) ||
            pairing_cb.bond_type == BOND_TYPE_PERSISTENT)
        {
            bt_status_t ret;
            BTIF_TRACE_DEBUG("%s: Storing link key. key_type=0x%x, bond_type=%d",
                __FUNCTION__, p_auth_cmpl->key_type, pairing_cb.bond_type);
            ret = btif_storage_add_bonded_device(&bd_addr,
                                p_auth_cmpl->key, p_auth_cmpl->key_type,
                                pairing_cb.pin_code_len);
            ASSERTC(ret == BT_STATUS_SUCCESS, "storing link key failed", ret);
        }
        else
        {
            BTIF_TRACE_DEBUG("%s: Temporary key. Not storing. key_type=0x%x, bond_type=%d",
                __FUNCTION__, p_auth_cmpl->key_type, pairing_cb.bond_type);
            if(pairing_cb.bond_type == BOND_TYPE_TEMPORARY)
            {
                BTIF_TRACE_DEBUG("%s: sending BT_BOND_STATE_NONE for Temp pairing",
                        __FUNCTION__);
                btif_storage_remove_bonded_device(&bd_addr);
                bond_state_changed(BT_STATUS_SUCCESS, &bd_addr, BT_BOND_STATE_NONE);
                return;
            }
        }
    }

    // Skip SDP for certain  HID Devices
    if (p_auth_cmpl->success)
    {
#if BLE_INCLUDED == TRUE
        btif_storage_set_remote_addr_type(&bd_addr, p_auth_cmpl->addr_type);
#endif
        btif_update_remote_properties(p_auth_cmpl->bd_addr,
                                      p_auth_cmpl->bd_name, NULL, p_auth_cmpl->dev_type);
        pairing_cb.timeout_retries = 0;

        if (check_sdp_bl(&bd_addr) && check_cod_hid(&bd_addr, COD_HID_MAJOR))
        {
            bond_state_changed(BT_STATUS_SUCCESS, &bd_addr, BT_BOND_STATE_BONDED);

            BTIF_TRACE_DEBUG("%s: HID Connection from "
                "blacklisted device, skipping sdp",__FUNCTION__);
            bt_property_t prop;
            bt_uuid_t  uuid;
            char uuid_str[128] = UUID_HUMAN_INTERFACE_DEVICE;

            string_to_uuid(uuid_str, &uuid);

            prop.type = BT_PROPERTY_UUIDS;
            prop.val = uuid.uu;
            prop.len = MAX_UUID_SIZE;

            /* Also write this to the NVRAM */
            status = btif_storage_set_remote_device_property(&bd_addr, &prop);
            ASSERTC(status == BT_STATUS_SUCCESS, "storing remote services failed", status);
            /* Send the event to the BTIF */
            HAL_CBACK(bt_hal_cbacks, remote_device_properties_cb,
                             BT_STATUS_SUCCESS, &bd_addr, 1, &prop);
        }
        else
        {
            status = BT_STATUS_SUCCESS;
            state = BT_BOND_STATE_BONDED;

            /* Trigger SDP on the device */
            pairing_cb.sdp_attempts = 1;;

#if BLE_INCLUDED == TRUE
            /* If bonded due to cross-key, save the static address too*/
            if(pairing_cb.state == BT_BOND_STATE_BONDING &&
              (bdcmp(p_auth_cmpl->bd_addr, pairing_cb.bd_addr) != 0))
            {
                BTIF_TRACE_DEBUG("%s: bonding initiated due to cross key, adding static address",
                                 __func__);
                bdcpy(pairing_cb.static_bdaddr.address, p_auth_cmpl->bd_addr);
            }
#endif

            if(btif_dm_inquiry_in_progress)
                btif_dm_cancel_discovery();

            btif_dm_get_remote_services(&bd_addr);
        }
        // Do not call bond_state_changed_cb yet. Wait until remote service discovery is complete
    }
    else
    {
        // Map the HCI fail reason  to  bt status
        switch(p_auth_cmpl->fail_reason)
        {
            case HCI_ERR_PAGE_TIMEOUT:
                if (interop_addr_match(INTEROP_AUTO_RETRY_PAIRING, &bd_addr)
                    && pairing_cb.timeout_retries)
                {
                    BTIF_TRACE_WARNING("%s() - Pairing timeout; retrying (%d) ...", __FUNCTION__, pairing_cb.timeout_retries);
                    --pairing_cb.timeout_retries;
                    btif_dm_cb_create_bond (&bd_addr, BTA_TRANSPORT_UNKNOWN);
                    return;
                }
                /* Fall-through */
            case HCI_ERR_CONNECTION_TOUT:
                status =  BT_STATUS_RMT_DEV_DOWN;
                break;

            case HCI_ERR_PAIRING_NOT_ALLOWED:
                btif_storage_remove_bonded_device(&bd_addr);
                status = BT_STATUS_AUTH_REJECTED;
                break;

            case HCI_ERR_LMP_RESPONSE_TIMEOUT:
                status =  BT_STATUS_AUTH_FAILURE;
                break;

            /* map the auth failure codes, so we can retry pairing if necessary */
            case HCI_ERR_AUTH_FAILURE:
            case HCI_ERR_KEY_MISSING:
                btif_storage_remove_bonded_device(&bd_addr);
            case HCI_ERR_HOST_REJECT_SECURITY:
            case HCI_ERR_ENCRY_MODE_NOT_ACCEPTABLE:
            case HCI_ERR_UNIT_KEY_USED:
            case HCI_ERR_PAIRING_WITH_UNIT_KEY_NOT_SUPPORTED:
            case HCI_ERR_INSUFFCIENT_SECURITY:
            case HCI_ERR_PEER_USER:
            case HCI_ERR_UNSPECIFIED:
                BTIF_TRACE_DEBUG(" %s() Authentication fail reason %d",
                    __FUNCTION__, p_auth_cmpl->fail_reason);
                if (pairing_cb.autopair_attempts  == 1)
                {
                    BTIF_TRACE_DEBUG("%s(): Adding device to blacklist ", __FUNCTION__);

                    /* Add the device to dynamic black list only if this device belongs to Audio/pointing dev class  */
                    if (check_cod(&bd_addr, COD_AV_HEADSETS) ||
                        check_cod(&bd_addr, COD_AV_HANDSFREE) ||
                        check_cod(&bd_addr, COD_AV_HEADPHONES) ||
                        check_cod(&bd_addr, COD_AV_PORTABLE_AUDIO) ||
                        check_cod(&bd_addr, COD_AV_HIFI_AUDIO) ||
                        check_cod(&bd_addr, COD_HID_POINTING))
                    {
                        btif_storage_add_device_to_autopair_blacklist (&bd_addr);
                    }
                    pairing_cb.autopair_attempts++;

                    /* Create the Bond once again */
                    BTIF_TRACE_DEBUG("%s() auto pair failed. Reinitiate Bond", __FUNCTION__);
                    btif_dm_cb_create_bond (&bd_addr, BTA_TRANSPORT_UNKNOWN);
                    return;
                }
                else
                {
                    /* if autopair attempts are more than 1, or not attempted */
                    status =  BT_STATUS_AUTH_FAILURE;
                }
                break;

            default:
                status =  BT_STATUS_FAIL;
        }
        /* Special Handling for HID Devices */
        if (check_cod(&bd_addr, COD_HID_POINTING)) {
            /* Remove Device as bonded in nvram as authentication failed */
            BTIF_TRACE_DEBUG("%s(): removing hid pointing device from nvram", __FUNCTION__);
            btif_storage_remove_bonded_device(&bd_addr);
        }
        bond_state_changed(status, &bd_addr, state);
    }
}

/******************************************************************************
**
** Function         btif_dm_search_devices_evt
**
** Description      Executes search devices callback events in btif context
**
** Returns          void
**
******************************************************************************/
static void btif_dm_search_devices_evt (UINT16 event, char *p_param)
{
    tBTA_DM_SEARCH *p_search_data;
    BTIF_TRACE_EVENT("%s event=%s", __FUNCTION__, dump_dm_search_event(event));

    switch (event)
    {
        case BTA_DM_DISC_RES_EVT:
        {
            p_search_data = (tBTA_DM_SEARCH *)p_param;
            /* Remote name update */
            if (strlen((const char *) p_search_data->disc_res.bd_name))
            {
                bt_property_t properties[1];
                bt_bdaddr_t bdaddr;
                bt_status_t status;

                properties[0].type = BT_PROPERTY_BDNAME;
                properties[0].val = p_search_data->disc_res.bd_name;
                properties[0].len = strlen((char *)p_search_data->disc_res.bd_name);
                bdcpy(bdaddr.address, p_search_data->disc_res.bd_addr);

                status = btif_storage_set_remote_device_property(&bdaddr, &properties[0]);
                ASSERTC(status == BT_STATUS_SUCCESS, "failed to save remote device property", status);
                HAL_CBACK(bt_hal_cbacks, remote_device_properties_cb,
                                 status, &bdaddr, 1, properties);
            }
            /* TODO: Services? */
        }
        break;

        case BTA_DM_INQ_RES_EVT:
        {
            /* inquiry result */
            UINT32 cod;
            bt_bdname_t bdname;
            bt_bdaddr_t bdaddr;
            UINT8 remote_name_len;
            tBTA_SERVICE_MASK services = 0;
            bdstr_t bdstr;

            p_search_data = (tBTA_DM_SEARCH *)p_param;
            bdcpy(bdaddr.address, p_search_data->inq_res.bd_addr);

            BTIF_TRACE_DEBUG("%s() %s device_type = 0x%x\n", __FUNCTION__, bdaddr_to_string(&bdaddr, bdstr, sizeof(bdstr)),
#if (BLE_INCLUDED == TRUE)
                    p_search_data->inq_res.device_type);
#else
                    BT_DEVICE_TYPE_BREDR);
#endif
            bdname.name[0] = 0;

            cod = devclass2uint (p_search_data->inq_res.dev_class);

            if (cod == 0) {
                LOG_DEBUG("%s cod is 0, set as unclassified", __func__);
                cod = COD_UNCLASSIFIED;
            }

            if (!check_eir_remote_name(p_search_data, bdname.name, &remote_name_len))
                check_cached_remote_name(p_search_data, bdname.name, &remote_name_len);

            /* Check EIR for remote name and services */
            if (p_search_data->inq_res.p_eir)
            {
                BTA_GetEirService(p_search_data->inq_res.p_eir, &services);
                BTIF_TRACE_DEBUG("%s()EIR BTA services = %08X", __FUNCTION__, (UINT32)services);
                /* TODO:  Get the service list and check to see which uuids we got and send it back to the client. */
            }


            {
                bt_property_t properties[5];
                bt_device_type_t dev_type;
                uint32_t num_properties = 0;
                bt_status_t status;
                int addr_type = 0;

                memset(properties, 0, sizeof(properties));
                /* BD_ADDR */
                BTIF_STORAGE_FILL_PROPERTY(&properties[num_properties],
                                    BT_PROPERTY_BDADDR, sizeof(bdaddr), &bdaddr);
                num_properties++;
                /* BD_NAME */
                /* Don't send BDNAME if it is empty */
                if (bdname.name[0])
                {
                    if( (check_eir_is_remote_name_short(p_search_data) == TRUE) &&
                        (btif_storage_is_device_bonded(&bdaddr) == TRUE) )
                    {
                        BTIF_TRACE_DEBUG("%s Don't update about the device name ", __FUNCTION__);
                    }
                    else
                    {
                        BTIF_STORAGE_FILL_PROPERTY(&properties[num_properties],
                                                   BT_PROPERTY_BDNAME,
                                               strlen((char *)bdname.name), &bdname);
                        num_properties++;
                    }
                }

                /* DEV_CLASS */
                BTIF_STORAGE_FILL_PROPERTY(&properties[num_properties],
                                    BT_PROPERTY_CLASS_OF_DEVICE, sizeof(cod), &cod);
                num_properties++;
                /* DEV_TYPE */
#if (defined(BLE_INCLUDED) && (BLE_INCLUDED == TRUE))
                /* FixMe: Assumption is that bluetooth.h and BTE enums match */

                /* Verify if the device is dual mode in NVRAM */
                int stored_device_type = 0;
                if (btif_get_device_type(bdaddr.address, &stored_device_type) &&
                    ((stored_device_type != BT_DEVICE_TYPE_BREDR &&
                        p_search_data->inq_res.device_type == BT_DEVICE_TYPE_BREDR) ||
                     (stored_device_type != BT_DEVICE_TYPE_BLE &&
                        p_search_data->inq_res.device_type == BT_DEVICE_TYPE_BLE))) {
                    dev_type = BT_DEVICE_TYPE_DUMO;
                } else {
                    dev_type = p_search_data->inq_res.device_type;
                }

                if (p_search_data->inq_res.device_type == BT_DEVICE_TYPE_BLE)
                    addr_type = p_search_data->inq_res.ble_addr_type;
#else
                dev_type = BT_DEVICE_TYPE_BREDR;
#endif
                BTIF_STORAGE_FILL_PROPERTY(&properties[num_properties],
                                    BT_PROPERTY_TYPE_OF_DEVICE, sizeof(dev_type), &dev_type);
                num_properties++;
                /* RSSI */
                BTIF_STORAGE_FILL_PROPERTY(&properties[num_properties],
                                    BT_PROPERTY_REMOTE_RSSI, sizeof(int8_t),
                                    &(p_search_data->inq_res.rssi));
                num_properties++;

                status = btif_storage_add_remote_device(&bdaddr, num_properties, properties);
                ASSERTC(status == BT_STATUS_SUCCESS, "failed to save remote device (inquiry)", status);
#if (defined(BLE_INCLUDED) && (BLE_INCLUDED == TRUE))
                status = btif_storage_set_remote_addr_type(&bdaddr, addr_type);
                ASSERTC(status == BT_STATUS_SUCCESS, "failed to save remote addr type (inquiry)", status);
#endif
                /* Callback to notify upper layer of device */
                HAL_CBACK(bt_hal_cbacks, device_found_cb,
                                 num_properties, properties);
            }
        }
        break;

        case BTA_DM_INQ_CMPL_EVT:
        {
#if (defined(BLE_INCLUDED) && (BLE_INCLUDED == TRUE))
            tBTA_DM_BLE_PF_FILT_PARAMS adv_filt_param;
            memset(&adv_filt_param, 0, sizeof(tBTA_DM_BLE_PF_FILT_PARAMS));
            BTA_DmBleScanFilterSetup(BTA_DM_BLE_SCAN_COND_DELETE, 0, &adv_filt_param, NULL,
                                     bte_scan_filt_param_cfg_evt, 0);
#endif
        }
        break;
        case BTA_DM_DISC_CMPL_EVT:
        {
            HAL_CBACK(bt_hal_cbacks, discovery_state_changed_cb, BT_DISCOVERY_STOPPED);
        }
        break;
        case BTA_DM_SEARCH_CANCEL_CMPL_EVT:
        {
           /* if inquiry is not in progress and we get a cancel event, then
            * it means we are done with inquiry, but remote_name fetches are in
            * progress
            *
            * if inquiry  is in progress, then we don't want to act on this cancel_cmpl_evt
            * but instead wait for the cancel_cmpl_evt via the Busy Level
            *
            */
           if (btif_dm_inquiry_in_progress == FALSE)
           {
#if (defined(BLE_INCLUDED) && (BLE_INCLUDED == TRUE))
               tBTA_DM_BLE_PF_FILT_PARAMS adv_filt_param;
               memset(&adv_filt_param, 0, sizeof(tBTA_DM_BLE_PF_FILT_PARAMS));
               BTA_DmBleScanFilterSetup(BTA_DM_BLE_SCAN_COND_DELETE, 0, &adv_filt_param, NULL,
                                        bte_scan_filt_param_cfg_evt, 0);
#endif
               HAL_CBACK(bt_hal_cbacks, discovery_state_changed_cb, BT_DISCOVERY_STOPPED);
           }
        }
        break;
    }
}

/*******************************************************************************
**
** Function         btif_dm_search_services_evt
**
** Description      Executes search services event in btif context
**
** Returns          void
**
*******************************************************************************/
static void btif_dm_search_services_evt(UINT16 event, char *p_param)
{
    tBTA_DM_SEARCH *p_data = (tBTA_DM_SEARCH*)p_param;

    BTIF_TRACE_EVENT("%s:  event = %d", __FUNCTION__, event);
    switch (event)
    {
        case BTA_DM_DISC_RES_EVT:
        {
            bt_property_t prop[2];
            int num_properties = 0;
            uint32_t i = 0,  j = 0;
            bt_bdaddr_t bd_addr;
            bt_status_t ret;

            bdcpy(bd_addr.address, p_data->disc_res.bd_addr);

            BTIF_TRACE_DEBUG("%s:(result=0x%x, services 0x%x)", __FUNCTION__,
                    p_data->disc_res.result, p_data->disc_res.services);
            if  ((p_data->disc_res.result != BTA_SUCCESS) &&
                 (pairing_cb.state == BT_BOND_STATE_BONDING ) &&
                 (pairing_cb.sdp_attempts < BTIF_DM_MAX_SDP_ATTEMPTS_AFTER_PAIRING))
            {
                BTIF_TRACE_WARNING("%s:SDP failed after bonding re-attempting", __FUNCTION__);
                pairing_cb.sdp_attempts++;
                btif_dm_get_remote_services(&bd_addr);
                return;
            }
            prop[0].type = BT_PROPERTY_UUIDS;
            prop[0].len = 0;
            if ((p_data->disc_res.result == BTA_SUCCESS) && (p_data->disc_res.num_uuids > 0))
            {
                 prop[0].val = p_data->disc_res.p_uuid_list;
                 prop[0].len = p_data->disc_res.num_uuids * MAX_UUID_SIZE;
                 for (i=0; i < p_data->disc_res.num_uuids; i++)
                 {
                      char temp[256];
                      uuid_to_string_legacy((bt_uuid_t*)(p_data->disc_res.p_uuid_list + (i*MAX_UUID_SIZE)), temp);
                      LOG_INFO("%s index:%d uuid:%s", __func__, i, temp);
                 }
            }

            /* onUuidChanged requires getBondedDevices to be populated.
            ** bond_state_changed needs to be sent prior to remote_device_property
            */
            if ((pairing_cb.state == BT_BOND_STATE_BONDING) &&
                ((bdcmp(p_data->disc_res.bd_addr, pairing_cb.bd_addr) == 0) ||
                 (bdcmp(p_data->disc_res.bd_addr, pairing_cb.static_bdaddr.address) == 0)) &&
                  pairing_cb.sdp_attempts > 0)
            {
                 BTIF_TRACE_DEBUG("%s Remote Service SDP done. Call bond_state_changed_cb BONDED",
                                   __FUNCTION__);
                 pairing_cb.sdp_attempts  = 0;

                 // If bonding occured due to cross-key pairing, send bonding callback
                 // for static address now
                 if (bdcmp(p_data->disc_res.bd_addr, pairing_cb.static_bdaddr.address) == 0)
                    bond_state_changed(BT_STATUS_SUCCESS, &bd_addr, BT_BOND_STATE_BONDING);

                 bond_state_changed(BT_STATUS_SUCCESS, &bd_addr, BT_BOND_STATE_BONDED);
            }

            if (p_data->disc_res.num_uuids != 0)
            {
                /* Also write this to the NVRAM */
                ret = btif_storage_set_remote_device_property(&bd_addr, &prop[0]);
                ASSERTC(ret == BT_STATUS_SUCCESS, "storing remote services failed", ret);
                num_properties++;
            }

            /* Remote name update */
            if (strlen((const char *) p_data->disc_res.bd_name))
            {
                prop[1].type = BT_PROPERTY_BDNAME;
                prop[1].val = p_data->disc_res.bd_name;
                prop[1].len = strlen((char *)p_data->disc_res.bd_name);

                ret = btif_storage_set_remote_device_property(&bd_addr, &prop[1]);
                ASSERTC(ret == BT_STATUS_SUCCESS, "failed to save remote device property", ret);
                num_properties++;
            }

            if(num_properties > 0)
            {
                /* Send the event to the BTIF */
                HAL_CBACK(bt_hal_cbacks, remote_device_properties_cb,
                                 BT_STATUS_SUCCESS, &bd_addr, num_properties, prop);
            }

        }
        break;

        case BTA_DM_DISC_CMPL_EVT:
            /* fixme */
        break;

#if (defined(BLE_INCLUDED) && (BLE_INCLUDED == TRUE))
        case BTA_DM_DISC_BLE_RES_EVT:
             BTIF_TRACE_DEBUG("%s:, services 0x%x)", __FUNCTION__,
                                p_data->disc_ble_res.service.uu.uuid16);
             bt_uuid_t  uuid;
             int i = 0;
             int j = 15;
             if (p_data->disc_ble_res.service.uu.uuid16 == UUID_SERVCLASS_LE_HID)
             {
                BTIF_TRACE_DEBUG("%s: Found HOGP UUID",__FUNCTION__);
                bt_property_t prop;
                bt_bdaddr_t bd_addr;
                char temp[256];
                bt_status_t ret;

                bta_gatt_convert_uuid16_to_uuid128(uuid.uu,p_data->disc_ble_res.service.uu.uuid16);

                while(i < j )
                {
                    unsigned char c = uuid.uu[j];
                    uuid.uu[j] = uuid.uu[i];
                    uuid.uu[i] = c;
                    i++;
                    j--;
                }

                uuid_to_string_legacy(&uuid, temp);
                LOG_INFO("%s uuid:%s", __func__, temp);

                bdcpy(bd_addr.address, p_data->disc_ble_res.bd_addr);
                prop.type = BT_PROPERTY_UUIDS;
                prop.val = uuid.uu;
                prop.len = MAX_UUID_SIZE;

                /* Also write this to the NVRAM */
                ret = btif_storage_set_remote_device_property(&bd_addr, &prop);
                ASSERTC(ret == BT_STATUS_SUCCESS, "storing remote services failed", ret);

                /* Send the event to the BTIF */
                HAL_CBACK(bt_hal_cbacks, remote_device_properties_cb,
                                 BT_STATUS_SUCCESS, &bd_addr, 1, &prop);

            }
        break;
#endif /* BLE_INCLUDED */

        default:
        {
            ASSERTC(0, "unhandled search services event", event);
        }
        break;
    }
}

/*******************************************************************************
**
** Function         btif_dm_remote_service_record_evt
**
** Description      Executes search service record event in btif context
**
** Returns          void
**
*******************************************************************************/
static void btif_dm_remote_service_record_evt(UINT16 event, char *p_param)
{
    tBTA_DM_SEARCH *p_data = (tBTA_DM_SEARCH*)p_param;

    BTIF_TRACE_EVENT("%s:  event = %d", __FUNCTION__, event);
    switch (event)
    {
        case BTA_DM_DISC_RES_EVT:
        {
            bt_service_record_t rec;
            bt_property_t prop;
            bt_bdaddr_t bd_addr;

            memset(&rec, 0, sizeof(bt_service_record_t));
            bdcpy(bd_addr.address, p_data->disc_res.bd_addr);

            BTIF_TRACE_DEBUG("%s:(result=0x%x, services 0x%x)", __FUNCTION__,
                    p_data->disc_res.result, p_data->disc_res.services);
            prop.type = BT_PROPERTY_SERVICE_RECORD;
            prop.val = (void*)&rec;
            prop.len = sizeof(rec);

            /* disc_res.result is overloaded with SCN. Cannot check result */
            p_data->disc_res.services &= ~BTA_USER_SERVICE_MASK;
            /* TODO: Get the UUID as well */
            rec.channel = p_data->disc_res.result - 3;
            /* TODO: Need to get the service name using p_raw_data */
            rec.name[0] = 0;

            HAL_CBACK(bt_hal_cbacks, remote_device_properties_cb,
                             BT_STATUS_SUCCESS, &bd_addr, 1, &prop);
        }
        break;

        default:
        {
           ASSERTC(0, "unhandled remote service record event", event);
        }
        break;
    }
}

/*******************************************************************************
**
** Function         btif_dm_upstreams_cback
**
** Description      Executes UPSTREAMS events in btif context
**
** Returns          void
**
*******************************************************************************/
static void btif_dm_upstreams_evt(UINT16 event, char* p_param)
{
    tBTA_DM_SEC *p_data = (tBTA_DM_SEC*)p_param;
    tBTA_SERVICE_MASK service_mask;
    uint32_t i;
    bt_bdaddr_t bd_addr;

    BTIF_TRACE_EVENT("btif_dm_upstreams_cback  ev: %s", dump_dm_event(event));

    switch (event)
    {
        case BTA_DM_ENABLE_EVT:
        {
             BD_NAME bdname;
             bt_status_t status;
             bt_property_t prop;
             prop.type = BT_PROPERTY_BDNAME;
             prop.len = BD_NAME_LEN + 1;
             prop.val = (void*)bdname;

             status = btif_storage_get_adapter_property(&prop);
             if (status == BT_STATUS_SUCCESS)
             {
                 /* A name exists in the storage. Make this the device name */
                 BTA_DmSetDeviceName((char*)prop.val);
             }
             else
             {
                 /* Storage does not have a name yet.
                  * Use the default name and write it to the chip
                  */
                 BTA_DmSetDeviceName(btif_get_default_local_name());
             }

#if (defined(BLE_INCLUDED) && (BLE_INCLUDED == TRUE))
             /* Enable local privacy */
             BTA_DmBleConfigLocalPrivacy(BLE_LOCAL_PRIVACY_ENABLED);
#endif

             /* for each of the enabled services in the mask, trigger the profile
              * enable */
             service_mask = btif_get_enabled_services_mask();
             for (i=0; i <= BTA_MAX_SERVICE_ID; i++)
             {
                 if (service_mask &
                     (tBTA_SERVICE_MASK)(BTA_SERVICE_ID_TO_SERVICE_MASK(i)))
                 {
                     btif_in_execute_service_request(i, TRUE);
                 }
             }
             /* clear control blocks */
             memset(&pairing_cb, 0, sizeof(btif_dm_pairing_cb_t));
             pairing_cb.bond_type = BOND_TYPE_PERSISTENT;

             /* This function will also trigger the adapter_properties_cb
             ** and bonded_devices_info_cb
             */
             btif_storage_load_bonded_devices();

             btif_storage_load_autopair_device_list();
             load_iot_devlist(IOT_DEV_CONF_FILE);

             btif_enable_bluetooth_evt(p_data->enable.status);
        }
        break;

        case BTA_DM_DISABLE_EVT:
            /* for each of the enabled services in the mask, trigger the profile
             * disable */
            service_mask = btif_get_enabled_services_mask();
            for (i=0; i <= BTA_MAX_SERVICE_ID; i++)
            {
                if (service_mask &
                    (tBTA_SERVICE_MASK)(BTA_SERVICE_ID_TO_SERVICE_MASK(i)))
                {
                    btif_in_execute_service_request(i, FALSE);
                }
            }
            unload_iot_devlist();
            btif_disable_bluetooth_evt();
            break;

        case BTA_DM_PIN_REQ_EVT:
            btif_dm_pin_req_evt(&p_data->pin_req);
            break;

        case BTA_DM_AUTH_CMPL_EVT:
            btif_dm_auth_cmpl_evt(&p_data->auth_cmpl);
            break;

        case BTA_DM_BOND_CANCEL_CMPL_EVT:
            if (pairing_cb.state == BT_BOND_STATE_BONDING)
            {
                bdcpy(bd_addr.address, pairing_cb.bd_addr);
                btm_set_bond_type_dev(pairing_cb.bd_addr, BOND_TYPE_UNKNOWN);
                bond_state_changed(p_data->bond_cancel_cmpl.result, &bd_addr, BT_BOND_STATE_NONE);
                btif_dm_remove_bond(&bd_addr);
            }
            break;

        case BTA_DM_SP_CFM_REQ_EVT:
            btif_dm_ssp_cfm_req_evt(&p_data->cfm_req);
            break;
        case BTA_DM_SP_KEY_NOTIF_EVT:
            btif_dm_ssp_key_notif_evt(&p_data->key_notif);
            break;

        case BTA_DM_DEV_UNPAIRED_EVT:
            bdcpy(bd_addr.address, p_data->link_down.bd_addr);
            btm_set_bond_type_dev(p_data->link_down.bd_addr, BOND_TYPE_UNKNOWN);

            /*special handling for HID devices */
            #if (defined(BTA_HH_INCLUDED) && (BTA_HH_INCLUDED == TRUE))
            btif_hh_remove_device(bd_addr);
            #endif
            #if (defined(BTA_HD_INCLUDED) && (BTA_HD_INCLUDED == TRUE))
            btif_hd_remove_device(bd_addr);
            #endif
            #if (defined(BLE_INCLUDED) && (BLE_INCLUDED == TRUE))
            btif_storage_remove_ble_bonding_keys(&bd_addr);
            #endif
            btif_storage_remove_bonded_device(&bd_addr);
            bond_state_changed(BT_STATUS_SUCCESS, &bd_addr, BT_BOND_STATE_NONE);
            break;

        case BTA_DM_BUSY_LEVEL_EVT:
        {

            if (p_data->busy_level.level_flags & BTM_BL_INQUIRY_PAGING_MASK)
            {
                if (p_data->busy_level.level_flags == BTM_BL_INQUIRY_STARTED)
                {
                       HAL_CBACK(bt_hal_cbacks, discovery_state_changed_cb,
                                                BT_DISCOVERY_STARTED);
                       btif_dm_inquiry_in_progress = TRUE;
                }
                else if (p_data->busy_level.level_flags == BTM_BL_INQUIRY_CANCELLED)
                {
                       HAL_CBACK(bt_hal_cbacks, discovery_state_changed_cb,
                                                BT_DISCOVERY_STOPPED);
                       btif_dm_inquiry_in_progress = FALSE;
                }
                else if (p_data->busy_level.level_flags == BTM_BL_INQUIRY_COMPLETE)
                {
                       btif_dm_inquiry_in_progress = FALSE;
                }
            }
        }break;

        case BTA_DM_LINK_UP_EVT:
            bdcpy(bd_addr.address, p_data->link_up.bd_addr);
            BTIF_TRACE_DEBUG("BTA_DM_LINK_UP_EVT. Sending BT_ACL_STATE_CONNECTED");

#if BLE_INCLUDED == TRUE
            if(p_data->link_up.link_type == BT_TRANSPORT_LE)
            {
                num_active_le_links++;
                BTIF_TRACE_DEBUG("num_active_le_links is %d ",
                    num_active_le_links);
            }

            if(p_data->link_up.link_type == BT_TRANSPORT_BR_EDR)
            {
                num_active_br_edr_links++;
                BTIF_TRACE_DEBUG("num_active_br_edr_links is %d ",
                    num_active_br_edr_links);
            }
            /* When tuchtones are enabled and 2 EDR HS are connected, if new
             * connection is initated, then tuch tones are send to both connected HS
             * over A2dp.Stream will be suspended after 3 secs and if remote has
             * initiated play in this duartion, multicast must not be enabled with
             * 3 ACL's, hence trigger a2dp suspend.
             * During active muisc streaming no new connection can happen, hence
             * We will get this only when multistreaming is happening due to tuchtones
             */
            if (btif_av_get_ongoing_multicast())
            {
                // trigger a2dp suspend
                btif_av_trigger_suspend();
            }

#endif
            btif_update_remote_version_property(&bd_addr);

            HAL_CBACK(bt_hal_cbacks, acl_state_changed_cb, BT_STATUS_SUCCESS,
                      &bd_addr, BT_ACL_STATE_CONNECTED);
            break;

        case BTA_DM_LINK_DOWN_EVT:
            bdcpy(bd_addr.address, p_data->link_down.bd_addr);

            btm_set_bond_type_dev(p_data->link_down.bd_addr, BOND_TYPE_UNKNOWN);
#if BLE_INCLUDED == TRUE
            BTIF_TRACE_DEBUG("BTA_DM_LINK_DOWN_EVT. Sending BT_ACL_STATE_DISCONNECTED");
            if (num_active_le_links > 0 &&
                p_data->link_down.link_type == BT_TRANSPORT_LE)
            {
                num_active_le_links--;
                BTIF_TRACE_DEBUG("num_active_le_links is %d ",num_active_le_links);
            }

            if (num_active_br_edr_links > 0 &&
                p_data->link_down.link_type == BT_TRANSPORT_BR_EDR)
            {
                num_active_br_edr_links--;
                BTIF_TRACE_DEBUG("num_active_br_edr_links is %d ",num_active_br_edr_links);
            }
#endif
            btif_av_move_idle(bd_addr);
            BTIF_TRACE_DEBUG("BTA_DM_LINK_DOWN_EVT. Sending BT_ACL_STATE_DISCONNECTED");
            HAL_CBACK(bt_hal_cbacks, acl_state_changed_cb, BT_STATUS_SUCCESS,
                      &bd_addr, BT_ACL_STATE_DISCONNECTED);
            break;

        case BTA_DM_HW_ERROR_EVT:
            BTIF_TRACE_ERROR("Received H/W Error. ");
            /* Flush storage data */
            btif_config_flush();
            usleep(100000); /* 100milliseconds */
            /* Killing the process to force a restart as part of fault tolerance */
            kill(getpid(), SIGKILL);
            break;

#if (defined(BLE_INCLUDED) && (BLE_INCLUDED == TRUE))
        case BTA_DM_BLE_KEY_EVT:
            BTIF_TRACE_DEBUG("BTA_DM_BLE_KEY_EVT key_type=0x%02x ", p_data->ble_key.key_type);

            /* If this pairing is by-product of local initiated GATT client Read or Write,
            BTA would not have sent BTA_DM_BLE_SEC_REQ_EVT event and Bond state would not
            have setup properly. Setup pairing_cb and notify App about Bonding state now*/
            if (pairing_cb.state != BT_BOND_STATE_BONDING)
            {
                BTIF_TRACE_DEBUG("Bond state not sent to App so far.Notify the app now");
                bond_state_changed(BT_STATUS_SUCCESS, (bt_bdaddr_t*)p_data->ble_key.bd_addr,
                                   BT_BOND_STATE_BONDING);
            }
            else if (memcmp (pairing_cb.bd_addr, p_data->ble_key.bd_addr, BD_ADDR_LEN)!=0)
            {
                BTIF_TRACE_ERROR("BD mismatch discard BLE key_type=%d ",p_data->ble_key.key_type);
                break;
            }

            switch (p_data->ble_key.key_type)
            {
                case BTA_LE_KEY_PENC:
                    BTIF_TRACE_DEBUG("Rcv BTA_LE_KEY_PENC");
                    pairing_cb.ble.is_penc_key_rcvd = TRUE;
                    pairing_cb.ble.penc_key = p_data->ble_key.p_key_value->penc_key;
                    break;

                case BTA_LE_KEY_PID:
                    BTIF_TRACE_DEBUG("Rcv BTA_LE_KEY_PID");
                    pairing_cb.ble.is_pid_key_rcvd = TRUE;
                    pairing_cb.ble.pid_key = p_data->ble_key.p_key_value->pid_key;
                    break;

                case BTA_LE_KEY_PCSRK:
                    BTIF_TRACE_DEBUG("Rcv BTA_LE_KEY_PCSRK");
                    pairing_cb.ble.is_pcsrk_key_rcvd = TRUE;
                    pairing_cb.ble.pcsrk_key = p_data->ble_key.p_key_value->pcsrk_key;
                    break;

                case BTA_LE_KEY_LENC:
                    BTIF_TRACE_DEBUG("Rcv BTA_LE_KEY_LENC");
                    pairing_cb.ble.is_lenc_key_rcvd = TRUE;
                    pairing_cb.ble.lenc_key = p_data->ble_key.p_key_value->lenc_key;
                    break;

                case BTA_LE_KEY_LCSRK:
                    BTIF_TRACE_DEBUG("Rcv BTA_LE_KEY_LCSRK");
                    pairing_cb.ble.is_lcsrk_key_rcvd = TRUE;
                    pairing_cb.ble.lcsrk_key = p_data->ble_key.p_key_value->lcsrk_key;
                    break;

                case BTA_LE_KEY_LID:
                    BTIF_TRACE_DEBUG("Rcv BTA_LE_KEY_LID");
                    pairing_cb.ble.is_lidk_key_rcvd =  TRUE;
                    break;

                default:
                    BTIF_TRACE_ERROR("unknown BLE key type (0x%02x)", p_data->ble_key.key_type);
                    break;
            }
            break;
        case BTA_DM_BLE_SEC_REQ_EVT:
            BTIF_TRACE_DEBUG("BTA_DM_BLE_SEC_REQ_EVT. ");
            btif_dm_ble_sec_req_evt(&p_data->ble_req);
            break;
        case BTA_DM_BLE_PASSKEY_NOTIF_EVT:
            BTIF_TRACE_DEBUG("BTA_DM_BLE_PASSKEY_NOTIF_EVT. ");
            btif_dm_ble_key_notif_evt(&p_data->key_notif);
            break;
        case BTA_DM_BLE_PASSKEY_REQ_EVT:
            BTIF_TRACE_DEBUG("BTA_DM_BLE_PASSKEY_REQ_EVT. ");
            btif_dm_ble_passkey_req_evt(&p_data->pin_req);
            break;
        case BTA_DM_BLE_NC_REQ_EVT:
            BTIF_TRACE_DEBUG("BTA_DM_BLE_PASSKEY_REQ_EVT. ");
            btif_dm_ble_key_nc_req_evt(&p_data->key_notif);
            break;
        case BTA_DM_BLE_OOB_REQ_EVT:
            BTIF_TRACE_DEBUG("BTA_DM_BLE_OOB_REQ_EVT. ");
            break;
        case BTA_DM_BLE_LOCAL_IR_EVT:
            BTIF_TRACE_DEBUG("BTA_DM_BLE_LOCAL_IR_EVT. ");
            ble_local_key_cb.is_id_keys_rcvd = TRUE;
            memcpy(&ble_local_key_cb.id_keys.irk[0],
                   &p_data->ble_id_keys.irk[0], sizeof(BT_OCTET16));
            memcpy(&ble_local_key_cb.id_keys.ir[0],
                   &p_data->ble_id_keys.ir[0], sizeof(BT_OCTET16));
            memcpy(&ble_local_key_cb.id_keys.dhk[0],
                   &p_data->ble_id_keys.dhk[0], sizeof(BT_OCTET16));
            btif_storage_add_ble_local_key( (char *)&ble_local_key_cb.id_keys.irk[0],
                                            BTIF_DM_LE_LOCAL_KEY_IRK,
                                            BT_OCTET16_LEN);
            btif_storage_add_ble_local_key( (char *)&ble_local_key_cb.id_keys.ir[0],
                                            BTIF_DM_LE_LOCAL_KEY_IR,
                                            BT_OCTET16_LEN);
            btif_storage_add_ble_local_key( (char *)&ble_local_key_cb.id_keys.dhk[0],
                                            BTIF_DM_LE_LOCAL_KEY_DHK,
                                            BT_OCTET16_LEN);
            break;
        case BTA_DM_BLE_LOCAL_ER_EVT:
            BTIF_TRACE_DEBUG("BTA_DM_BLE_LOCAL_ER_EVT. ");
            ble_local_key_cb.is_er_rcvd = TRUE;
            memcpy(&ble_local_key_cb.er[0], &p_data->ble_er[0], sizeof(BT_OCTET16));
            btif_storage_add_ble_local_key( (char *)&ble_local_key_cb.er[0],
                                            BTIF_DM_LE_LOCAL_KEY_ER,
                                            BT_OCTET16_LEN);
            break;

        case BTA_DM_BLE_AUTH_CMPL_EVT:
            BTIF_TRACE_DEBUG("BTA_DM_BLE_AUTH_CMPL_EVT. ");
            btif_dm_ble_auth_cmpl_evt(&p_data->auth_cmpl);
            break;

        case BTA_DM_LE_FEATURES_READ:
        {
            tBTM_BLE_VSC_CB cmn_vsc_cb;
            bt_local_le_features_t local_le_features;
            char buf[512];
            bt_property_t prop;
            prop.type = BT_PROPERTY_LOCAL_LE_FEATURES;
            prop.val = (void*)buf;
            prop.len = sizeof(buf);

           /* LE features are not stored in storage. Should be retrived from stack */
            BTM_BleGetVendorCapabilities(&cmn_vsc_cb);
            local_le_features.local_privacy_enabled = BTM_BleLocalPrivacyEnabled();

            prop.len = sizeof (bt_local_le_features_t);
            if (cmn_vsc_cb.filter_support == 1)
                local_le_features.max_adv_filter_supported = cmn_vsc_cb.max_filter;
             else
                local_le_features.max_adv_filter_supported = 0;
            local_le_features.max_adv_instance = cmn_vsc_cb.adv_inst_max;
            local_le_features.max_irk_list_size = cmn_vsc_cb.max_irk_list_sz;
            local_le_features.rpa_offload_supported = cmn_vsc_cb.rpa_offloading;
            local_le_features.activity_energy_info_supported = cmn_vsc_cb.energy_support;
            local_le_features.scan_result_storage_size = cmn_vsc_cb.tot_scan_results_strg;
            local_le_features.version_supported = cmn_vsc_cb.version_supported;
            local_le_features.total_trackable_advertisers =
                        cmn_vsc_cb.total_trackable_advertisers;

            local_le_features.extended_scan_support = cmn_vsc_cb.extended_scan_support > 0;
            local_le_features.debug_logging_supported = cmn_vsc_cb.debug_logging_supported > 0;

            memcpy(prop.val, &local_le_features, prop.len);
            HAL_CBACK(bt_hal_cbacks, adapter_properties_cb, BT_STATUS_SUCCESS, 1, &prop);
            break;
         }

        case BTA_DM_ENER_INFO_READ:
        {
            btif_activity_energy_info_cb_t *p_ener_data = (btif_activity_energy_info_cb_t*) p_param;
            bt_activity_energy_info energy_info;
            energy_info.status = p_ener_data->status;
            energy_info.ctrl_state = p_ener_data->ctrl_state;
            energy_info.rx_time = p_ener_data->rx_time;
            energy_info.tx_time = p_ener_data->tx_time;
            energy_info.idle_time = p_ener_data->idle_time;
            energy_info.energy_used = p_ener_data->energy_used;
            HAL_CBACK(bt_hal_cbacks, energy_info_cb, &energy_info);
            break;
        }
#endif

        case BTA_DM_AUTHORIZE_EVT:
        case BTA_DM_SIG_STRENGTH_EVT:
        case BTA_DM_SP_RMT_OOB_EVT:
        case BTA_DM_SP_KEYPRESS_EVT:
        case BTA_DM_ROLE_CHG_EVT:

        default:
            BTIF_TRACE_WARNING( "btif_dm_cback : unhandled event (%d)", event );
            break;
    }

    btif_dm_data_free(event, p_data);
}

/*******************************************************************************
**
** Function         btif_dm_generic_evt
**
** Description      Executes non-BTA upstream events in BTIF context
**
** Returns          void
**
*******************************************************************************/
static void btif_dm_generic_evt(UINT16 event, char* p_param)
{
    BTIF_TRACE_EVENT("%s: event=%d", __FUNCTION__, event);
    switch(event)
    {
        case BTIF_DM_CB_DISCOVERY_STARTED:
        {
            HAL_CBACK(bt_hal_cbacks, discovery_state_changed_cb, BT_DISCOVERY_STARTED);
        }
        break;

        case BTIF_DM_CB_CREATE_BOND:
        {
            pairing_cb.timeout_retries = NUM_TIMEOUT_RETRIES;
            btif_dm_create_bond_cb_t *create_bond_cb = (btif_dm_create_bond_cb_t*)p_param;
            btif_dm_cb_create_bond(&create_bond_cb->bdaddr, create_bond_cb->transport);
        }
        break;

        case BTIF_DM_CB_REMOVE_BOND:
        {
            btif_dm_cb_remove_bond((bt_bdaddr_t *)p_param);
        }
        break;

        case BTIF_DM_CB_HID_REMOTE_NAME:
        {
            btif_dm_cb_hid_remote_name((tBTM_REMOTE_DEV_NAME *)p_param);
        }
        break;

        case BTIF_DM_CB_BOND_STATE_BONDING:
            {
                bond_state_changed(BT_STATUS_SUCCESS, (bt_bdaddr_t *)p_param, BT_BOND_STATE_BONDING);
            }
            break;
        case BTIF_DM_CB_LE_TX_TEST:
        case BTIF_DM_CB_LE_RX_TEST:
            {
                uint8_t status;
                STREAM_TO_UINT8(status, p_param);
                HAL_CBACK(bt_hal_cbacks, le_test_mode_cb,
                      (status == 0) ? BT_STATUS_SUCCESS : BT_STATUS_FAIL, 0);
            }
            break;
        case BTIF_DM_CB_LE_TEST_END:
            {
                uint8_t status;
                uint16_t count = 0;
                STREAM_TO_UINT8(status, p_param);
                if (status == 0)
                    STREAM_TO_UINT16(count, p_param);
                HAL_CBACK(bt_hal_cbacks, le_test_mode_cb,
                      (status == 0) ? BT_STATUS_SUCCESS : BT_STATUS_FAIL, count);
            }
            break;
        default:
        {
            BTIF_TRACE_WARNING("%s : Unknown event 0x%x", __FUNCTION__, event);
        }
        break;
    }
}

/*******************************************************************************
**
** Function         bte_dm_evt
**
** Description      Switches context from BTE to BTIF for all DM events
**
** Returns          void
**
*******************************************************************************/

void bte_dm_evt(tBTA_DM_SEC_EVT event, tBTA_DM_SEC *p_data)
{
    /* switch context to btif task context (copy full union size for convenience) */
    bt_status_t status = btif_transfer_context(btif_dm_upstreams_evt, (uint16_t)event,
                                (void*)p_data, sizeof(tBTA_DM_SEC), btif_dm_data_copy);

    /* catch any failed context transfers */
    ASSERTC(status == BT_STATUS_SUCCESS, "context transfer failed", status);
}

/*******************************************************************************
**
** Function         bte_search_devices_evt
**
** Description      Switches context from BTE to BTIF for DM search events
**
** Returns          void
**
*******************************************************************************/
static void bte_search_devices_evt(tBTA_DM_SEARCH_EVT event, tBTA_DM_SEARCH *p_data)
{
    UINT16 param_len = 0;

    if (p_data)
        param_len += sizeof(tBTA_DM_SEARCH);
    /* Allocate buffer to hold the pointers (deep copy). The pointers will point to the end of the tBTA_DM_SEARCH */
    switch (event)
    {
        case BTA_DM_INQ_RES_EVT:
        {
            if ( p_data && p_data->inq_res.p_eir)
                param_len += HCI_EXT_INQ_RESPONSE_LEN;
        }
        break;

        case BTA_DM_DISC_RES_EVT:
        {
            if (p_data && p_data->disc_res.raw_data_size && p_data->disc_res.p_raw_data)
                param_len += p_data->disc_res.raw_data_size;
        }
        break;
    }
    BTIF_TRACE_DEBUG("%s event=%s param_len=%d", __FUNCTION__, dump_dm_search_event(event), param_len);

    /* if remote name is available in EIR, set teh flag so that stack doesnt trigger RNR */
    if (p_data && event == BTA_DM_INQ_RES_EVT)
        p_data->inq_res.remt_name_not_required = check_eir_remote_name(p_data, NULL, NULL);

    btif_transfer_context (btif_dm_search_devices_evt , (UINT16) event, (void *)p_data, param_len,
        (param_len > sizeof(tBTA_DM_SEARCH)) ? search_devices_copy_cb : NULL);
}

/*******************************************************************************
**
** Function         bte_dm_search_services_evt
**
** Description      Switches context from BTE to BTIF for DM search services
**                  event
**
** Returns          void
**
*******************************************************************************/
static void bte_dm_search_services_evt(tBTA_DM_SEARCH_EVT event, tBTA_DM_SEARCH *p_data)
{
    UINT16 param_len = 0;
   if (p_data)
       param_len += sizeof(tBTA_DM_SEARCH);
   switch (event)
   {
         case BTA_DM_DISC_RES_EVT:
         {
             if (( p_data && p_data->disc_res.result == BTA_SUCCESS) && (p_data->disc_res.num_uuids > 0)) {
                  param_len += (p_data->disc_res.num_uuids * MAX_UUID_SIZE);
             }
         } break;
   }
   /* TODO: The only other member that needs a deep copy is the p_raw_data. But not sure
    * if raw_data is needed. */
   btif_transfer_context(btif_dm_search_services_evt, event, (char*)p_data, param_len,
         (param_len > sizeof(tBTA_DM_SEARCH)) ? search_services_copy_cb : NULL);
}

/*******************************************************************************
**
** Function         bte_dm_remote_service_record_evt
**
** Description      Switches context from BTE to BTIF for DM search service
**                  record event
**
** Returns          void
**
*******************************************************************************/
static void bte_dm_remote_service_record_evt(tBTA_DM_SEARCH_EVT event, tBTA_DM_SEARCH *p_data)
{
   /* TODO: The only member that needs a deep copy is the p_raw_data. But not sure yet if this is needed. */
   btif_transfer_context(btif_dm_remote_service_record_evt, event, (char*)p_data, sizeof(tBTA_DM_SEARCH), NULL);
}

#if (defined(BLE_INCLUDED) && (BLE_INCLUDED == TRUE))
/*******************************************************************************
**
** Function         bta_energy_info_cb
**
** Description      Switches context from BTE to BTIF for DM energy info event
**
** Returns          void
**
*******************************************************************************/
static void bta_energy_info_cb(tBTA_DM_BLE_TX_TIME_MS tx_time, tBTA_DM_BLE_RX_TIME_MS rx_time,
                                    tBTA_DM_BLE_IDLE_TIME_MS idle_time,
                                    tBTA_DM_BLE_ENERGY_USED energy_used,
                                    tBTA_DM_CONTRL_STATE ctrl_state, tBTA_STATUS status)
{
    BTIF_TRACE_DEBUG("energy_info_cb-Status:%d,state=%d,tx_t=%ld, rx_t=%ld, idle_time=%ld,used=%ld",
        status, ctrl_state, tx_time, rx_time, idle_time, energy_used);

    btif_activity_energy_info_cb_t btif_cb;
    btif_cb.status = status;
    btif_cb.ctrl_state = ctrl_state;
    btif_cb.tx_time = (uint64_t) tx_time;
    btif_cb.rx_time = (uint64_t) rx_time;
    btif_cb.idle_time =(uint64_t) idle_time;
    btif_cb.energy_used =(uint64_t) energy_used;
    btif_transfer_context(btif_dm_upstreams_evt, BTA_DM_ENER_INFO_READ,
                          (char*) &btif_cb, sizeof(btif_activity_energy_info_cb_t), NULL);
}
#endif

/*******************************************************************************
**
** Function         bte_scan_filt_param_cfg_evt
**
** Description      Scan filter param config event
**
** Returns          void
**
*******************************************************************************/
static void bte_scan_filt_param_cfg_evt(UINT8 action_type,
                                        tBTA_DM_BLE_PF_AVBL_SPACE avbl_space,
                                        tBTA_DM_BLE_REF_VALUE ref_value, tBTA_STATUS status)
{
    /* This event occurs on calling BTA_DmBleCfgFilterCondition internally,
    ** and that is why there is no HAL callback
    */
    if(BTA_SUCCESS != status)
    {
        BTIF_TRACE_ERROR("%s, %d", __FUNCTION__, status);
    }
    else
    {
        BTIF_TRACE_DEBUG("%s", __FUNCTION__);
    }
}

/*****************************************************************************
**
**   btif api functions (no context switch)
**
*****************************************************************************/

/*******************************************************************************
**
** Function         btif_dm_start_discovery
**
** Description      Start device discovery/inquiry
**
** Returns          bt_status_t
**
*******************************************************************************/
bt_status_t btif_dm_start_discovery(void)
{
    tBTA_DM_INQ inq_params;
    tBTA_SERVICE_MASK services = 0;
    tBTA_DM_BLE_PF_FILT_PARAMS adv_filt_param;

    BTIF_TRACE_EVENT("%s : pairing_cb.state: 0x%x", __FUNCTION__, pairing_cb.state);
    /* We should not go for inquiry in BONDING STATE. */
    if (pairing_cb.state == BT_BOND_STATE_BONDING)
        return BT_STATUS_BUSY;

#if (defined(BLE_INCLUDED) && (BLE_INCLUDED == TRUE))
    memset(&adv_filt_param, 0, sizeof(tBTA_DM_BLE_PF_FILT_PARAMS));
    /* Cleanup anything remaining on index 0 */
    BTA_DmBleScanFilterSetup(BTA_DM_BLE_SCAN_COND_DELETE, 0, &adv_filt_param, NULL,
                             bte_scan_filt_param_cfg_evt, 0);

    /* Add an allow-all filter on index 0*/
    adv_filt_param.dely_mode = IMMEDIATE_DELY_MODE;
    adv_filt_param.feat_seln = ALLOW_ALL_FILTER;
    adv_filt_param.filt_logic_type = BTA_DM_BLE_PF_FILT_LOGIC_OR;
    adv_filt_param.list_logic_type = BTA_DM_BLE_PF_LIST_LOGIC_OR;
    adv_filt_param.rssi_low_thres = LOWEST_RSSI_VALUE;
    adv_filt_param.rssi_high_thres = LOWEST_RSSI_VALUE;
    BTA_DmBleScanFilterSetup(BTA_DM_BLE_SCAN_COND_ADD, 0, &adv_filt_param, NULL,
                             bte_scan_filt_param_cfg_evt, 0);


    /* TODO: Do we need to handle multiple inquiries at the same time? */

    /* Set inquiry params and call API */
    inq_params.mode = BTA_DM_GENERAL_INQUIRY|BTA_BLE_GENERAL_INQUIRY;
#if (defined(BTA_HOST_INTERLEAVE_SEARCH) && BTA_HOST_INTERLEAVE_SEARCH == TRUE)
    inq_params.intl_duration[0]= BTIF_DM_INTERLEAVE_DURATION_BR_ONE;
    inq_params.intl_duration[1]= BTIF_DM_INTERLEAVE_DURATION_LE_ONE;
    inq_params.intl_duration[2]= BTIF_DM_INTERLEAVE_DURATION_BR_TWO;
    inq_params.intl_duration[3]= BTIF_DM_INTERLEAVE_DURATION_LE_TWO;
#endif
#else
    inq_params.mode = BTA_DM_GENERAL_INQUIRY;
#endif
    inq_params.duration = BTIF_DM_DEFAULT_INQ_MAX_DURATION;

    inq_params.max_resps = BTIF_DM_DEFAULT_INQ_MAX_RESULTS;
    inq_params.report_dup = TRUE;

    inq_params.filter_type = BTA_DM_INQ_CLR;
    /* TODO: Filter device by BDA needs to be implemented here */

    /* Will be enabled to TRUE once inquiry busy level has been received */
    btif_dm_inquiry_in_progress = FALSE;
    /* find nearby devices */
    BTA_DmSearch(&inq_params, services, bte_search_devices_evt);

    return BT_STATUS_SUCCESS;
}

/*******************************************************************************
**
** Function         btif_dm_cancel_discovery
**
** Description      Cancels search
**
** Returns          bt_status_t
**
*******************************************************************************/
bt_status_t btif_dm_cancel_discovery(void)
{
    BTIF_TRACE_EVENT("%s", __FUNCTION__);
    BTA_DmSearchCancel();
    return BT_STATUS_SUCCESS;
}

/*******************************************************************************
**
** Function         btif_dm_create_bond
**
** Description      Initiate bonding with the specified device
**
** Returns          bt_status_t
**
*******************************************************************************/
bt_status_t btif_dm_create_bond(const bt_bdaddr_t *bd_addr, int transport)
{
    btif_dm_create_bond_cb_t create_bond_cb;
    create_bond_cb.transport = transport;
    bdcpy(create_bond_cb.bdaddr.address, bd_addr->address);

    bdstr_t bdstr;
    BTIF_TRACE_EVENT("%s: bd_addr=%s, transport=%d", __FUNCTION__, bdaddr_to_string(bd_addr, bdstr, sizeof(bdstr)), transport);
    if (pairing_cb.state != BT_BOND_STATE_NONE)
        return BT_STATUS_BUSY;

    btif_transfer_context(btif_dm_generic_evt, BTIF_DM_CB_CREATE_BOND,
                          (char *)&create_bond_cb, sizeof(btif_dm_create_bond_cb_t), NULL);

    return BT_STATUS_SUCCESS;
}

/*******************************************************************************
**
** Function         btif_dm_cancel_bond
**
** Description      Initiate bonding with the specified device
**
** Returns          bt_status_t
**
*******************************************************************************/

bt_status_t btif_dm_cancel_bond(const bt_bdaddr_t *bd_addr)
{
    bdstr_t bdstr;

    BTIF_TRACE_EVENT("%s: bd_addr=%s", __FUNCTION__, bdaddr_to_string(bd_addr, bdstr, sizeof(bdstr)));

    /* TODO:
    **  1. Restore scan modes
    **  2. special handling for HID devices
    */
    if (pairing_cb.state == BT_BOND_STATE_BONDING)
    {

#if (defined(BLE_INCLUDED) && (BLE_INCLUDED == TRUE))

        if (pairing_cb.is_ssp)
        {
            if (pairing_cb.is_le_only)
            {
                BTA_DmBleSecurityGrant((UINT8 *)bd_addr->address,BTA_DM_SEC_PAIR_NOT_SPT);
            }
            else
            {
                BTA_DmConfirm( (UINT8 *)bd_addr->address, FALSE);
                BTA_DmBondCancel ((UINT8 *)bd_addr->address);
                btif_storage_remove_bonded_device((bt_bdaddr_t *)bd_addr);
            }
        }
        else
        {
            if (pairing_cb.is_le_only)
            {
                BTA_DmBondCancel ((UINT8 *)bd_addr->address);
            }
            else
            {
                BTA_DmPinReply( (UINT8 *)bd_addr->address, FALSE, 0, NULL);
            }
        /* Cancel bonding, in case it is in ACL connection setup state */
        BTA_DmBondCancel ((UINT8 *)bd_addr->address);
        }

#else
        if (pairing_cb.is_ssp)
        {
            BTA_DmConfirm( (UINT8 *)bd_addr->address, FALSE);
        }
        else
        {
            BTA_DmPinReply( (UINT8 *)bd_addr->address, FALSE, 0, NULL);
        }
        /* Cancel bonding, in case it is in ACL connection setup state */
        BTA_DmBondCancel ((UINT8 *)bd_addr->address);
        btif_storage_remove_bonded_device((bt_bdaddr_t *)bd_addr);
#endif
    }

    return BT_STATUS_SUCCESS;
}

/*******************************************************************************
**
** Function         btif_dm_hh_open_success
**
** Description      Checks if device is blacklisted, if yes takes appropriate action
**
** Returns          none
**
*******************************************************************************/

void btif_dm_hh_open_success(bt_bdaddr_t *bdaddr)
{
    if (pairing_cb.state == BT_BOND_STATE_BONDING &&
            bdcmp(bdaddr->address, pairing_cb.bd_addr) == 0)
    {
        if (check_if_auth_bl(bdaddr)
            && check_cod_hid(bdaddr, COD_HID_MAJOR))
        {
            bt_status_t status;
            LINK_KEY link_key = {0};
            bond_state_changed(BT_STATUS_SUCCESS, bdaddr, BT_BOND_STATE_BONDED);
            BTIF_TRACE_DEBUG("%s: Device is blacklisted for authentication", __func__);
            bt_property_t prop;
            bt_uuid_t  uuid;
            char uuid_str[128] = UUID_HUMAN_INTERFACE_DEVICE;
            string_to_uuid(uuid_str, &uuid);
            prop.type = BT_PROPERTY_UUIDS;
            prop.val = uuid.uu;
            prop.len = MAX_UUID_SIZE;
            // Also write this to the NVRAM
            status = btif_storage_set_remote_device_property(bdaddr, &prop);
            ASSERTC(status == BT_STATUS_SUCCESS, "storing remote services failed", status);
            // Store fake link for device as bonded in nvram,
            // otherwise on device reboot/bt off-on device will not be shown in paired list.
            btif_storage_add_bonded_device(bdaddr, link_key, HCI_LKEY_TYPE_UNAUTH_COMB, 0);
            // Send the event to the BTIF
            HAL_CBACK(bt_hal_cbacks, remote_device_properties_cb,
                             BT_STATUS_SUCCESS, bdaddr, 1, &prop);
        }
    }
}

/*******************************************************************************
**
** Function         btif_dm_hh_open_failed
**
** Description      informs the upper layers if the HH have failed during bonding
**
** Returns          none
**
*******************************************************************************/

void btif_dm_hh_open_failed(bt_bdaddr_t *bdaddr)
{
    if (pairing_cb.state == BT_BOND_STATE_BONDING &&
            bdcmp(bdaddr->address, pairing_cb.bd_addr) == 0)
    {
        bond_state_changed(BT_STATUS_FAIL, bdaddr, BT_BOND_STATE_NONE);
    }
}

/*******************************************************************************
**
** Function         btif_dm_remove_bond
**
** Description      Removes bonding with the specified device
**
** Returns          bt_status_t
**
*******************************************************************************/

bt_status_t btif_dm_remove_bond(const bt_bdaddr_t *bd_addr)
{
    bdstr_t bdstr;

    BTIF_TRACE_EVENT("%s: bd_addr=%s", __FUNCTION__, bdaddr_to_string(bd_addr, bdstr, sizeof(bdstr)));
    btif_transfer_context(btif_dm_generic_evt, BTIF_DM_CB_REMOVE_BOND,
                          (char *)bd_addr, sizeof(bt_bdaddr_t), NULL);

    return BT_STATUS_SUCCESS;
}

/*******************************************************************************
**
** Function         btif_dm_pin_reply
**
** Description      BT legacy pairing - PIN code reply
**
** Returns          bt_status_t
**
*******************************************************************************/

bt_status_t btif_dm_pin_reply( const bt_bdaddr_t *bd_addr, uint8_t accept,
                               uint8_t pin_len, bt_pin_code_t *pin_code)
{
    BTIF_TRACE_EVENT("%s: accept=%d", __FUNCTION__, accept);
    if (pin_code == NULL)
        return BT_STATUS_FAIL;
#if (defined(BLE_INCLUDED) && (BLE_INCLUDED == TRUE))

    if (pairing_cb.is_le_only)
    {
        int i;
        UINT32 passkey = 0;
        int multi[] = {100000, 10000, 1000, 100, 10,1};
        BD_ADDR remote_bd_addr;
        bdcpy(remote_bd_addr, bd_addr->address);
        for (i = 0; i < 6; i++)
        {
            passkey += (multi[i] * (pin_code->pin[i] - '0'));
        }
        BTIF_TRACE_DEBUG("btif_dm_pin_reply: passkey: %d", passkey);
        BTA_DmBlePasskeyReply(remote_bd_addr, accept, passkey);

    }
    else
    {
        BTA_DmPinReply( (UINT8 *)bd_addr->address, accept, pin_len, pin_code->pin);
        if (accept)
            pairing_cb.pin_code_len = pin_len;
    }
#else
    BTA_DmPinReply( (UINT8 *)bd_addr->address, accept, pin_len, pin_code->pin);

    if (accept)
        pairing_cb.pin_code_len = pin_len;
#endif
    return BT_STATUS_SUCCESS;
}

/*******************************************************************************
**
** Function         btif_dm_ssp_reply
**
** Description      BT SSP Reply - Just Works, Numeric Comparison & Passkey Entry
**
** Returns          bt_status_t
**
*******************************************************************************/
bt_status_t btif_dm_ssp_reply(const bt_bdaddr_t *bd_addr,
                                 bt_ssp_variant_t variant, uint8_t accept,
                                 uint32_t passkey)
{
    UNUSED(passkey);

    if (variant == BT_SSP_VARIANT_PASSKEY_ENTRY)
    {
        /* This is not implemented in the stack.
         * For devices with display, this is not needed
        */
        BTIF_TRACE_WARNING("%s: Not implemented", __FUNCTION__);
        return BT_STATUS_FAIL;
    }
    /* BT_SSP_VARIANT_CONSENT & BT_SSP_VARIANT_PASSKEY_CONFIRMATION supported */
    BTIF_TRACE_EVENT("%s: accept=%d", __FUNCTION__, accept);
#if (defined(BLE_INCLUDED) && (BLE_INCLUDED == TRUE))
    if (pairing_cb.is_le_only)
    {
        if(pairing_cb.is_le_nc)
        {
            BTA_DmBleConfirmReply((UINT8 *)bd_addr->address,accept);
        } else {
            if (accept)
                BTA_DmBleSecurityGrant((UINT8 *)bd_addr->address,BTA_DM_SEC_GRANTED);
            else
                BTA_DmBleSecurityGrant((UINT8 *)bd_addr->address,BTA_DM_SEC_PAIR_NOT_SPT);
        }
    } else {
        BTA_DmConfirm( (UINT8 *)bd_addr->address, accept);
    }
#else
    BTA_DmConfirm( (UINT8 *)bd_addr->address, accept);
#endif
    return BT_STATUS_SUCCESS;
}

/*******************************************************************************
**
** Function         btif_dm_get_adapter_property
**
** Description     Queries the BTA for the adapter property
**
** Returns          bt_status_t
**
*******************************************************************************/
bt_status_t btif_dm_get_adapter_property(bt_property_t *prop)
{
    BTIF_TRACE_EVENT("%s: type=0x%x", __FUNCTION__, prop->type);
    switch (prop->type)
    {
        case BT_PROPERTY_BDNAME:
        {
            bt_bdname_t *bd_name = (bt_bdname_t*)prop->val;
            strncpy((char *)bd_name->name, (char *)btif_get_default_local_name(),
                   sizeof(bd_name->name) - 1);
            bd_name->name[sizeof(bd_name->name) - 1] = 0;
            prop->len = strlen((char *)bd_name->name);
        }
        break;

        case BT_PROPERTY_ADAPTER_SCAN_MODE:
        {
            /* if the storage does not have it. Most likely app never set it. Default is NONE */
            bt_scan_mode_t *mode = (bt_scan_mode_t*)prop->val;
            *mode = BT_SCAN_MODE_NONE;
            prop->len = sizeof(bt_scan_mode_t);
        }
        break;

        case BT_PROPERTY_ADAPTER_DISCOVERY_TIMEOUT:
        {
            uint32_t *tmt = (uint32_t*)prop->val;
            *tmt = 120; /* default to 120s, if not found in NV */
            prop->len = sizeof(uint32_t);
        }
        break;

        default:
            prop->len = 0;
            return BT_STATUS_FAIL;
    }
    return BT_STATUS_SUCCESS;
}

/*******************************************************************************
**
** Function         btif_dm_get_remote_services
**
** Description      Start SDP to get remote services
**
** Returns          bt_status_t
**
*******************************************************************************/
bt_status_t btif_dm_get_remote_services(bt_bdaddr_t *remote_addr)
{
    bdstr_t bdstr;

    BTIF_TRACE_EVENT("%s: remote_addr=%s", __FUNCTION__, bdaddr_to_string(remote_addr, bdstr, sizeof(bdstr)));

    BTA_DmDiscover(remote_addr->address, BTA_ALL_SERVICE_MASK,
                   bte_dm_search_services_evt, TRUE);

    return BT_STATUS_SUCCESS;
}

/*******************************************************************************
**
** Function         btif_dm_get_remote_services_transport
**
** Description      Start SDP to get remote services by transport
**
** Returns          bt_status_t
**
*******************************************************************************/
bt_status_t btif_dm_get_remote_services_by_transport(bt_bdaddr_t *remote_addr, const int transport)
{
    BTIF_TRACE_EVENT("%s", __func__);

    /* Set the mask extension */
    tBTA_SERVICE_MASK_EXT mask_ext;
    mask_ext.num_uuid = 0;
    mask_ext.p_uuid = NULL;
    mask_ext.srvc_mask = BTA_ALL_SERVICE_MASK;
#if BLE_INCLUDED == TRUE
    BTA_DmDiscoverByTransport(remote_addr->address, &mask_ext,
                   bte_dm_search_services_evt, TRUE, transport);
#endif
    return BT_STATUS_SUCCESS;
}

/*******************************************************************************
**
** Function         btif_dm_get_remote_service_record
**
** Description      Start SDP to get remote service record
**
**
** Returns          bt_status_t
*******************************************************************************/
bt_status_t btif_dm_get_remote_service_record(bt_bdaddr_t *remote_addr,
                                                    bt_uuid_t *uuid)
{
    tSDP_UUID sdp_uuid;
    bdstr_t bdstr;

    BTIF_TRACE_EVENT("%s: remote_addr=%s", __FUNCTION__, bdaddr_to_string(remote_addr, bdstr, sizeof(bdstr)));

    sdp_uuid.len = MAX_UUID_SIZE;
    memcpy(sdp_uuid.uu.uuid128, uuid->uu, MAX_UUID_SIZE);

    BTA_DmDiscoverUUID(remote_addr->address, &sdp_uuid,
                       bte_dm_remote_service_record_evt, TRUE);

    return BT_STATUS_SUCCESS;
}

void btif_dm_execute_service_request(UINT16 event, char *p_param)
{
    BOOLEAN b_enable = FALSE;
    bt_status_t status;
    if (event == BTIF_DM_ENABLE_SERVICE)
    {
        b_enable = TRUE;
    }
    status = btif_in_execute_service_request(*((tBTA_SERVICE_ID*)p_param), b_enable);
    if (status == BT_STATUS_SUCCESS)
    {
        bt_property_t property;
        bt_uuid_t local_uuids[BT_MAX_NUM_UUIDS];

        /* Now send the UUID_PROPERTY_CHANGED event to the upper layer */
        BTIF_STORAGE_FILL_PROPERTY(&property, BT_PROPERTY_UUIDS,
                                    sizeof(local_uuids), local_uuids);
        btif_storage_get_adapter_property(&property);
        HAL_CBACK(bt_hal_cbacks, adapter_properties_cb,
                          BT_STATUS_SUCCESS, 1, &property);
    }
    return;
}

void btif_dm_proc_io_req(BD_ADDR bd_addr, tBTA_IO_CAP *p_io_cap, tBTA_OOB_DATA *p_oob_data,
                      tBTA_AUTH_REQ *p_auth_req, BOOLEAN is_orig)
{
    UINT8   yes_no_bit = BTA_AUTH_SP_YES & *p_auth_req;
    /* if local initiated:
    **      1. set DD + MITM
    ** if remote initiated:
    **      1. Copy over the auth_req from peer's io_rsp
    **      2. Set the MITM if peer has it set or if peer has DisplayYesNo (iPhone)
    ** as a fallback set MITM+GB if peer had MITM set
    */
    UNUSED (bd_addr);
    UNUSED (p_io_cap);
    UNUSED (p_oob_data);


    BTIF_TRACE_DEBUG("+%s: p_auth_req=%d", __FUNCTION__, *p_auth_req);
    if(pairing_cb.is_local_initiated)
    {
        /* if initing/responding to a dedicated bonding, use dedicate bonding bit */
        *p_auth_req = BTA_AUTH_DD_BOND | BTA_AUTH_SP_YES;
    }
    else if (!is_orig)
    {
        /* peer initiated paring. They probably know what they want.
        ** Copy the mitm from peer device.
        */
        BTIF_TRACE_DEBUG("%s: setting p_auth_req to peer's: %d",
                __FUNCTION__, pairing_cb.auth_req);
        *p_auth_req = (pairing_cb.auth_req & BTA_AUTH_BONDS);

        /* copy over the MITM bit as well. In addition if the peer has DisplayYesNo, force MITM */
        if ((yes_no_bit) || (pairing_cb.io_cap & BTM_IO_CAP_IO) )
            *p_auth_req |= BTA_AUTH_SP_YES;
    }
    else if (yes_no_bit)
    {
        /* set the general bonding bit for stored device */
        *p_auth_req = BTA_AUTH_GEN_BOND | yes_no_bit;
    }
    BTIF_TRACE_DEBUG("-%s: p_auth_req=%d", __FUNCTION__, *p_auth_req);
}

void btif_dm_proc_io_rsp(BD_ADDR bd_addr, tBTA_IO_CAP io_cap,
                      tBTA_OOB_DATA oob_data, tBTA_AUTH_REQ auth_req)
{
    UNUSED (bd_addr);
    UNUSED (oob_data);

    if(auth_req & BTA_AUTH_BONDS)
    {
        BTIF_TRACE_DEBUG("%s auth_req:%d", __FUNCTION__, auth_req);
        pairing_cb.auth_req = auth_req;
        pairing_cb.io_cap = io_cap;
    }
}

#if (BTM_OOB_INCLUDED == TRUE)
void btif_dm_set_oob_for_io_req(tBTA_OOB_DATA  *p_oob_data)
{
    if (oob_cb.sp_c[0] == 0 && oob_cb.sp_c[1] == 0 &&
        oob_cb.sp_c[2] == 0 && oob_cb.sp_c[3] == 0 )
    {
        *p_oob_data = FALSE;
    }
    else
    {
        *p_oob_data = TRUE;
    }
    BTIF_TRACE_DEBUG("btif_dm_set_oob_for_io_req *p_oob_data=%d", *p_oob_data);
}
#endif /* BTM_OOB_INCLUDED */

#ifdef BTIF_DM_OOB_TEST
void btif_dm_load_local_oob(void)
{
    char prop_oob[PROPERTY_VALUE_MAX];
    property_get("service.brcm.bt.oob", prop_oob, "3");
    BTIF_TRACE_DEBUG("btif_dm_load_local_oob prop_oob = %s",prop_oob);
    if (prop_oob[0] != '3')
    {
#if (BTM_OOB_INCLUDED == TRUE)
        if (oob_cb.sp_c[0] == 0 && oob_cb.sp_c[1] == 0 &&
            oob_cb.sp_c[2] == 0 && oob_cb.sp_c[3] == 0 )
        {
            BTIF_TRACE_DEBUG("btif_dm_load_local_oob: read OOB, call BTA_DmLocalOob()");
            BTA_DmLocalOob();
        }
#else
        BTIF_TRACE_ERROR("BTM_OOB_INCLUDED is FALSE!!(btif_dm_load_local_oob)");
#endif
    }
}

void btif_dm_proc_loc_oob(BOOLEAN valid, BT_OCTET16 c, BT_OCTET16 r)
{
    FILE *fp;
    char *path_a = "/data/misc/bluedroid/LOCAL/a.key";
    char *path_b = "/data/misc/bluedroid/LOCAL/b.key";
    char *path = NULL;
    char prop_oob[PROPERTY_VALUE_MAX];
    BTIF_TRACE_DEBUG("btif_dm_proc_loc_oob: valid=%d", valid);
    if (oob_cb.sp_c[0] == 0 && oob_cb.sp_c[1] == 0 &&
        oob_cb.sp_c[2] == 0 && oob_cb.sp_c[3] == 0 &&
        valid)
    {
        BTIF_TRACE_DEBUG("save local OOB data in memory");
        memcpy(oob_cb.sp_c, c, BT_OCTET16_LEN);
        memcpy(oob_cb.sp_r, r, BT_OCTET16_LEN);
        property_get("service.brcm.bt.oob", prop_oob, "3");
        BTIF_TRACE_DEBUG("btif_dm_proc_loc_oob prop_oob = %s",prop_oob);
        if (prop_oob[0] == '1')
            path = path_a;
        else if (prop_oob[0] == '2')
            path = path_b;
        if (path)
        {
            fp = fopen(path, "wb+");
            if (fp == NULL)
            {
                BTIF_TRACE_DEBUG("btif_dm_proc_loc_oob: failed to save local OOB data to %s", path);
            }
            else
            {
                BTIF_TRACE_DEBUG("btif_dm_proc_loc_oob: save local OOB data into file %s",path);
                fwrite (c , 1 , BT_OCTET16_LEN , fp );
                fwrite (r , 1 , BT_OCTET16_LEN , fp );
                fclose(fp);
            }
        }
    }
}
BOOLEAN btif_dm_proc_rmt_oob(BD_ADDR bd_addr,  BT_OCTET16 p_c, BT_OCTET16 p_r)
{
    char t[128];
    FILE *fp;
    char *path_a = "/data/misc/bluedroid/LOCAL/a.key";
    char *path_b = "/data/misc/bluedroid/LOCAL/b.key";
    char *path = NULL;
    char prop_oob[PROPERTY_VALUE_MAX];
    BOOLEAN result = FALSE;
    bt_bdaddr_t bt_bd_addr;
    bdcpy(oob_cb.oob_bdaddr, bd_addr);
    property_get("service.brcm.bt.oob", prop_oob, "3");
    BTIF_TRACE_DEBUG("btif_dm_proc_rmt_oob prop_oob = %s",prop_oob);
    if (prop_oob[0] == '1')
        path = path_b;
    else if (prop_oob[0] == '2')
        path = path_a;
    if (path)
    {
        fp = fopen(path, "rb");
        if (fp == NULL)
        {
            BTIF_TRACE_DEBUG("btapp_dm_rmt_oob_reply: failed to read OOB keys from %s",path);
            return FALSE;
        }
        else
        {
            BTIF_TRACE_DEBUG("btif_dm_proc_rmt_oob: read OOB data from %s",path);
            fread (p_c , 1 , BT_OCTET16_LEN , fp );
            fread (p_r , 1 , BT_OCTET16_LEN , fp );
            fclose(fp);
        }
        BTIF_TRACE_DEBUG("----btif_dm_proc_rmt_oob: TRUE");
        sprintf(t, "%02x:%02x:%02x:%02x:%02x:%02x",
                oob_cb.oob_bdaddr[0], oob_cb.oob_bdaddr[1], oob_cb.oob_bdaddr[2],
                oob_cb.oob_bdaddr[3], oob_cb.oob_bdaddr[4], oob_cb.oob_bdaddr[5]);
        BTIF_TRACE_DEBUG("----btif_dm_proc_rmt_oob: peer_bdaddr = %s", t);
        sprintf(t, "%02x %02x %02x %02x %02x %02x %02x %02x %02x %02x %02x %02x %02x %02x %02x %02x",
                p_c[0], p_c[1], p_c[2],  p_c[3],  p_c[4],  p_c[5],  p_c[6],  p_c[7],
                p_c[8], p_c[9], p_c[10], p_c[11], p_c[12], p_c[13], p_c[14], p_c[15]);
        BTIF_TRACE_DEBUG("----btif_dm_proc_rmt_oob: c = %s",t);
        sprintf(t, "%02x %02x %02x %02x %02x %02x %02x %02x %02x %02x %02x %02x %02x %02x %02x %02x",
                p_r[0], p_r[1], p_r[2],  p_r[3],  p_r[4],  p_r[5],  p_r[6],  p_r[7],
                p_r[8], p_r[9], p_r[10], p_r[11], p_r[12], p_r[13], p_r[14], p_r[15]);
        BTIF_TRACE_DEBUG("----btif_dm_proc_rmt_oob: r = %s",t);
        bdcpy(bt_bd_addr.address, bd_addr);
        btif_transfer_context(btif_dm_generic_evt, BTIF_DM_CB_BOND_STATE_BONDING,
                              (char *)&bt_bd_addr, sizeof(bt_bdaddr_t), NULL);
        result = TRUE;
    }
    BTIF_TRACE_DEBUG("btif_dm_proc_rmt_oob result=%d",result);
    return result;
}
#endif /*  BTIF_DM_OOB_TEST */
#if (defined(BLE_INCLUDED) && (BLE_INCLUDED == TRUE))

static void btif_dm_ble_key_notif_evt(tBTA_DM_SP_KEY_NOTIF *p_ssp_key_notif)
{
    bt_bdaddr_t bd_addr;
    bt_bdname_t bd_name;
    UINT32 cod;
    int dev_type;

    BTIF_TRACE_DEBUG("%s", __FUNCTION__);

    /* Remote name update */
    if (!btif_get_device_type(p_ssp_key_notif->bd_addr, &dev_type))
    {
        dev_type = BT_DEVICE_TYPE_BLE;
    }
    btif_dm_update_ble_remote_properties(p_ssp_key_notif->bd_addr , p_ssp_key_notif->bd_name,
                                         (tBT_DEVICE_TYPE) dev_type);
    bdcpy(bd_addr.address, p_ssp_key_notif->bd_addr);
    memcpy(bd_name.name, p_ssp_key_notif->bd_name, BD_NAME_LEN);

    bond_state_changed(BT_STATUS_SUCCESS, &bd_addr, BT_BOND_STATE_BONDING);
    pairing_cb.is_ssp = FALSE;
    cod = COD_UNCLASSIFIED;

    HAL_CBACK(bt_hal_cbacks, ssp_request_cb, &bd_addr, &bd_name,
              cod, BT_SSP_VARIANT_PASSKEY_NOTIFICATION,
              p_ssp_key_notif->passkey);
}

/*******************************************************************************
**
** Function         btif_dm_ble_auth_cmpl_evt
**
** Description      Executes authentication complete event in btif context
**
** Returns          void
**
*******************************************************************************/
static void btif_dm_ble_auth_cmpl_evt (tBTA_DM_AUTH_CMPL *p_auth_cmpl)
{
    /* Save link key, if not temporary */
    bt_bdaddr_t bd_addr;
    bt_status_t status = BT_STATUS_FAIL;
    bt_bond_state_t state = BT_BOND_STATE_NONE;

    bdcpy(bd_addr.address, p_auth_cmpl->bd_addr);
    if ( (p_auth_cmpl->success == TRUE) && (p_auth_cmpl->key_present) )
    {
        /* store keys */
    }
    if (p_auth_cmpl->success)
    {
        status = BT_STATUS_SUCCESS;
        state = BT_BOND_STATE_BONDED;
        int addr_type;
        bt_bdaddr_t bdaddr;
        bdcpy(bdaddr.address, p_auth_cmpl->bd_addr);
        if (btif_storage_get_remote_addr_type(&bdaddr, &addr_type) != BT_STATUS_SUCCESS)
            btif_storage_set_remote_addr_type(&bdaddr, p_auth_cmpl->addr_type);

        /* Test for temporary bonding */
        if (btm_get_bond_type_dev(p_auth_cmpl->bd_addr) == BOND_TYPE_TEMPORARY) {
            BTIF_TRACE_DEBUG("%s: sending BT_BOND_STATE_NONE for Temp pairing",
                             __func__);
            btif_storage_remove_bonded_device(&bdaddr);
            state = BT_BOND_STATE_NONE;
        } else {
            btif_dm_save_ble_bonding_keys();
            BTA_GATTC_Refresh(bd_addr.address);
            btif_dm_get_remote_services_by_transport(&bd_addr, BTA_GATT_TRANSPORT_LE);
        }
<<<<<<< HEAD
        BTA_GATTC_Refresh(bd_addr.address);
        if(!p_auth_cmpl->smp_over_br)
            btif_dm_get_remote_services_by_transport(&bd_addr, BTA_GATT_TRANSPORT_LE);
        else
            btif_dm_get_remote_services(&bd_addr);
=======
>>>>>>> 3ad752f9
    }
    else
    {
        /*Map the HCI fail reason  to  bt status  */
        switch (p_auth_cmpl->fail_reason)
        {
            case BTA_DM_AUTH_SMP_PAIR_AUTH_FAIL:
            case BTA_DM_AUTH_SMP_CONFIRM_VALUE_FAIL:
                btif_dm_remove_ble_bonding_keys();
                status = BT_STATUS_AUTH_FAILURE;
                break;
            case BTA_DM_AUTH_SMP_PAIR_NOT_SUPPORT:
                status = BT_STATUS_AUTH_REJECTED;
                break;
            default:
                btif_dm_remove_ble_bonding_keys();
                status =  BT_STATUS_FAIL;
                break;
        }
    }
    bond_state_changed(status, &bd_addr, state);
}



void    btif_dm_load_ble_local_keys(void)
{
    memset(&ble_local_key_cb, 0, sizeof(btif_dm_local_key_cb_t));

    if (btif_storage_get_ble_local_key(BTIF_DM_LE_LOCAL_KEY_ER,(char*)&ble_local_key_cb.er[0],
                                       BT_OCTET16_LEN)== BT_STATUS_SUCCESS)
    {
        ble_local_key_cb.is_er_rcvd = TRUE;
        BTIF_TRACE_DEBUG("%s BLE ER key loaded",__FUNCTION__ );
    }

    if ((btif_storage_get_ble_local_key(BTIF_DM_LE_LOCAL_KEY_IR,(char*)&ble_local_key_cb.id_keys.ir[0],
                                        BT_OCTET16_LEN)== BT_STATUS_SUCCESS )&&
        (btif_storage_get_ble_local_key(BTIF_DM_LE_LOCAL_KEY_IRK, (char*)&ble_local_key_cb.id_keys.irk[0],
                                        BT_OCTET16_LEN)== BT_STATUS_SUCCESS)&&
        (btif_storage_get_ble_local_key(BTIF_DM_LE_LOCAL_KEY_DHK,(char*)&ble_local_key_cb.id_keys.dhk[0],
                                        BT_OCTET16_LEN)== BT_STATUS_SUCCESS))
    {
        ble_local_key_cb.is_id_keys_rcvd = TRUE;
        BTIF_TRACE_DEBUG("%s BLE ID keys loaded",__FUNCTION__ );
    }

}
void    btif_dm_get_ble_local_keys(tBTA_DM_BLE_LOCAL_KEY_MASK *p_key_mask, BT_OCTET16 er,
                                   tBTA_BLE_LOCAL_ID_KEYS *p_id_keys)
{
    if (ble_local_key_cb.is_er_rcvd )
    {
        memcpy(&er[0], &ble_local_key_cb.er[0], sizeof(BT_OCTET16));
        *p_key_mask |= BTA_BLE_LOCAL_KEY_TYPE_ER;
    }

    if (ble_local_key_cb.is_id_keys_rcvd)
    {
        memcpy(&p_id_keys->ir[0], &ble_local_key_cb.id_keys.ir[0], sizeof(BT_OCTET16));
        memcpy(&p_id_keys->irk[0],  &ble_local_key_cb.id_keys.irk[0], sizeof(BT_OCTET16));
        memcpy(&p_id_keys->dhk[0],  &ble_local_key_cb.id_keys.dhk[0], sizeof(BT_OCTET16));
        *p_key_mask |= BTA_BLE_LOCAL_KEY_TYPE_ID;
    }
    BTIF_TRACE_DEBUG("%s  *p_key_mask=0x%02x",__FUNCTION__,   *p_key_mask);
}

void btif_dm_save_ble_bonding_keys(void)
{

    bt_bdaddr_t bd_addr;

    BTIF_TRACE_DEBUG("%s",__FUNCTION__ );

    bdcpy(bd_addr.address, pairing_cb.bd_addr);

    if (pairing_cb.ble.is_penc_key_rcvd)
    {
        btif_storage_add_ble_bonding_key(&bd_addr,
                                         (char *) &pairing_cb.ble.penc_key,
                                         BTIF_DM_LE_KEY_PENC,
                                         sizeof(tBTM_LE_PENC_KEYS));
    }

    if (pairing_cb.ble.is_pid_key_rcvd)
    {
        btif_storage_add_ble_bonding_key(&bd_addr,
                                         (char *) &pairing_cb.ble.pid_key,
                                         BTIF_DM_LE_KEY_PID,
                                         sizeof(tBTM_LE_PID_KEYS));
    }


    if (pairing_cb.ble.is_pcsrk_key_rcvd)
    {
        btif_storage_add_ble_bonding_key(&bd_addr,
                                         (char *) &pairing_cb.ble.pcsrk_key,
                                         BTIF_DM_LE_KEY_PCSRK,
                                         sizeof(tBTM_LE_PCSRK_KEYS));
    }


    if (pairing_cb.ble.is_lenc_key_rcvd)
    {
        btif_storage_add_ble_bonding_key(&bd_addr,
                                         (char *) &pairing_cb.ble.lenc_key,
                                         BTIF_DM_LE_KEY_LENC,
                                         sizeof(tBTM_LE_LENC_KEYS));
    }

    if (pairing_cb.ble.is_lcsrk_key_rcvd)
    {
        btif_storage_add_ble_bonding_key(&bd_addr,
                                         (char *) &pairing_cb.ble.lcsrk_key,
                                         BTIF_DM_LE_KEY_LCSRK,
                                         sizeof(tBTM_LE_LCSRK_KEYS));
    }

    if (pairing_cb.ble.is_lidk_key_rcvd)
    {
        btif_storage_add_ble_bonding_key(&bd_addr,
                                         NULL,
                                         BTIF_DM_LE_KEY_LID,
                                         0);
    }

    /* write bonded info immediately */
    btif_config_flush();
}


void btif_dm_remove_ble_bonding_keys(void)
{
    bt_bdaddr_t bd_addr;

    BTIF_TRACE_DEBUG("%s",__FUNCTION__ );

    bdcpy(bd_addr.address, pairing_cb.bd_addr);
    btif_storage_remove_ble_bonding_keys(&bd_addr);
}


/*******************************************************************************
**
** Function         btif_dm_ble_sec_req_evt
**
** Description      Eprocess security request event in btif context
**
** Returns          void
**
*******************************************************************************/
void btif_dm_ble_sec_req_evt(tBTA_DM_BLE_SEC_REQ *p_ble_req)
{
    bt_bdaddr_t bd_addr;
    bt_bdname_t bd_name;
    UINT32 cod;
    int dev_type;

    BTIF_TRACE_DEBUG("%s", __FUNCTION__);

    if (pairing_cb.state == BT_BOND_STATE_BONDING)
    {
        BTIF_TRACE_DEBUG("%s Discard security request", __FUNCTION__);
        return;
    }

    /* Remote name update */
    if (!btif_get_device_type(p_ble_req->bd_addr, &dev_type))
    {
        dev_type = BT_DEVICE_TYPE_BLE;
    }
    btif_dm_update_ble_remote_properties(p_ble_req->bd_addr, p_ble_req->bd_name,
                                         (tBT_DEVICE_TYPE) dev_type);

    bdcpy(bd_addr.address, p_ble_req->bd_addr);
    memcpy(bd_name.name, p_ble_req->bd_name, BD_NAME_LEN);

    bond_state_changed(BT_STATUS_SUCCESS, &bd_addr, BT_BOND_STATE_BONDING);

    pairing_cb.bond_type = BOND_TYPE_PERSISTENT;
    pairing_cb.is_le_only = TRUE;
    pairing_cb.is_le_nc = FALSE;
    pairing_cb.is_ssp = TRUE;
    btm_set_bond_type_dev(p_ble_req->bd_addr, pairing_cb.bond_type);

    cod = COD_UNCLASSIFIED;

    HAL_CBACK(bt_hal_cbacks, ssp_request_cb, &bd_addr, &bd_name, cod,
              BT_SSP_VARIANT_CONSENT, 0);
}



/*******************************************************************************
**
** Function         btif_dm_ble_passkey_req_evt
**
** Description      Executes pin request event in btif context
**
** Returns          void
**
*******************************************************************************/
static void btif_dm_ble_passkey_req_evt(tBTA_DM_PIN_REQ *p_pin_req)
{
    bt_bdaddr_t bd_addr;
    bt_bdname_t bd_name;
    UINT32 cod;
    int dev_type;

    /* Remote name update */
    if (!btif_get_device_type(p_pin_req->bd_addr, &dev_type))
    {
        dev_type = BT_DEVICE_TYPE_BLE;
    }
    btif_dm_update_ble_remote_properties(p_pin_req->bd_addr,p_pin_req->bd_name,
                                         (tBT_DEVICE_TYPE) dev_type);

    bdcpy(bd_addr.address, p_pin_req->bd_addr);
    memcpy(bd_name.name, p_pin_req->bd_name, BD_NAME_LEN);

    bond_state_changed(BT_STATUS_SUCCESS, &bd_addr, BT_BOND_STATE_BONDING);
    pairing_cb.is_le_only = TRUE;

    cod = COD_UNCLASSIFIED;

    HAL_CBACK(bt_hal_cbacks, pin_request_cb,
              &bd_addr, &bd_name, cod, FALSE);
}
static void btif_dm_ble_key_nc_req_evt(tBTA_DM_SP_KEY_NOTIF *p_notif_req)
{
    /* TODO implement key notification for numeric comparison */
    BTIF_TRACE_DEBUG("%s", __FUNCTION__);

    /* Remote name update */
    btif_update_remote_properties(p_notif_req->bd_addr , p_notif_req->bd_name,
                                          NULL, BT_DEVICE_TYPE_BLE);

    bt_bdaddr_t bd_addr;
    bdcpy(bd_addr.address, p_notif_req->bd_addr);

    bt_bdname_t bd_name;
    memcpy(bd_name.name, p_notif_req->bd_name, BD_NAME_LEN);

    bond_state_changed(BT_STATUS_SUCCESS, &bd_addr, BT_BOND_STATE_BONDING);
    pairing_cb.is_ssp = FALSE;
    pairing_cb.is_le_only = TRUE;
    pairing_cb.is_le_nc = TRUE;

    HAL_CBACK(bt_hal_cbacks, ssp_request_cb, &bd_addr, &bd_name,
              COD_UNCLASSIFIED, BT_SSP_VARIANT_PASSKEY_CONFIRMATION,
              p_notif_req->passkey);
}

void btif_dm_update_ble_remote_properties( BD_ADDR bd_addr, BD_NAME bd_name,
                                           tBT_DEVICE_TYPE dev_type)
{
   btif_update_remote_properties(bd_addr,bd_name,NULL,dev_type);
}

static void btif_dm_ble_tx_test_cback(void *p)
{
    btif_transfer_context(btif_dm_generic_evt, BTIF_DM_CB_LE_TX_TEST,
                          (char *)p, 1, NULL);
}

static void btif_dm_ble_rx_test_cback(void *p)
{
    btif_transfer_context(btif_dm_generic_evt, BTIF_DM_CB_LE_RX_TEST,
                          (char *)p, 1, NULL);
}

static void btif_dm_ble_test_end_cback(void *p)
{
    btif_transfer_context(btif_dm_generic_evt, BTIF_DM_CB_LE_TEST_END,
                          (char *)p, 3, NULL);
}
/*******************************************************************************
**
** Function         btif_le_test_mode
**
** Description     Sends a HCI BLE Test command to the Controller
**
** Returns          BT_STATUS_SUCCESS on success
**
*******************************************************************************/
bt_status_t btif_le_test_mode(uint16_t opcode, uint8_t *buf, uint8_t len)
{
     switch (opcode) {
         case HCI_BLE_TRANSMITTER_TEST:
             if (len != 3) return BT_STATUS_PARM_INVALID;
             BTM_BleTransmitterTest(buf[0],buf[1],buf[2], btif_dm_ble_tx_test_cback);
             break;
         case HCI_BLE_RECEIVER_TEST:
             if (len != 1) return BT_STATUS_PARM_INVALID;
             BTM_BleReceiverTest(buf[0], btif_dm_ble_rx_test_cback);
             break;
         case HCI_BLE_TEST_END:
             BTM_BleTestEnd((tBTM_CMPL_CB*) btif_dm_ble_test_end_cback);
             break;
         default:
             BTIF_TRACE_ERROR("%s: Unknown LE Test Mode Command 0x%x", __FUNCTION__, opcode);
             return BT_STATUS_UNSUPPORTED;
     }
     return BT_STATUS_SUCCESS;
}
#endif

void btif_dm_on_disable()
{
    /* Cleanup static variables.*/
    num_active_br_edr_links = 0;
    num_active_le_links = 0;

    /* cancel any pending pairing requests */
    if (pairing_cb.state == BT_BOND_STATE_BONDING)
    {
        bt_bdaddr_t bd_addr;

        BTIF_TRACE_DEBUG("%s: Cancel pending pairing request", __FUNCTION__);
        bdcpy(bd_addr.address, pairing_cb.bd_addr);
        btif_dm_cancel_bond(&bd_addr);
    }
}

/*******************************************************************************
**
** Function         btif_dm_read_energy_info
**
** Description     Reads the energy info from controller
**
** Returns         void
**
*******************************************************************************/
void btif_dm_read_energy_info()
{
#if (defined(BLE_INCLUDED) && (BLE_INCLUDED == TRUE))
    BTA_DmBleGetEnergyInfo(bta_energy_info_cb);
#endif
}

static char* btif_get_default_local_name() {
    if (btif_default_local_name[0] == '\0')
    {
        int max_len = sizeof(btif_default_local_name) - 1;
        if (BTM_DEF_LOCAL_NAME[0] != '\0')
        {
            strncpy(btif_default_local_name, BTM_DEF_LOCAL_NAME, max_len);
        }
        else
        {
            char prop_model[PROPERTY_VALUE_MAX];
            property_get(PROPERTY_PRODUCT_MODEL, prop_model, "");
            strncpy(btif_default_local_name, prop_model, max_len);
        }
        btif_default_local_name[max_len] = '\0';
    }
    return btif_default_local_name;
}
/*******************************************************************************
**
** Function        btif_dm_get_br_edr_links.
**
** Description     Returns number of active BR/EDR links.
**
** Returns         UINT16
**
*******************************************************************************/
UINT16 btif_dm_get_br_edr_links()
{
    BTIF_TRACE_DEBUG("BR/EDR Link count: %d", num_active_br_edr_links);
    return num_active_br_edr_links;
}

/*******************************************************************************
**
** Function        btif_dm_get_le_links.
**
** Description     Returns number of active  LE links.
**
** Returns         UINT16
**
*******************************************************************************/
UINT16 btif_dm_get_le_links()
{
    BTIF_TRACE_DEBUG("LE Link count: %d", num_active_le_links);
    return num_active_le_links;
}
<|MERGE_RESOLUTION|>--- conflicted
+++ resolved
@@ -3171,14 +3171,11 @@
             BTA_GATTC_Refresh(bd_addr.address);
             btif_dm_get_remote_services_by_transport(&bd_addr, BTA_GATT_TRANSPORT_LE);
         }
-<<<<<<< HEAD
         BTA_GATTC_Refresh(bd_addr.address);
         if(!p_auth_cmpl->smp_over_br)
             btif_dm_get_remote_services_by_transport(&bd_addr, BTA_GATT_TRANSPORT_LE);
         else
             btif_dm_get_remote_services(&bd_addr);
-=======
->>>>>>> 3ad752f9
     }
     else
     {
