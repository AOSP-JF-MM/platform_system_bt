/******************************************************************************
 *
 *  Copyright (C) 2009-2012 Broadcom Corporation
 *
 *  Licensed under the Apache License, Version 2.0 (the "License");
 *  you may not use this file except in compliance with the License.
 *  You may obtain a copy of the License at:
 *
 *  http://www.apache.org/licenses/LICENSE-2.0
 *
 *  Unless required by applicable law or agreed to in writing, software
 *  distributed under the License is distributed on an "AS IS" BASIS,
 *  WITHOUT WARRANTIES OR CONDITIONS OF ANY KIND, either express or implied.
 *  See the License for the specific language governing permissions and
 *  limitations under the License.
 *
 ******************************************************************************/

/************************************************************************************
 *
 *  Filename:      btif_pan.c
 *
 *  Description:   PAN Profile Bluetooth Interface
 *
 *
 ***********************************************************************************/

#define LOG_TAG "bt_btif_pan"

#include <assert.h>
#include <ctype.h>
#include <errno.h>
#include <fcntl.h>
#include <linux/if_ether.h>
#include <linux/if_tun.h>
#include <linux/sockios.h>
#include <net/if.h>
#include <netdb.h>
#include <netinet/in.h>
#include <signal.h>
#include <stdio.h>
#include <string.h>
#include <string.h>
#include <sys/ioctl.h>
#include <sys/poll.h>
#include <sys/prctl.h>
#include <sys/select.h>
#include <sys/socket.h>
#include <sys/wait.h>
#include <unistd.h>

#include <hardware/bluetooth.h>
#include <hardware/bt_pan.h>

#include "bta_api.h"
#include "bta_pan_api.h"
#include "btcore/include/bdaddr.h"
#include "btif_common.h"
#include "btif_pan_internal.h"
#include "btif_sock_thread.h"
#include "btif_sock_util.h"
#include "btif_util.h"
#include "btm_api.h"
#include "device/include/controller.h"
#include "gki.h"
#include "osi/include/log.h"
#include "osi/include/osi.h"

#define FORWARD_IGNORE        1
#define FORWARD_SUCCESS       0
#define FORWARD_FAILURE     (-1)
#define FORWARD_CONGEST     (-2)
//#define PANU_DISABLED TRUE

#if (PAN_NAP_DISABLED == TRUE) && (PANU_DISABLED == TRUE)
#define BTPAN_LOCAL_ROLE BTPAN_ROLE_NONE
#elif PAN_NAP_DISABLED == TRUE
#define BTPAN_LOCAL_ROLE BTPAN_ROLE_PANU
#elif PANU_DISABLED == TRUE
#define BTPAN_LOCAL_ROLE BTPAN_ROLE_PANNAP
#else
#define BTPAN_LOCAL_ROLE (BTPAN_ROLE_PANU | BTPAN_ROLE_PANNAP)
#endif

#define asrt(s) if (!(s)) BTIF_TRACE_ERROR("btif_pan: ## %s assert %s failed at line:%d ##",__FUNCTION__, #s, __LINE__)

#define MIN(x, y) (((x) < (y)) ? (x) : (y))

btpan_cb_t btpan_cb;

static bool jni_initialized;
static bool stack_initialized;

static bt_status_t btpan_jni_init(const btpan_callbacks_t* callbacks);
static void btpan_jni_cleanup();
static bt_status_t btpan_connect(const bt_bdaddr_t *bd_addr, int local_role, int remote_role);
static bt_status_t btpan_disconnect(const bt_bdaddr_t *bd_addr);
static bt_status_t btpan_enable(int local_role);
static int btpan_get_local_role(void);

static void btpan_tap_fd_signaled(int fd, int type, int flags, uint32_t user_id);
static void btpan_cleanup_conn(btpan_conn_t* conn);
static void bta_pan_callback(tBTA_PAN_EVT event, tBTA_PAN *p_data);
static void btu_exec_tap_fd_read(void *p_param);

static btpan_interface_t pan_if = {
    sizeof(pan_if),
    btpan_jni_init,
    btpan_enable,
    btpan_get_local_role,
    btpan_connect,
    btpan_disconnect,
    btpan_jni_cleanup
};

btpan_interface_t *btif_pan_get_interface()
{
    return &pan_if;
}

/*******************************************************************************
 **
 ** Function        btif_pan_init
 **
 ** Description     initializes the pan interface
 **
 ** Returns         bt_status_t
 **
 *******************************************************************************/
void btif_pan_init()
{
    BTIF_TRACE_DEBUG("jni_initialized = %d, btpan_cb.enabled:%d", jni_initialized, btpan_cb.enabled);
    stack_initialized = true;

    if (jni_initialized && !btpan_cb.enabled)
    {
        BTIF_TRACE_DEBUG("Enabling PAN....");
        memset(&btpan_cb, 0, sizeof(btpan_cb));
        btpan_cb.tap_fd = INVALID_FD;
        btpan_cb.flow = 1;
        for (int i = 0; i < MAX_PAN_CONNS; i++)
            btpan_cleanup_conn(&btpan_cb.conns[i]);
        BTA_PanEnable(bta_pan_callback);
        btpan_cb.enabled = 1;
        btpan_enable(BTPAN_LOCAL_ROLE);
    }
}

static void pan_disable()
{
    if (btpan_cb.enabled)
    {
        btpan_cb.enabled = 0;
        BTA_PanDisable();
        if (btpan_cb.tap_fd != INVALID_FD)
        {
            btpan_tap_close(btpan_cb.tap_fd);
            btpan_cb.tap_fd = INVALID_FD;
        }
    }
}

void btif_pan_cleanup()
{
    if (!stack_initialized)
        return;

    // Bluetooth is shuting down, invalidate all BTA PAN handles
    for (int i = 0; i < MAX_PAN_CONNS; i++)
        btpan_cleanup_conn(&btpan_cb.conns[i]);

    pan_disable();
    stack_initialized = false;
}

static btpan_callbacks_t callback;
static bt_status_t btpan_jni_init(const btpan_callbacks_t* callbacks)
{
    BTIF_TRACE_DEBUG("stack_initialized = %d, btpan_cb.enabled:%d", stack_initialized, btpan_cb.enabled);
    callback = *callbacks;
    jni_initialized = TRUE;
    if (stack_initialized && !btpan_cb.enabled)
        btif_pan_init();
    return BT_STATUS_SUCCESS;
}

static void btpan_jni_cleanup()
{
    pan_disable();
    jni_initialized = false;
}

static inline int bta_role_to_btpan(int bta_pan_role)
{
    int btpan_role = 0;
    BTIF_TRACE_DEBUG("bta_pan_role:0x%x", bta_pan_role);
    if (bta_pan_role & PAN_ROLE_NAP_SERVER)
        btpan_role |= BTPAN_ROLE_PANNAP;
    if (bta_pan_role & PAN_ROLE_CLIENT)
        btpan_role |= BTPAN_ROLE_PANU;
    return btpan_role;
}

static inline int btpan_role_to_bta(int btpan_role)
{
    int bta_pan_role = PAN_ROLE_INACTIVE;
    BTIF_TRACE_DEBUG("btpan_role:0x%x", btpan_role);
    if (btpan_role & BTPAN_ROLE_PANNAP)
        bta_pan_role |= PAN_ROLE_NAP_SERVER;
    if (btpan_role & BTPAN_ROLE_PANU)
        bta_pan_role |= PAN_ROLE_CLIENT;
    return bta_pan_role;
}

static volatile int btpan_dev_local_role;
static tBTA_PAN_ROLE_INFO bta_panu_info = {PANU_SERVICE_NAME, 0, PAN_SECURITY};
static tBTA_PAN_ROLE_INFO bta_pan_nap_info = {PAN_NAP_SERVICE_NAME, 1, PAN_SECURITY};

static bt_status_t btpan_enable(int local_role)
{
#if BTA_PAN_INCLUDED == TRUE
    BTIF_TRACE_DEBUG("%s - local_role: %d", __func__, local_role);
    int bta_pan_role = btpan_role_to_bta(local_role);
    BTA_PanSetRole(bta_pan_role, &bta_panu_info, NULL, &bta_pan_nap_info);
    btpan_dev_local_role = local_role;
    return BT_STATUS_SUCCESS;
#else
    return BT_STATUS_FAIL;
#endif
}

static int btpan_get_local_role()
{
    BTIF_TRACE_DEBUG("btpan_dev_local_role:%d", btpan_dev_local_role);
    return btpan_dev_local_role;
}

static bt_status_t btpan_connect(const bt_bdaddr_t *bd_addr, int local_role, int remote_role)
{
    BTIF_TRACE_DEBUG("local_role:%d, remote_role:%d", local_role, remote_role);
    int bta_local_role = btpan_role_to_bta(local_role);
    int bta_remote_role = btpan_role_to_bta(remote_role);
    btpan_new_conn(-1, bd_addr->address, bta_local_role, bta_remote_role);
    BTA_PanOpen((UINT8*)bd_addr->address, bta_local_role, bta_remote_role);
    return BT_STATUS_SUCCESS;
}

static void btif_in_pan_generic_evt(UINT16 event, char *p_param)
{
    BTIF_TRACE_EVENT("%s: event=%d", __FUNCTION__, event);
    switch (event) {
        case BTIF_PAN_CB_DISCONNECTING:
        {
            bt_bdaddr_t *bd_addr = (bt_bdaddr_t*)p_param;
            btpan_conn_t* conn = btpan_find_conn_addr(bd_addr->address);
            int btpan_conn_local_role;
            int btpan_remote_role;
            asrt(conn != NULL);
            if (conn) {
                btpan_conn_local_role = bta_role_to_btpan(conn->local_role);
                btpan_remote_role = bta_role_to_btpan(conn->remote_role);
                callback.connection_state_cb(BTPAN_STATE_DISCONNECTING, BT_STATUS_SUCCESS,
                        (const bt_bdaddr_t*)conn->peer, btpan_conn_local_role, btpan_remote_role);
            }
        } break;
        default:
        {
            BTIF_TRACE_WARNING("%s : Unknown event 0x%x", __FUNCTION__, event);
        }
        break;
    }
}

static bt_status_t btpan_disconnect(const bt_bdaddr_t *bd_addr)
{
    btpan_conn_t* conn = btpan_find_conn_addr(bd_addr->address);
    if (conn && conn->handle >= 0)
    {
        /* Inform the application that the disconnect has been initiated successfully */
        btif_transfer_context(btif_in_pan_generic_evt, BTIF_PAN_CB_DISCONNECTING,
                              (char *)bd_addr, sizeof(bt_bdaddr_t), NULL);
        BTA_PanClose(conn->handle);
        return BT_STATUS_SUCCESS;
    }
    return BT_STATUS_FAIL;
}

static int pan_pth = -1;
void create_tap_read_thread(int tap_fd)
{
    if (pan_pth < 0)
        pan_pth = btsock_thread_create(btpan_tap_fd_signaled, NULL);
    if (pan_pth >= 0)
        btsock_thread_add_fd(pan_pth, tap_fd, 0, SOCK_THREAD_FD_RD, 0);
}

void destroy_tap_read_thread(void)
{
    if (pan_pth >= 0)
    {
        btsock_thread_exit(pan_pth);
        pan_pth = -1;
    }
}

static int tap_if_up(const char *devname, const bt_bdaddr_t *addr)
{
    struct ifreq ifr;
    int sk, err;

    sk = socket(AF_INET, SOCK_DGRAM, 0);
    if (sk < 0)
        return -1;

    //set mac addr
    memset(&ifr, 0, sizeof(ifr));
    strncpy(ifr.ifr_name, devname, IFNAMSIZ - 1);
    err = ioctl(sk, SIOCGIFHWADDR, &ifr);
    if (err < 0)
    {
        BTIF_TRACE_ERROR("Could not get network hardware for interface:%s, errno:%s", devname, strerror(errno));
        close(sk);
        return -1;
    }

    strncpy(ifr.ifr_name, devname, IFNAMSIZ - 1);
    memcpy(ifr.ifr_hwaddr.sa_data, addr->address, 6);

    /* The IEEE has specified that the most significant bit of the most significant byte is used to
     * determine a multicast address. If its a 1, that means multicast, 0 means unicast.
     * Kernel returns an error if we try to set a multicast address for the tun-tap ethernet interface.
     * Mask this bit to avoid any issue with auto generated address.
     */
    if (ifr.ifr_hwaddr.sa_data[0] & 0x01) {
        BTIF_TRACE_WARNING("Not a unicast MAC address, force multicast bit flipping");
        ifr.ifr_hwaddr.sa_data[0] &= ~0x01;
    }

    err = ioctl(sk, SIOCSIFHWADDR, (caddr_t)&ifr);

    if (err < 0) {
        BTIF_TRACE_ERROR("Could not set bt address for interface:%s, errno:%s", devname, strerror(errno));
        close(sk);
        return -1;
    }

    //bring it up
    memset(&ifr, 0, sizeof(ifr));
    strncpy(ifr.ifr_name, devname, IF_NAMESIZE - 1);

    ifr.ifr_flags |= IFF_UP;
    ifr.ifr_flags |= IFF_MULTICAST;

    err = ioctl(sk, SIOCSIFFLAGS, (caddr_t) &ifr);


    if (err < 0) {
        BTIF_TRACE_ERROR("Could not bring up network interface:%s, errno:%d", devname, errno);
        close(sk);
        return -1;
    }
    close(sk);
    BTIF_TRACE_DEBUG("network interface: %s is up", devname);
    return 0;
}

static int tap_if_down(const char *devname)
{
    struct ifreq ifr;
    int sk;

    sk = socket(AF_INET, SOCK_DGRAM, 0);
    if (sk < 0)
        return -1;

    memset(&ifr, 0, sizeof(ifr));
    strncpy(ifr.ifr_name, devname, IF_NAMESIZE - 1);

    ifr.ifr_flags &= ~IFF_UP;

    ioctl(sk, SIOCSIFFLAGS, (caddr_t) &ifr);

    close(sk);

    return 0;
}

void btpan_set_flow_control(BOOLEAN enable) {
    if (btpan_cb.tap_fd == -1)
        return;

    btpan_cb.flow = enable;
    if (enable) {
        btsock_thread_add_fd(pan_pth, btpan_cb.tap_fd, 0, SOCK_THREAD_FD_RD, 0);
        bta_dmexecutecallback(btu_exec_tap_fd_read, INT_TO_PTR(btpan_cb.tap_fd));
    }
}

int btpan_tap_open()
{
    struct ifreq ifr;
    int fd, err;
    const char *clonedev = "/dev/tun";

    /* open the clone device */

    if ((fd = open(clonedev, O_RDWR)) < 0)
    {
        BTIF_TRACE_DEBUG("could not open %s, err:%d", clonedev, errno);
        return fd;
    }

    memset(&ifr, 0, sizeof(ifr));
    ifr.ifr_flags = IFF_TAP | IFF_NO_PI;

    strncpy(ifr.ifr_name, TAP_IF_NAME, IFNAMSIZ);

    /* try to create the device */
    if ((err = ioctl(fd, TUNSETIFF, (void *) &ifr)) < 0)
    {
        BTIF_TRACE_DEBUG("ioctl error:%d, errno:%s", err, strerror(errno));
        close(fd);
        return err;
    }
    if (tap_if_up(TAP_IF_NAME, controller_get_interface()->get_address()) == 0)
    {
        int flags = fcntl(fd, F_GETFL, 0);
        fcntl(fd, F_SETFL, flags | O_NONBLOCK);
        return fd;
    }
    BTIF_TRACE_ERROR("can not bring up tap interface:%s", TAP_IF_NAME);
    close(fd);
    return INVALID_FD;
}

int btpan_tap_send(int tap_fd, const BD_ADDR src, const BD_ADDR dst, UINT16 proto, const char* buf,
                    UINT16 len, BOOLEAN ext, BOOLEAN forward)
{
    UNUSED(ext);
    UNUSED(forward);
    if (tap_fd != INVALID_FD)
    {
        tETH_HDR eth_hdr;
        memcpy(&eth_hdr.h_dest, dst, ETH_ADDR_LEN);
        memcpy(&eth_hdr.h_src, src, ETH_ADDR_LEN);
        eth_hdr.h_proto = htons(proto);
        char packet[TAP_MAX_PKT_WRITE_LEN + sizeof(tETH_HDR)];
        memcpy(packet, &eth_hdr, sizeof(tETH_HDR));
        if (len > TAP_MAX_PKT_WRITE_LEN)
        {
            LOG_ERROR(LOG_TAG, "btpan_tap_send eth packet size:%d is exceeded limit!", len);
            return -1;
        }
        memcpy(packet + sizeof(tETH_HDR), buf, len);

        /* Send data to network interface */
        int ret = write(tap_fd, packet, len + sizeof(tETH_HDR));
        BTIF_TRACE_DEBUG("ret:%d", ret);
        return ret;
    }
    return -1;

}

int btpan_tap_close(int fd)
{
    if (tap_if_down(TAP_IF_NAME) == 0)
        close(fd);
    if (pan_pth >= 0)
        btsock_thread_wakeup(pan_pth);
    return 0;
}

btpan_conn_t * btpan_find_conn_handle(UINT16 handle)
{
    for (int i = 0; i < MAX_PAN_CONNS; i++)
    {
        if (btpan_cb.conns[i].handle == handle)
            return &btpan_cb.conns[i];
    }
    return NULL;
}

btpan_conn_t* btpan_find_conn_addr(const BD_ADDR addr)
{
    for (int i = 0; i < MAX_PAN_CONNS; i++)
    {
        if (memcmp(btpan_cb.conns[i].peer, addr, sizeof(BD_ADDR)) == 0)
            return &btpan_cb.conns[i];
    }
    return NULL;
}

static void btpan_open_conn(btpan_conn_t* conn, tBTA_PAN *p_data)
{
    BTIF_TRACE_API("btpan_open_conn: local_role:%d, peer_role: %d,  handle:%d, conn: %p",
            p_data->open.local_role, p_data->open.peer_role, p_data->open.handle, conn);

    if (conn == NULL)
        conn = btpan_new_conn(p_data->open.handle, p_data->open.bd_addr, p_data->open.local_role,
                p_data->open.peer_role);
    if (conn)
    {
        BTIF_TRACE_DEBUG("btpan_open_conn:tap_fd:%d, open_count:%d, "
                "conn->handle:%d should = handle:%d, local_role:%d, remote_role:%d",
                btpan_cb.tap_fd, btpan_cb.open_count, conn->handle, p_data->open.handle,
                conn->local_role, conn->remote_role);

        btpan_cb.open_count++;
        conn->handle = p_data->open.handle;
        if (btpan_cb.tap_fd < 0)
        {
            btpan_cb.tap_fd = btpan_tap_open();
            if(btpan_cb.tap_fd >= 0)
                create_tap_read_thread(btpan_cb.tap_fd);
        }

        if (btpan_cb.tap_fd >= 0)
        {
            btpan_cb.flow = 1;
            conn->state = PAN_STATE_OPEN;
        }
    }
}

static void btpan_close_conn(btpan_conn_t* conn)
{
    BTIF_TRACE_API("btpan_close_conn: %p",conn);

    if (conn && conn->state == PAN_STATE_OPEN)
    {
        BTIF_TRACE_DEBUG("btpan_close_conn: PAN_STATE_OPEN");

        conn->state = PAN_STATE_CLOSE;
        btpan_cb.open_count--;

        if (btpan_cb.open_count == 0)
        {
            destroy_tap_read_thread();
            if (btpan_cb.tap_fd != INVALID_FD)
            {
                btpan_tap_close(btpan_cb.tap_fd);
                btpan_cb.tap_fd = INVALID_FD;
            }
        }
    }
}


static void btpan_cleanup_conn(btpan_conn_t* conn)
{
    if (conn)
    {
        conn->handle = -1;
        conn->state = -1;
        memset(&conn->peer, 0, sizeof(conn->peer));
        memset(&conn->eth_addr, 0, sizeof(conn->eth_addr));
        conn->local_role = conn->remote_role = 0;
    }
}

btpan_conn_t* btpan_new_conn(int handle, const BD_ADDR addr, int local_role, int remote_role)
{
    for (int i = 0; i < MAX_PAN_CONNS; i++)
    {
        BTIF_TRACE_DEBUG("conns[%d]:%d", i, btpan_cb.conns[i].handle);
        if (btpan_cb.conns[i].handle == -1)
        {
            BTIF_TRACE_DEBUG("handle:%d, local_role:%d, remote_role:%d", handle, local_role, remote_role);

            btpan_cb.conns[i].handle = handle;
            bdcpy(btpan_cb.conns[i].peer, addr);
            btpan_cb.conns[i].local_role = local_role;
            btpan_cb.conns[i].remote_role = remote_role;
            return &btpan_cb.conns[i];
        }
    }
    BTIF_TRACE_DEBUG("MAX_PAN_CONNS:%d exceeded, return NULL as failed", MAX_PAN_CONNS);
    return NULL;
}

void btpan_close_handle(btpan_conn_t *p)
{
    BTIF_TRACE_DEBUG("btpan_close_handle : close handle %d", p->handle);
    p->handle = -1;
    p->local_role = -1;
    p->remote_role = -1;
    memset(&p->peer, 0, 6);
}

static inline bool should_forward(tETH_HDR* hdr)
{
    uint16_t proto = ntohs(hdr->h_proto);
    if (proto == ETH_P_IP || proto == ETH_P_ARP || proto == ETH_P_IPV6)
        return true;
    BTIF_TRACE_DEBUG("unknown proto:%x", proto);
    return false;
}

static int forward_bnep(tETH_HDR* eth_hdr, BT_HDR *hdr) {
    int broadcast = eth_hdr->h_dest[0] & 1;

    // Find the right connection to send this frame over.
    for (int i = 0; i < MAX_PAN_CONNS; i++)
    {
        UINT16 handle = btpan_cb.conns[i].handle;
        if (handle != (UINT16)-1 &&
                (broadcast || memcmp(btpan_cb.conns[i].eth_addr, eth_hdr->h_dest, sizeof(BD_ADDR)) == 0
                 || memcmp(btpan_cb.conns[i].peer, eth_hdr->h_dest, sizeof(BD_ADDR)) == 0)) {
            int result = PAN_WriteBuf(handle, eth_hdr->h_dest, eth_hdr->h_src, ntohs(eth_hdr->h_proto), hdr, 0);
            switch (result) {
                case PAN_Q_SIZE_EXCEEDED:
                    return FORWARD_CONGEST;
                case PAN_SUCCESS:
                    return FORWARD_SUCCESS;
                default:
                    return FORWARD_FAILURE;
            }
        }
    }
    GKI_freebuf(hdr);
    return FORWARD_IGNORE;
}

static void bta_pan_callback_transfer(UINT16 event, char *p_param)
{
    tBTA_PAN *p_data = (tBTA_PAN *)p_param;

    switch(event)
    {
        case BTA_PAN_ENABLE_EVT:
            BTIF_TRACE_DEBUG("BTA_PAN_ENABLE_EVT");
            break;
        case BTA_PAN_SET_ROLE_EVT:
            {
                int btpan_role = bta_role_to_btpan(p_data->set_role.role);
                bt_status_t status = p_data->set_role.status == BTA_PAN_SUCCESS ? BT_STATUS_SUCCESS : BT_STATUS_FAIL;
                btpan_control_state_t state = btpan_role == 0 ? BTPAN_STATE_DISABLED : BTPAN_STATE_ENABLED;
                callback.control_state_cb(state, btpan_role, status, TAP_IF_NAME);
                break;
            }
        case BTA_PAN_OPENING_EVT:
            {
                btpan_conn_t* conn;
                bdstr_t bds;
                bdaddr_to_string((bt_bdaddr_t *)p_data->opening.bd_addr, bds, sizeof(bds));
                BTIF_TRACE_DEBUG("BTA_PAN_OPENING_EVT handle %d, addr: %s", p_data->opening.handle, bds);
                conn = btpan_find_conn_addr(p_data->opening.bd_addr);

                asrt(conn != NULL);
                if (conn)
                {
                    conn->handle = p_data->opening.handle;
                    int btpan_conn_local_role = bta_role_to_btpan(conn->local_role);
                    int btpan_remote_role = bta_role_to_btpan(conn->remote_role);
                    callback.connection_state_cb(BTPAN_STATE_CONNECTING, BT_STATUS_SUCCESS,
                            (const bt_bdaddr_t*)p_data->opening.bd_addr, btpan_conn_local_role, btpan_remote_role);
                }
                else
                    BTIF_TRACE_ERROR("connection not found");
                break;
            }
        case BTA_PAN_OPEN_EVT:
            {
                btpan_connection_state_t state;
                bt_status_t status;
                btpan_conn_t *conn = btpan_find_conn_handle(p_data->open.handle);

                LOG_VERBOSE(LOG_TAG, "%s pan connection open status: %d", __func__, p_data->open.status);
                if (p_data->open.status == BTA_PAN_SUCCESS)
                {
                    state = BTPAN_STATE_CONNECTED;
                    status = BT_STATUS_SUCCESS;
                    btpan_open_conn(conn, p_data);
                }
                else
                {
                    state = BTPAN_STATE_DISCONNECTED;
                    status = BT_STATUS_FAIL;
                    btpan_cleanup_conn(conn);
                }
                /* debug("BTA_PAN_OPEN_EVT handle:%d, conn:%p",  p_data->open.handle, conn); */
                /* debug("conn bta local_role:%d, bta remote role:%d", conn->local_role, conn->remote_role); */
                int btpan_conn_local_role = bta_role_to_btpan(p_data->open.local_role);
                int btpan_remote_role = bta_role_to_btpan(p_data->open.peer_role);
                callback.connection_state_cb(state, status, (const bt_bdaddr_t*)p_data->open.bd_addr,
                        btpan_conn_local_role, btpan_remote_role);
                break;
            }
        case BTA_PAN_CLOSE_EVT:
            {
                btpan_conn_t* conn = btpan_find_conn_handle(p_data->close.handle);

<<<<<<< HEAD
                LOG_INFO(LOG_TAG, "%s: event = BTA_PAN_CLOSE_EVT handle %d", __FUNCTION__, p_data->close.handle);
=======
                LOG_INFO("%s: event = BTA_PAN_CLOSE_EVT handle %d", __FUNCTION__, p_data->close.handle);
                btpan_close_conn(conn);
>>>>>>> ae0d983d

                if (conn && conn->handle >= 0)
                {
                    int btpan_conn_local_role = bta_role_to_btpan(conn->local_role);
                    int btpan_remote_role = bta_role_to_btpan(conn->remote_role);
                    callback.connection_state_cb(BTPAN_STATE_DISCONNECTED, 0, (const bt_bdaddr_t*)conn->peer,
                            btpan_conn_local_role, btpan_remote_role);
                    btpan_cleanup_conn(conn);
                }
                else
                    BTIF_TRACE_ERROR("pan handle not found (%d)", p_data->close.handle);
                break;
            }
        default:
            BTIF_TRACE_WARNING("Unknown pan event %d", event);
            break;
    }
}

static void bta_pan_callback(tBTA_PAN_EVT event, tBTA_PAN *p_data)
{
    btif_transfer_context(bta_pan_callback_transfer, event, (char*)p_data, sizeof(tBTA_PAN), NULL);
}

#define IS_EXCEPTION(e) ((e) & (POLLHUP | POLLRDHUP | POLLERR | POLLNVAL))
static void btu_exec_tap_fd_read(void *p_param) {
    struct pollfd ufd;
    int fd = PTR_TO_INT(p_param);

    if (fd == INVALID_FD || fd != btpan_cb.tap_fd)
        return;

    // Don't occupy BTU context too long, avoid GKI buffer overruns and
    // give other profiles a chance to run by limiting the amount of memory
    // PAN can use from the shared pool buffer.
    for (int i = 0; i < PAN_POOL_MAX && btif_is_enabled() && btpan_cb.flow; i++) {
        BT_HDR *buffer = (BT_HDR *)GKI_getpoolbuf(PAN_POOL_ID);
        if (!buffer) {
            BTIF_TRACE_WARNING("%s unable to allocate buffer for packet.", __func__);
            break;
        }
        buffer->offset = PAN_MINIMUM_OFFSET;
        buffer->len = GKI_get_buf_size(buffer) - sizeof(BT_HDR) - buffer->offset;

        UINT8 *packet = (UINT8 *)buffer + sizeof(BT_HDR) + buffer->offset;

        // If we don't have an undelivered packet left over, pull one from the TAP driver.
        // We save it in the congest_packet right away in case we can't deliver it in this
        // attempt.
        if (!btpan_cb.congest_packet_size) {
            ssize_t ret = read(fd, btpan_cb.congest_packet, sizeof(btpan_cb.congest_packet));
            switch (ret) {
                case -1:
                    BTIF_TRACE_ERROR("%s unable to read from driver: %s", __func__, strerror(errno));
                    GKI_freebuf(buffer);
                    //add fd back to monitor thread to try it again later
                    btsock_thread_add_fd(pan_pth, fd, 0, SOCK_THREAD_FD_RD, 0);
                    return;
                case 0:
                    BTIF_TRACE_WARNING("%s end of file reached.", __func__);
                    GKI_freebuf(buffer);
                    //add fd back to monitor thread to process the exception
                    btsock_thread_add_fd(pan_pth, fd, 0, SOCK_THREAD_FD_RD, 0);
                    return;
                default:
                    btpan_cb.congest_packet_size = ret;
                    break;
            }
        }

        memcpy(packet, btpan_cb.congest_packet, MIN(btpan_cb.congest_packet_size, buffer->len));
        buffer->len = MIN(btpan_cb.congest_packet_size, buffer->len);

        if (buffer->len > sizeof(tETH_HDR) && should_forward((tETH_HDR *)packet)) {
            // Extract the ethernet header from the buffer since the PAN_WriteBuf inside
            // forward_bnep can't handle two pointers that point inside the same GKI buffer.
            tETH_HDR hdr;
            memcpy(&hdr, packet, sizeof(tETH_HDR));

            // Skip the ethernet header.
            buffer->len -= sizeof(tETH_HDR);
            buffer->offset += sizeof(tETH_HDR);
            if (forward_bnep(&hdr, buffer) != FORWARD_CONGEST)
                btpan_cb.congest_packet_size = 0;
        } else {
            BTIF_TRACE_WARNING("%s dropping packet of length %d", __func__, buffer->len);
            btpan_cb.congest_packet_size = 0;
            GKI_freebuf(buffer);
        }

        // Bail out of the loop if reading from the TAP fd would block.
        ufd.fd = fd;
        ufd.events = POLLIN;
        ufd.revents = 0;
        if (poll(&ufd, 1, 0) <= 0 || IS_EXCEPTION(ufd.revents))
            break;
    }
    //add fd back to monitor thread
    btsock_thread_add_fd(pan_pth, fd, 0, SOCK_THREAD_FD_RD, 0);
}

static void btif_pan_close_all_conns() {
    if (!stack_initialized)
        return;

    for (int i = 0; i < MAX_PAN_CONNS; ++i)
    {
        if (btpan_cb.conns[i].handle != -1)
            BTA_PanClose(btpan_cb.conns[i].handle);
    }
}

static void btpan_tap_fd_signaled(int fd, int type, int flags, uint32_t user_id) {
    assert(btpan_cb.tap_fd == INVALID_FD || btpan_cb.tap_fd == fd);

    if (btpan_cb.tap_fd != fd) {
        BTIF_TRACE_WARNING("%s Signaled on mismatched fds exp:%d act:%d\n",
                __func__, btpan_cb.tap_fd, fd);
        return;
    }

    if (flags & SOCK_THREAD_FD_EXCEPTION) {
        btpan_cb.tap_fd = INVALID_FD;
        btpan_tap_close(fd);
        btif_pan_close_all_conns();
    } else if (flags & SOCK_THREAD_FD_RD)
        bta_dmexecutecallback(btu_exec_tap_fd_read, INT_TO_PTR(fd));
}<|MERGE_RESOLUTION|>--- conflicted
+++ resolved
@@ -689,14 +689,9 @@
             }
         case BTA_PAN_CLOSE_EVT:
             {
+                LOG_INFO(LOG_TAG, "%s: event = BTA_PAN_CLOSE_EVT handle %d", __FUNCTION__, p_data->close.handle);
                 btpan_conn_t* conn = btpan_find_conn_handle(p_data->close.handle);
-
-<<<<<<< HEAD
-                LOG_INFO(LOG_TAG, "%s: event = BTA_PAN_CLOSE_EVT handle %d", __FUNCTION__, p_data->close.handle);
-=======
-                LOG_INFO("%s: event = BTA_PAN_CLOSE_EVT handle %d", __FUNCTION__, p_data->close.handle);
                 btpan_close_conn(conn);
->>>>>>> ae0d983d
 
                 if (conn && conn->handle >= 0)
                 {
