/******************************************************************************
 *
 *  Copyright (c) 2013, The Linux Foundation. All rights reserved.
 *  Not a Contribution.
 *  Copyright (c) 2014 The Android Open Source Project
 *  Copyright (C) 2009-2012 Broadcom Corporation
 *
 *  Licensed under the Apache License, Version 2.0 (the "License");
 *  you may not use this file except in compliance with the License.
 *  You may obtain a copy of the License at:
 *
 *  http://www.apache.org/licenses/LICENSE-2.0
 *
 *  Unless required by applicable law or agreed to in writing, software
 *  distributed under the License is distributed on an "AS IS" BASIS,
 *  WITHOUT WARRANTIES OR CONDITIONS OF ANY KIND, either express or implied.
 *  See the License for the specific language governing permissions and
 *  limitations under the License.
 *
 ******************************************************************************/

/************************************************************************************
 *
 *  Filename:      btif_storage.c
 *
 *  Description:   Stores the local BT adapter and remote device properties in
 *                 NVRAM storage, typically as xml file in the
 *                 mobile's filesystem
 *
 *
 */
#include <assert.h>
#include <stdlib.h>
#include <time.h>
#include <string.h>
#include <ctype.h>
#include <alloca.h>


#include <hardware/bluetooth.h>
#include "btif_config.h"
#define LOG_TAG "bt_btif_storage"

#include "btif_api.h"
#include "btif_storage.h"
#include "btif_util.h"
#include "btcore/include/bdaddr.h"
#include "osi/include/allocator.h"
#include "osi/include/compat.h"
#include "osi/include/config.h"
#include "gki.h"
#include "osi/include/osi.h"
#include "bta_hh_api.h"
#include "btif_hh.h"
#include "osi/include/log.h"
#include "bta_hd_api.h"
#include "btif_hd.h"

#include <cutils/log.h>

/************************************************************************************
**  Constants & Macros
************************************************************************************/

#define BTIF_STORAGE_PATH_BLUEDROID "/data/misc/bluedroid"

//#define BTIF_STORAGE_PATH_ADAPTER_INFO "adapter_info"
//#define BTIF_STORAGE_PATH_REMOTE_DEVICES "remote_devices"
#define BTIF_STORAGE_PATH_REMOTE_DEVTIME "Timestamp"
#define BTIF_STORAGE_PATH_REMOTE_DEVCLASS "DevClass"
#define BTIF_STORAGE_PATH_REMOTE_DEVTYPE "DevType"
#define BTIF_STORAGE_PATH_REMOTE_NAME "Name"
#define BTIF_STORAGE_PATH_REMOTE_VER_MFCT "Manufacturer"
#define BTIF_STORAGE_PATH_REMOTE_VER_VER "LmpVer"
#define BTIF_STORAGE_PATH_REMOTE_VER_SUBVER "LmpSubVer"

//#define BTIF_STORAGE_PATH_REMOTE_LINKKEYS "remote_linkkeys"
#define BTIF_STORAGE_PATH_REMOTE_ALIASE "Aliase"
#define BTIF_STORAGE_PATH_REMOTE_SERVICE "Service"
#define BTIF_STORAGE_PATH_REMOTE_HIDINFO "HidInfo"
#define BTIF_STORAGE_KEY_ADAPTER_NAME "Name"
#define BTIF_STORAGE_KEY_ADAPTER_SCANMODE "ScanMode"
#define BTIF_STORAGE_KEY_ADAPTER_DISC_TIMEOUT "DiscoveryTimeout"


#define BTIF_AUTO_PAIR_CONF_FILE  "/etc/bluetooth/auto_pair_devlist.conf"
#define BTIF_STORAGE_PATH_AUTOPAIR_BLACKLIST "AutoPairBlacklist"
#define BTIF_STORAGE_KEY_AUTOPAIR_BLACKLIST_ADDR "AddressBlacklist"
#define BTIF_STORAGE_KEY_AUTOPAIR_BLACKLIST_EXACTNAME "ExactNameBlacklist"
#define BTIF_STORAGE_KEY_AUTOPAIR_BLACKLIST_PARTIALNAME "PartialNameBlacklist"
#define BTIF_STORAGE_KEY_AUTOPAIR_FIXPIN_KBLIST "FixedPinZerosKeyboardBlacklist"
#define BTIF_STORAGE_KEY_AUTOPAIR_DYNAMIC_BLACKLIST_ADDR "DynamicAddressBlacklist"

#define BTIF_AUTO_PAIR_CONF_VALUE_SEPARATOR ","


/* This is a local property to add a device found */
#define BT_PROPERTY_REMOTE_DEVICE_TIMESTAMP 0xFF

#define BTIF_STORAGE_GET_ADAPTER_PROP(t,v,l,p) \
      {p.type=t;p.val=v;p.len=l; btif_storage_get_adapter_property(&p);}

#define BTIF_STORAGE_GET_REMOTE_PROP(b,t,v,l,p) \
      {p.type=t;p.val=v;p.len=l;btif_storage_get_remote_device_property(b,&p);}

#define STORAGE_BDADDR_STRING_SZ           (18)      /* 00:11:22:33:44:55 */
#define STORAGE_UUID_STRING_SIZE           (36+1)    /* 00001200-0000-1000-8000-00805f9b34fb; */
#define STORAGE_PINLEN_STRING_MAX_SIZE     (2)       /* ascii pinlen max chars */
#define STORAGE_KEYTYPE_STRING_MAX_SIZE    (1)       /* ascii keytype max chars */

#define STORAGE_KEY_TYPE_MAX               (10)

#define STORAGE_HID_ATRR_MASK_SIZE           (4)
#define STORAGE_HID_SUB_CLASS_SIZE           (2)
#define STORAGE_HID_APP_ID_SIZE              (2)
#define STORAGE_HID_VENDOR_ID_SIZE           (4)
#define STORAGE_HID_PRODUCT_ID_SIZE          (4)
#define STORAGE_HID_VERSION_SIZE             (4)
#define STORAGE_HID_CTRY_CODE_SIZE           (2)
#define STORAGE_HID_DESC_LEN_SIZE            (4)
#define STORAGE_HID_DESC_MAX_SIZE            (2*512)

/* <18 char bd addr> <space> LIST< <36 char uuid> <;> > <keytype (dec)> <pinlen> */
#define BTIF_REMOTE_SERVICES_ENTRY_SIZE_MAX (STORAGE_BDADDR_STRING_SZ + 1 +\
                                             STORAGE_UUID_STRING_SIZE*BT_MAX_NUM_UUIDS + \
                                             STORAGE_PINLEN_STRING_MAX_SIZE +\
                                             STORAGE_KEYTYPE_STRING_MAX_SIZE)

#define STORAGE_REMOTE_LINKKEYS_ENTRY_SIZE (LINK_KEY_LEN*2 + 1 + 2 + 1 + 2)

/* <18 char bd addr> <space>LIST <attr_mask> <space> > <sub_class> <space> <app_id> <space>
                                <vendor_id> <space> > <product_id> <space> <version> <space>
                                <ctry_code> <space> > <desc_len> <space> <desc_list> <space> */
#define BTIF_HID_INFO_ENTRY_SIZE_MAX    (STORAGE_BDADDR_STRING_SZ + 1 +\
                                         STORAGE_HID_ATRR_MASK_SIZE + 1 +\
                                         STORAGE_HID_SUB_CLASS_SIZE + 1 +\
                                         STORAGE_HID_APP_ID_SIZE+ 1 +\
                                         STORAGE_HID_VENDOR_ID_SIZE+ 1 +\
                                         STORAGE_HID_PRODUCT_ID_SIZE+ 1 +\
                                         STORAGE_HID_VERSION_SIZE+ 1 +\
                                         STORAGE_HID_CTRY_CODE_SIZE+ 1 +\
                                         STORAGE_HID_DESC_LEN_SIZE+ 1 +\
                                         STORAGE_HID_DESC_MAX_SIZE+ 1 )


/* currently remote services is the potentially largest entry */
#define BTIF_STORAGE_MAX_LINE_SZ BTIF_REMOTE_SERVICES_ENTRY_SIZE_MAX


/* check against unv max entry size at compile time */
#if (BTIF_STORAGE_ENTRY_MAX_SIZE > UNV_MAXLINE_LENGTH)
    #error "btif storage entry size exceeds unv max line size"
#endif


#define BTIF_STORAGE_HL_APP          "hl_app"
#define BTIF_STORAGE_HL_APP_CB       "hl_app_cb"
#define BTIF_STORAGE_HL_APP_DATA     "hl_app_data_"
#define BTIF_STORAGE_HL_APP_MDL_DATA "hl_app_mdl_data_"

/************************************************************************************
**  Local type definitions
************************************************************************************/
typedef struct
{
    uint32_t num_devices;
    bt_bdaddr_t devices[BTM_SEC_MAX_DEVICE_RECORDS];
} btif_bonded_devices_t;

/************************************************************************************
**  External variables
************************************************************************************/
extern UINT16 bta_service_id_to_uuid_lkup_tbl [BTA_MAX_SERVICE_ID];
extern bt_bdaddr_t btif_local_bd_addr;

/************************************************************************************
**  External functions
************************************************************************************/

extern void btif_gatts_add_bonded_dev_from_nv(BD_ADDR bda);

/************************************************************************************
**  Internal Functions
************************************************************************************/

bt_status_t btif_in_fetch_bonded_ble_device(const char *remote_bd_addr,int add,
                                              btif_bonded_devices_t *p_bonded_devices);
bt_status_t btif_storage_get_remote_addr_type(bt_bdaddr_t *remote_bd_addr,
                                              int *addr_type);
bt_status_t btif_storage_check_ble_keys(bt_bdaddr_t *remote_bd_addr);

/************************************************************************************
**  Static functions
************************************************************************************/

/*******************************************************************************
**
** Function         btif_in_split_uuids_string_to_list
**
** Description      Internal helper function to split the string of UUIDs
**                  read from the NVRAM to an array
**
** Returns          None
**
*******************************************************************************/
static void btif_in_split_uuids_string_to_list(char *str, bt_uuid_t *p_uuid,
                                               uint32_t *p_num_uuid)
{
    char buf[64];
    char *p_start = str;
    char *p_needle;
    uint32_t num = 0;
    do
    {
        //p_needle = strchr(p_start, ';');
        p_needle = strchr(p_start, ' ');
        if (p_needle < p_start) break;
        memset(buf, 0, sizeof(buf));
        strncpy(buf, p_start, (p_needle-p_start));
        string_to_uuid(buf, p_uuid + num);
        num++;
        p_start = ++p_needle;

    } while (*p_start != 0);
    *p_num_uuid = num;
}

static int prop2cfg(bt_bdaddr_t *remote_bd_addr, bt_property_t *prop)
{
    bdstr_t bdstr = {0};
    if(remote_bd_addr)
        bdaddr_to_string(remote_bd_addr, bdstr, sizeof(bdstr));
    BTIF_TRACE_DEBUG("in, bd addr:%s, prop type:%d, len:%d", bdstr, prop->type, prop->len);
    char value[1024];
    if(prop->len <= 0 || prop->len > (int)sizeof(value) - 1)
    {
        BTIF_TRACE_ERROR("property type:%d, len:%d is invalid", prop->type, prop->len);
        return FALSE;
    }
    switch(prop->type)
    {
       case BT_PROPERTY_REMOTE_DEVICE_TIMESTAMP:
            btif_config_set_int(bdstr,
                                BTIF_STORAGE_PATH_REMOTE_DEVTIME, (int)time(NULL));
            break;
        case BT_PROPERTY_BDNAME:
            strncpy(value, (char*)prop->val, prop->len);
            value[prop->len]='\0';
            if(remote_bd_addr)
            {
                btif_config_set_str(bdstr,
                                BTIF_STORAGE_PATH_REMOTE_NAME, value);
                btif_config_save();
            }
            else
            {
                btif_config_set_str("Adapter",
                                BTIF_STORAGE_KEY_ADAPTER_NAME, value);
                /* save name immediately */
                btif_config_flush();
            }
            break;
        case BT_PROPERTY_REMOTE_FRIENDLY_NAME:
            strncpy(value, (char*)prop->val, prop->len);
            value[prop->len]='\0';
            btif_config_set_str(bdstr, BTIF_STORAGE_PATH_REMOTE_ALIASE, value);
            /* save friendly name immediately */
            /* save remote name immediately */
            btif_config_flush();
            break;
        case BT_PROPERTY_ADAPTER_SCAN_MODE:
            btif_config_set_int("Adapter",
                                BTIF_STORAGE_KEY_ADAPTER_SCANMODE, *(int*)prop->val);
            break;
        case BT_PROPERTY_ADAPTER_DISCOVERY_TIMEOUT:
            btif_config_set_int("Adapter",
                                BTIF_STORAGE_KEY_ADAPTER_DISC_TIMEOUT, *(int*)prop->val);
            break;
        case BT_PROPERTY_CLASS_OF_DEVICE:
            btif_config_set_int(bdstr,
                                BTIF_STORAGE_PATH_REMOTE_DEVCLASS, *(int*)prop->val);
            break;
        case BT_PROPERTY_TYPE_OF_DEVICE:
            btif_config_set_int(bdstr,
                                BTIF_STORAGE_PATH_REMOTE_DEVTYPE, *(int*)prop->val);
            break;
        case BT_PROPERTY_UUIDS:
        {
            uint32_t i;
            char buf[64];
            value[0] = 0;
            int size = sizeof(value);
            for (i=0; i < (prop->len)/sizeof(bt_uuid_t); i++)
            {
                bt_uuid_t *p_uuid = (bt_uuid_t*)prop->val + i;
                memset(buf, 0, sizeof(buf));
                uuid_to_string_legacy(p_uuid, buf);
                strlcat(value, buf, size);
                //strcat(value, ";");
                strlcat(value, " ", size);
            }
            btif_config_set_str(bdstr, BTIF_STORAGE_PATH_REMOTE_SERVICE, value);
            /* save UUIDs immediately */
            btif_config_flush();
            break;
        }
        case BT_PROPERTY_REMOTE_VERSION_INFO:
        {
            bt_remote_version_t *info = (bt_remote_version_t *)prop->val;

            if (!info)
                return FALSE;

            btif_config_set_int(bdstr,
                                BTIF_STORAGE_PATH_REMOTE_VER_MFCT, info->manufacturer);
            btif_config_set_int(bdstr,
                                BTIF_STORAGE_PATH_REMOTE_VER_VER, info->version);
            btif_config_set_int(bdstr,
                                BTIF_STORAGE_PATH_REMOTE_VER_SUBVER, info->sub_ver);
            btif_config_save();
         } break;

        default:
             BTIF_TRACE_ERROR("Unknow prop type:%d", prop->type);
             return FALSE;
    }
    return TRUE;
}

static int cfg2prop(bt_bdaddr_t *remote_bd_addr, bt_property_t *prop)
{
    bdstr_t bdstr = {0};
    if(remote_bd_addr)
        bdaddr_to_string(remote_bd_addr, bdstr, sizeof(bdstr));
    BTIF_TRACE_DEBUG("in, bd addr:%s, prop type:%d, len:%d", bdstr, prop->type, prop->len);
    if(prop->len <= 0)
    {
        BTIF_TRACE_ERROR("property type:%d, len:%d is invalid", prop->type, prop->len);
        return FALSE;
    }
    int ret = FALSE;
    switch(prop->type)
    {
       case BT_PROPERTY_REMOTE_DEVICE_TIMESTAMP:
            if(prop->len >= (int)sizeof(int))
                ret = btif_config_get_int(bdstr,
                                        BTIF_STORAGE_PATH_REMOTE_DEVTIME, (int*)prop->val);
            break;
        case BT_PROPERTY_BDNAME:
        {
            int len = prop->len;
            if(remote_bd_addr)
                ret = btif_config_get_str(bdstr,
                                        BTIF_STORAGE_PATH_REMOTE_NAME, (char*)prop->val, &len);
            else ret = btif_config_get_str("Adapter",
                                        BTIF_STORAGE_KEY_ADAPTER_NAME, (char*)prop->val, &len);
            if(ret && len && len <= prop->len)
                prop->len = len - 1;
            else
            {
                prop->len = 0;
                ret = FALSE;
            }
            break;
        }
        case BT_PROPERTY_REMOTE_FRIENDLY_NAME:
        {
            int len = prop->len;
            ret = btif_config_get_str(bdstr,
                                       BTIF_STORAGE_PATH_REMOTE_ALIASE, (char*)prop->val, &len);
            if(ret && len && len <= prop->len)
                prop->len = len - 1;
            else
            {
                prop->len = 0;
                ret = FALSE;
            }
            break;
        }
        case BT_PROPERTY_ADAPTER_SCAN_MODE:
           if(prop->len >= (int)sizeof(int))
                ret = btif_config_get_int("Adapter",
                                          BTIF_STORAGE_KEY_ADAPTER_SCANMODE, (int*)prop->val);
           break;
        case BT_PROPERTY_ADAPTER_DISCOVERY_TIMEOUT:
           if(prop->len >= (int)sizeof(int))
                ret = btif_config_get_int("Adapter",
                                          BTIF_STORAGE_KEY_ADAPTER_DISC_TIMEOUT, (int*)prop->val);
            break;
        case BT_PROPERTY_CLASS_OF_DEVICE:
            if(prop->len >= (int)sizeof(int))
                ret = btif_config_get_int(bdstr,
                                BTIF_STORAGE_PATH_REMOTE_DEVCLASS, (int*)prop->val);
            break;
        case BT_PROPERTY_TYPE_OF_DEVICE:
            if(prop->len >= (int)sizeof(int))
                ret = btif_config_get_int(bdstr, BTIF_STORAGE_PATH_REMOTE_DEVTYPE, (int*)prop->val);
            break;
        case BT_PROPERTY_UUIDS:
        {
            char value[1280];
            int size = sizeof(value);
            if(btif_config_get_str(bdstr,
                                    BTIF_STORAGE_PATH_REMOTE_SERVICE, value, &size))
            {
                bt_uuid_t *p_uuid = (bt_uuid_t*)prop->val;
                uint32_t num_uuids = 0;
                if( strlen(value) < 1279)
                {
                    value[strlen(value)] = ' ';
                    value[strlen(value)+1] = '\0';
                }
                btif_in_split_uuids_string_to_list(value, p_uuid, &num_uuids);
                prop->len = num_uuids * sizeof(bt_uuid_t);
                ret = TRUE;
            }
            else
            {
                prop->val = NULL;
                prop->len = 0;
            }
        } break;

        case BT_PROPERTY_REMOTE_VERSION_INFO:
        {
            bt_remote_version_t *info = (bt_remote_version_t *)prop->val;

            if(prop->len >= (int)sizeof(bt_remote_version_t))
            {
                ret = btif_config_get_int(bdstr,
                                BTIF_STORAGE_PATH_REMOTE_VER_MFCT, &info->manufacturer);

                if (ret == TRUE)
                    ret = btif_config_get_int(bdstr,
                                BTIF_STORAGE_PATH_REMOTE_VER_VER, &info->version);

                if (ret == TRUE)
                    ret = btif_config_get_int(bdstr,
                                BTIF_STORAGE_PATH_REMOTE_VER_SUBVER, &info->sub_ver);
            }
         } break;

        default:
            BTIF_TRACE_ERROR("Unknow prop type:%d", prop->type);
            return FALSE;
    }
    return ret;
}

/*******************************************************************************
**
** Function         btif_in_fetch_bonded_devices
**
** Description      Internal helper function to fetch the bonded devices
**                  from NVRAM
**
** Returns          BT_STATUS_SUCCESS if successful, BT_STATUS_FAIL otherwise
**
*******************************************************************************/
static bt_status_t btif_in_fetch_bonded_device(const char *bdstr)
{
    BOOLEAN bt_linkkey_file_found=FALSE;

        LINK_KEY link_key;
        size_t size = sizeof(link_key);
        if(btif_config_get_bin(bdstr, "LinkKey", (uint8_t *)link_key, &size))
        {
            int linkkey_type;
            if(btif_config_get_int(bdstr, "LinkKeyType", &linkkey_type))
            {
                bt_linkkey_file_found = TRUE;
            }
            else
            {
                bt_linkkey_file_found = FALSE;
            }
        }
#if (BLE_INCLUDED == TRUE)
        if((btif_in_fetch_bonded_ble_device(bdstr, FALSE, NULL) != BT_STATUS_SUCCESS)
                && (!bt_linkkey_file_found))
        {
            BTIF_TRACE_DEBUG("Remote device:%s, no link key or ble key found", bdstr);
            return BT_STATUS_FAIL;
        }
#else
        if((!bt_linkkey_file_found))
        {
            BTIF_TRACE_DEBUG("Remote device:%s, no link key found", bdstr);
            return BT_STATUS_FAIL;
        }
#endif
    return BT_STATUS_SUCCESS;
}

/*******************************************************************************
**
** Function         btif_in_fetch_bonded_devices
**
** Description      Internal helper function to fetch the bonded devices
**                  from NVRAM
**
** Returns          BT_STATUS_SUCCESS if successful, BT_STATUS_FAIL otherwise
**
*******************************************************************************/
static bt_status_t btif_in_fetch_bonded_devices(btif_bonded_devices_t *p_bonded_devices, int add)
{
    memset(p_bonded_devices, 0, sizeof(btif_bonded_devices_t));

    BOOLEAN bt_linkkey_file_found=FALSE;
    int device_type;

    for (const btif_config_section_iter_t *iter = btif_config_section_begin(); iter != btif_config_section_end(); iter = btif_config_section_next(iter)) {
        const char *name = btif_config_section_name(iter);
        if (!string_is_bdaddr(name))
            continue;

        BTIF_TRACE_DEBUG("Remote device:%s", name);
        LINK_KEY link_key;
        size_t size = sizeof(link_key);
        if(btif_config_get_bin(name, "LinkKey", link_key, &size))
        {
            int linkkey_type;
            if(btif_config_get_int(name, "LinkKeyType", &linkkey_type))
            {
                //int pin_len;
                //btif_config_get_int(name, "PinLength", &pin_len))
                bt_bdaddr_t bd_addr;
                string_to_bdaddr(name, &bd_addr);
                if(add)
                {
                    DEV_CLASS dev_class = {0, 0, 0};
                    int cod;
                    int pin_length = 0;
                    if(btif_config_get_int(name, "DevClass", &cod))
                        uint2devclass((UINT32)cod, dev_class);
                    btif_config_get_int(name, "PinLength", &pin_length);
                    BTA_DmAddDevice(bd_addr.address, dev_class, link_key, 0, 0,
                            (UINT8)linkkey_type, 0, pin_length);

#if BLE_INCLUDED == TRUE
                    if (btif_config_get_int(name, "DevType", &device_type) &&
                       (device_type == BT_DEVICE_TYPE_DUMO) )
                    {
                        btif_gatts_add_bonded_dev_from_nv(bd_addr.address);
                    }
#endif
                }
                bt_linkkey_file_found = TRUE;
                memcpy(&p_bonded_devices->devices[p_bonded_devices->num_devices++], &bd_addr, sizeof(bt_bdaddr_t));
            }
            else
            {
#if (BLE_INCLUDED == TRUE)
                bt_linkkey_file_found = FALSE;
#else
                BTIF_TRACE_ERROR("bounded device:%s, LinkKeyType or PinLength is invalid", name);
#endif
            }
        }
#if (BLE_INCLUDED == TRUE)
            if(!(btif_in_fetch_bonded_ble_device(name, add, p_bonded_devices)) && (!bt_linkkey_file_found))
            {
                BTIF_TRACE_DEBUG("Remote device:%s, no link key or ble key found", name);
            }
#else
            if(!bt_linkkey_file_found)
                BTIF_TRACE_DEBUG("Remote device:%s, no link key", name);
#endif
    }
    return BT_STATUS_SUCCESS;
}

static void btif_read_le_key(const uint8_t key_type, const size_t key_len, bt_bdaddr_t bd_addr,
                 const uint8_t addr_type, const bool add_key, bool *device_added, bool *key_found)
{
    assert(device_added);
    assert(key_found);

    char buffer[100];
    memset(buffer, 0, sizeof(buffer));

    if (btif_storage_get_ble_bonding_key(&bd_addr, key_type, buffer, key_len) == BT_STATUS_SUCCESS)
    {
        if (add_key)
        {
            BD_ADDR bta_bd_addr;
            bdcpy(bta_bd_addr, bd_addr.address);

            if (!*device_added)
            {
                BTA_DmAddBleDevice(bta_bd_addr, addr_type, BT_DEVICE_TYPE_BLE);
                *device_added = true;
            }

            char bd_str[20] = {0};
            BTIF_TRACE_DEBUG("%s() Adding key type %d for %s", __func__,
                key_type, bdaddr_to_string(&bd_addr, bd_str, sizeof(bd_str)));
            BTA_DmAddBleKey(bta_bd_addr, (tBTA_LE_KEY_VALUE *)buffer, key_type);
        }

        *key_found = true;
    }
}

/*******************************************************************************
 * Functions
 *
 * Functions are synchronous and can be called by both from internal modules
 * such as BTIF_DM and by external entiries from HAL via BTIF_context_switch.
 * For OUT parameters, the caller is expected to provide the memory.
 * Caller is expected to provide a valid pointer to 'property->value' based on
 * the property->type.
 *******************************************************************************/

/*******************************************************************************
**
** Function         btif_storage_get_adapter_property
**
** Description      BTIF storage API - Fetches the adapter property->type
**                  from NVRAM and fills property->val.
**                  Caller should provide memory for property->val and
**                  set the property->val
**
** Returns          BT_STATUS_SUCCESS if the fetch was successful,
**                  BT_STATUS_FAIL otherwise
**
*******************************************************************************/
bt_status_t btif_storage_get_adapter_property(bt_property_t *property)
{

    /* Special handling for adapter BD_ADDR and BONDED_DEVICES */
    if (property->type == BT_PROPERTY_BDADDR)
    {
        bt_bdaddr_t *bd_addr = (bt_bdaddr_t*)property->val;
        /* This has been cached in btif. Just fetch it from there */
        memcpy(bd_addr, &btif_local_bd_addr, sizeof(bt_bdaddr_t));
        property->len = sizeof(bt_bdaddr_t);
        return BT_STATUS_SUCCESS;
    }
    else if (property->type == BT_PROPERTY_ADAPTER_BONDED_DEVICES)
    {
        btif_bonded_devices_t bonded_devices;

        btif_in_fetch_bonded_devices(&bonded_devices, 0);

        BTIF_TRACE_DEBUG("%s: Number of bonded devices: %d Property:BT_PROPERTY_ADAPTER_BONDED_DEVICES", __FUNCTION__, bonded_devices.num_devices);

        if (bonded_devices.num_devices > 0)
        {
            property->len = bonded_devices.num_devices * sizeof(bt_bdaddr_t);
            memcpy(property->val, bonded_devices.devices, property->len);
        }

        /* if there are no bonded_devices, then length shall be 0 */
        return BT_STATUS_SUCCESS;
    }
    else if (property->type == BT_PROPERTY_UUIDS)
    {
        /* publish list of local supported services */
        bt_uuid_t *p_uuid = (bt_uuid_t*)property->val;
        uint32_t num_uuids = 0;
        uint32_t i;

        tBTA_SERVICE_MASK service_mask = btif_get_enabled_services_mask();
        LOG_INFO("%s service_mask:0x%x", __FUNCTION__, service_mask);
        for (i=0; i < BTA_MAX_SERVICE_ID; i++)
        {
            /* This should eventually become a function when more services are enabled */
            if (service_mask
                &(tBTA_SERVICE_MASK)(1 << i))
            {
                switch (i)
                {
                    case BTA_HFP_SERVICE_ID:
                        {
                            uuid16_to_uuid128(UUID_SERVCLASS_AG_HANDSFREE,
                                              p_uuid+num_uuids);
                            num_uuids++;
                        }
                    /* intentional fall through: Send both BFP & HSP UUIDs if HFP is enabled */
                    case BTA_HSP_SERVICE_ID:
                        {
                            uuid16_to_uuid128(UUID_SERVCLASS_HEADSET_AUDIO_GATEWAY,
                                              p_uuid+num_uuids);
                            num_uuids++;
                        }break;
                    case BTA_A2DP_SOURCE_SERVICE_ID:
                        {
                            uuid16_to_uuid128(UUID_SERVCLASS_AUDIO_SOURCE,
                                              p_uuid+num_uuids);
                            num_uuids++;
                        }break;
                    case BTA_A2DP_SINK_SERVICE_ID:
                        {
                            uuid16_to_uuid128(UUID_SERVCLASS_AUDIO_SINK,
                                              p_uuid+num_uuids);
                            num_uuids++;
                        }break;
                    case BTA_HFP_HS_SERVICE_ID:
                        {
                            uuid16_to_uuid128(UUID_SERVCLASS_HF_HANDSFREE,
                                              p_uuid+num_uuids);
                            num_uuids++;
                        }break;
                }
            }
        }
        property->len = (num_uuids)*sizeof(bt_uuid_t);
        return BT_STATUS_SUCCESS;
    }

    /* fall through for other properties */
    if(!cfg2prop(NULL, property))
    {
        return btif_dm_get_adapter_property(property);
    }
    return BT_STATUS_SUCCESS;
 }

/*******************************************************************************
**
** Function         btif_storage_set_adapter_property
**
** Description      BTIF storage API - Stores the adapter property
**                  to NVRAM
**
** Returns          BT_STATUS_SUCCESS if the store was successful,
**                  BT_STATUS_FAIL otherwise
**
*******************************************************************************/
bt_status_t btif_storage_set_adapter_property(bt_property_t *property)
{
    return prop2cfg(NULL, property) ? BT_STATUS_SUCCESS : BT_STATUS_FAIL;
}

/*******************************************************************************
**
** Function         btif_storage_get_remote_device_property
**
** Description      BTIF storage API - Fetches the remote device property->type
**                  from NVRAM and fills property->val.
**                  Caller should provide memory for property->val and
**                  set the property->val
**
** Returns          BT_STATUS_SUCCESS if the fetch was successful,
**                  BT_STATUS_FAIL otherwise
**
*******************************************************************************/
bt_status_t btif_storage_get_remote_device_property(bt_bdaddr_t *remote_bd_addr,
                                                    bt_property_t *property)
{
    return cfg2prop(remote_bd_addr, property) ? BT_STATUS_SUCCESS : BT_STATUS_FAIL;
}
/*******************************************************************************
**
** Function         btif_storage_set_remote_device_property
**
** Description      BTIF storage API - Stores the remote device property
**                  to NVRAM
**
** Returns          BT_STATUS_SUCCESS if the store was successful,
**                  BT_STATUS_FAIL otherwise
**
*******************************************************************************/
bt_status_t btif_storage_set_remote_device_property(bt_bdaddr_t *remote_bd_addr,
                                                    bt_property_t *property)
{
    return prop2cfg(remote_bd_addr, property) ? BT_STATUS_SUCCESS : BT_STATUS_FAIL;
}

/*******************************************************************************
**
** Function         btif_storage_add_remote_device
**
** Description      BTIF storage API - Adds a newly discovered device to NVRAM
**                  along with the timestamp. Also, stores the various
**                  properties - RSSI, BDADDR, NAME (if found in EIR)
**
** Returns          BT_STATUS_SUCCESS if the store was successful,
**                  BT_STATUS_FAIL otherwise
**
*******************************************************************************/
bt_status_t btif_storage_add_remote_device(bt_bdaddr_t *remote_bd_addr,
                                           uint32_t num_properties,
                                           bt_property_t *properties)
{
    uint32_t i = 0;
    /* TODO: If writing a property, fails do we go back undo the earlier
     * written properties? */
    for (i=0; i < num_properties; i++)
    {
        /* Ignore the RSSI as this is not stored in DB */
        if (properties[i].type == BT_PROPERTY_REMOTE_RSSI)
            continue;

        /* BD_ADDR for remote device needs special handling as we also store timestamp */
        if (properties[i].type == BT_PROPERTY_BDADDR)
        {
            bt_property_t addr_prop;
            memcpy(&addr_prop, &properties[i], sizeof(bt_property_t));
            addr_prop.type = BT_PROPERTY_REMOTE_DEVICE_TIMESTAMP;
            btif_storage_set_remote_device_property(remote_bd_addr,
                                                    &addr_prop);
        }
        else
        {
            btif_storage_set_remote_device_property(remote_bd_addr,
                                                    &properties[i]);
        }
    }
    return BT_STATUS_SUCCESS;
}

/*******************************************************************************
**
** Function         btif_storage_add_bonded_device
**
** Description      BTIF storage API - Adds the newly bonded device to NVRAM
**                  along with the link-key, Key type and Pin key length
**
** Returns          BT_STATUS_SUCCESS if the store was successful,
**                  BT_STATUS_FAIL otherwise
**
*******************************************************************************/

bt_status_t btif_storage_add_bonded_device(bt_bdaddr_t *remote_bd_addr,
                                           LINK_KEY link_key,
                                           uint8_t key_type,
                                           uint8_t pin_length)
{
    bdstr_t bdstr;
    bdaddr_to_string(remote_bd_addr, bdstr, sizeof(bdstr));
    int ret = btif_config_set_int(bdstr, "LinkKeyType", (int)key_type);
    ret &= btif_config_set_int(bdstr, "PinLength", (int)pin_length);
    ret &= btif_config_set_bin(bdstr, "LinkKey", link_key, sizeof(LINK_KEY));

    if (is_restricted_mode()) {
        BTIF_TRACE_WARNING("%s: '%s' pairing will be removed if unrestricted",
                         __func__, bdstr);
        btif_config_set_int(bdstr, "Restricted", 1);
    }

    /* write bonded info immediately */
    btif_config_flush();
    return ret ? BT_STATUS_SUCCESS : BT_STATUS_FAIL;
}

/*******************************************************************************
**
** Function         btif_storage_remove_bonded_device
**
** Description      BTIF storage API - Deletes the bonded device from NVRAM
**
** Returns          BT_STATUS_SUCCESS if the deletion was successful,
**                  BT_STATUS_FAIL otherwise
**
*******************************************************************************/
bt_status_t btif_storage_remove_bonded_device(bt_bdaddr_t *remote_bd_addr)
{
    bdstr_t bdstr;
    bdaddr_to_string(remote_bd_addr, bdstr, sizeof(bdstr));
    BTIF_TRACE_DEBUG("in bd addr:%s", bdstr);

#if (defined(BLE_INCLUDED) && (BLE_INCLUDED == TRUE))
    btif_storage_remove_ble_bonding_keys(remote_bd_addr);
#endif

    int ret = 1;
    if(btif_config_exist(bdstr, "LinkKeyType"))
        ret &= btif_config_remove(bdstr, "LinkKeyType");
    if(btif_config_exist(bdstr, "PinLength"))
        ret &= btif_config_remove(bdstr, "PinLength");
    if(btif_config_exist(bdstr, "LinkKey"))
        ret &= btif_config_remove(bdstr, "LinkKey");
    /* write bonded info immediately */
    btif_config_flush();
    return ret ? BT_STATUS_SUCCESS : BT_STATUS_FAIL;

}

/*******************************************************************************
**
** Function         btif_storage_is_device_bonded
**
** Description      BTIF storage API - checks if device present in bonded list
**
** Returns          TRUE if the device is bonded,
**                  FALSE otherwise
**
*******************************************************************************/
BOOLEAN btif_storage_is_device_bonded(bt_bdaddr_t *remote_bd_addr)
{
    bdstr_t bdstr;

    bdaddr_to_string(remote_bd_addr, bdstr, sizeof(bdstr));
    if((btif_config_exist(bdstr, "LinkKey")) &&
       (btif_config_exist(bdstr, "LinkKeyType")))
    {
        return TRUE;
    }
    else
    {
        return FALSE;
    }
}

/*******************************************************************************
**
** Function         btif_storage_load_bonded_devices
**
** Description      BTIF storage API - Loads all the bonded devices from NVRAM
**                  and adds to the BTA.
**                  Additionally, this API also invokes the adaper_properties_cb
**                  and remote_device_properties_cb for each of the bonded devices.
**
** Returns          BT_STATUS_SUCCESS if successful, BT_STATUS_FAIL otherwise
**
*******************************************************************************/
bt_status_t btif_storage_load_bonded_devices(void)
{
    btif_bonded_devices_t bonded_devices;
    uint32_t i = 0;
    bt_property_t adapter_props[6];
    uint32_t num_props = 0;
    bt_property_t remote_properties[8];
    bt_bdaddr_t addr;
    bt_bdname_t name, alias;
    bt_scan_mode_t mode;
    uint32_t disc_timeout;
    bt_bdaddr_t *devices_list;
    bt_uuid_t local_uuids[BT_MAX_NUM_UUIDS];
    bt_uuid_t remote_uuids[BT_MAX_NUM_UUIDS];
    uint32_t cod, devtype;

    btif_in_fetch_bonded_devices(&bonded_devices, 1);

    /* Now send the adapter_properties_cb with all adapter_properties */
    {
        memset(adapter_props, 0, sizeof(adapter_props));

        /* BD_ADDR */
        BTIF_STORAGE_GET_ADAPTER_PROP(BT_PROPERTY_BDADDR, &addr, sizeof(addr),
                                      adapter_props[num_props]);
        num_props++;

        /* BD_NAME */
        BTIF_STORAGE_GET_ADAPTER_PROP(BT_PROPERTY_BDNAME, &name, sizeof(name),
                                      adapter_props[num_props]);
        num_props++;

        /* SCAN_MODE */
        /* TODO: At the time of BT on, always report the scan mode as 0 irrespective
         of the scan_mode during the previous enable cycle.
         This needs to be re-visited as part of the app/stack enable sequence
         synchronization */
        mode = BT_SCAN_MODE_NONE;
        adapter_props[num_props].type = BT_PROPERTY_ADAPTER_SCAN_MODE;
        adapter_props[num_props].len = sizeof(mode);
        adapter_props[num_props].val = &mode;
        num_props++;

        /* DISC_TIMEOUT */
        BTIF_STORAGE_GET_ADAPTER_PROP(BT_PROPERTY_ADAPTER_DISCOVERY_TIMEOUT,
                                      &disc_timeout, sizeof(disc_timeout),
                                      adapter_props[num_props]);
        num_props++;

        /* BONDED_DEVICES */
        devices_list = (bt_bdaddr_t*)osi_malloc(sizeof(bt_bdaddr_t)*bonded_devices.num_devices);
        adapter_props[num_props].type = BT_PROPERTY_ADAPTER_BONDED_DEVICES;
        adapter_props[num_props].len = bonded_devices.num_devices * sizeof(bt_bdaddr_t);
        adapter_props[num_props].val = devices_list;
        for (i=0; i < bonded_devices.num_devices; i++)
        {
            memcpy(devices_list + i, &bonded_devices.devices[i], sizeof(bt_bdaddr_t));
        }
        num_props++;

        /* LOCAL UUIDs */
        BTIF_STORAGE_GET_ADAPTER_PROP(BT_PROPERTY_UUIDS,
                                      local_uuids, sizeof(local_uuids),
                                      adapter_props[num_props]);
        num_props++;

        btif_adapter_properties_evt(BT_STATUS_SUCCESS, num_props, adapter_props);

        osi_free(devices_list);
    }

    BTIF_TRACE_EVENT("%s: %d bonded devices found", __FUNCTION__, bonded_devices.num_devices);

    {
        for (i = 0; i < bonded_devices.num_devices; i++)
        {
            bt_bdaddr_t *p_remote_addr;

            num_props = 0;
            p_remote_addr = &bonded_devices.devices[i];
            memset(remote_properties, 0, sizeof(remote_properties));
            BTIF_STORAGE_GET_REMOTE_PROP(p_remote_addr, BT_PROPERTY_BDNAME,
                                         &name, sizeof(name),
                                         remote_properties[num_props]);
            num_props++;

            BTIF_STORAGE_GET_REMOTE_PROP(p_remote_addr, BT_PROPERTY_REMOTE_FRIENDLY_NAME,
                                         &alias, sizeof(alias),
                                         remote_properties[num_props]);
            num_props++;

            BTIF_STORAGE_GET_REMOTE_PROP(p_remote_addr, BT_PROPERTY_CLASS_OF_DEVICE,
                                         &cod, sizeof(cod),
                                         remote_properties[num_props]);
            num_props++;

            BTIF_STORAGE_GET_REMOTE_PROP(p_remote_addr, BT_PROPERTY_TYPE_OF_DEVICE,
                                         &devtype, sizeof(devtype),
                                         remote_properties[num_props]);
            num_props++;

            BTIF_STORAGE_GET_REMOTE_PROP(p_remote_addr, BT_PROPERTY_UUIDS,
                                         remote_uuids, sizeof(remote_uuids),
                                         remote_properties[num_props]);
            num_props++;

            btif_remote_properties_evt(BT_STATUS_SUCCESS, p_remote_addr,
                                       num_props, remote_properties);
        }
    }
    return BT_STATUS_SUCCESS;
}

#if (BLE_INCLUDED == TRUE)

/*******************************************************************************
**
** Function         btif_storage_add_ble_bonding_key
**
** Description      BTIF storage API - Adds the newly bonded device to NVRAM
**                  along with the ble-key, Key type and Pin key length
**
** Returns          BT_STATUS_SUCCESS if the store was successful,
**                  BT_STATUS_FAIL otherwise
**
*******************************************************************************/

bt_status_t btif_storage_add_ble_bonding_key(bt_bdaddr_t *remote_bd_addr,
                                           char *key,
                                           UINT8 key_type,
                                           UINT8 key_length)
{
    bdstr_t bdstr;
    bdaddr_to_string(remote_bd_addr, bdstr, sizeof(bdstr));
    const char* name;
    switch(key_type)
    {
        case BTIF_DM_LE_KEY_PENC:
            name = "LE_KEY_PENC";
            break;
        case BTIF_DM_LE_KEY_PID:
            name = "LE_KEY_PID";
            break;
        case BTIF_DM_LE_KEY_PCSRK:
            name = "LE_KEY_PCSRK";
            break;
        case BTIF_DM_LE_KEY_LENC:
            name = "LE_KEY_LENC";
            break;
        case BTIF_DM_LE_KEY_LCSRK:
            name = "LE_KEY_LCSRK";
            break;
        case BTIF_DM_LE_KEY_LID:
            name = "LE_KEY_LID";
            break;
        default:
            return BT_STATUS_FAIL;
    }
    int ret = btif_config_set_bin(bdstr, name, (const uint8_t *)key, key_length);
    btif_config_save();
    return ret ? BT_STATUS_SUCCESS : BT_STATUS_FAIL;
}

/*******************************************************************************
**
** Function         btif_storage_get_ble_bonding_key
**
** Description
**
** Returns          BT_STATUS_SUCCESS if the fetch was successful,
**                  BT_STATUS_FAIL otherwise
**
*******************************************************************************/
bt_status_t btif_storage_get_ble_bonding_key(bt_bdaddr_t *remote_bd_addr,
                                             UINT8 key_type,
                                             char *key_value,
                                             int key_length)
{
    bdstr_t bdstr;
    bdaddr_to_string(remote_bd_addr, bdstr, sizeof(bdstr));
    const char* name;
    switch(key_type)
    {
        case BTIF_DM_LE_KEY_PENC:
            name = "LE_KEY_PENC";
            break;
        case BTIF_DM_LE_KEY_PID:
            name = "LE_KEY_PID";
            break;
        case BTIF_DM_LE_KEY_PCSRK:
            name = "LE_KEY_PCSRK";
            break;
        case BTIF_DM_LE_KEY_LENC:
            name = "LE_KEY_LENC";
            break;
        case BTIF_DM_LE_KEY_LCSRK:
            name = "LE_KEY_LCSRK";
            break;
        case BTIF_DM_LE_KEY_LID:
            name =  "LE_KEY_LID";
        default:
            return BT_STATUS_FAIL;
    }
    size_t length = key_length;
    int ret = btif_config_get_bin(bdstr, name, (uint8_t *)key_value, &length);
    return ret ? BT_STATUS_SUCCESS : BT_STATUS_FAIL;

}

/*******************************************************************************
**
** Function         btif_storage_remove_ble_keys
**
** Description      BTIF storage API - Deletes the bonded device from NVRAM
**
** Returns          BT_STATUS_SUCCESS if the deletion was successful,
**                  BT_STATUS_FAIL otherwise
**
*******************************************************************************/
bt_status_t btif_storage_remove_ble_bonding_keys(bt_bdaddr_t *remote_bd_addr)
{
    bdstr_t bdstr;
    bdaddr_to_string(remote_bd_addr, bdstr, sizeof(bdstr));
    BTIF_TRACE_DEBUG(" %s in bd addr:%s",__FUNCTION__, bdstr);
    int ret = 1;
    if(btif_config_exist(bdstr, "LE_KEY_PENC"))
        ret &= btif_config_remove(bdstr, "LE_KEY_PENC");
    if(btif_config_exist(bdstr, "LE_KEY_PID"))
        ret &= btif_config_remove(bdstr, "LE_KEY_PID");
    if(btif_config_exist(bdstr, "LE_KEY_PCSRK"))
        ret &= btif_config_remove(bdstr, "LE_KEY_PCSRK");
    if(btif_config_exist(bdstr, "LE_KEY_LENC"))
        ret &= btif_config_remove(bdstr, "LE_KEY_LENC");
    if(btif_config_exist(bdstr, "LE_KEY_LCSRK"))
        ret &= btif_config_remove(bdstr, "LE_KEY_LCSRK");
    btif_config_save();
    return ret ? BT_STATUS_SUCCESS : BT_STATUS_FAIL;
}

/*******************************************************************************
**
** Function         btif_storage_add_ble_local_key
**
** Description      BTIF storage API - Adds the ble key to NVRAM
**
** Returns          BT_STATUS_SUCCESS if the store was successful,
**                  BT_STATUS_FAIL otherwise
**
*******************************************************************************/
bt_status_t btif_storage_add_ble_local_key(char *key,
                                           uint8_t key_type,
                                           uint8_t key_length)
{
    const char* name;
    switch(key_type)
    {
        case BTIF_DM_LE_LOCAL_KEY_IR:
            name = "LE_LOCAL_KEY_IR";
            break;
        case BTIF_DM_LE_LOCAL_KEY_IRK:
            name = "LE_LOCAL_KEY_IRK";
            break;
        case BTIF_DM_LE_LOCAL_KEY_DHK:
            name = "LE_LOCAL_KEY_DHK";
            break;
        case BTIF_DM_LE_LOCAL_KEY_ER:
            name = "LE_LOCAL_KEY_ER";
            break;
        default:
            return BT_STATUS_FAIL;
    }
    int ret = btif_config_set_bin("Adapter", name, (const uint8_t *)key, key_length);
    btif_config_save();
    return ret ? BT_STATUS_SUCCESS : BT_STATUS_FAIL;
}

/*******************************************************************************
**
** Function         btif_storage_get_ble_local_key
**
** Description
**
** Returns          BT_STATUS_SUCCESS if the fetch was successful,
**                  BT_STATUS_FAIL otherwise
**
*******************************************************************************/
bt_status_t btif_storage_get_ble_local_key(UINT8 key_type,
                                           char *key_value,
                                           int key_length)
{
    const char* name;
    switch(key_type)
    {
        case BTIF_DM_LE_LOCAL_KEY_IR:
            name = "LE_LOCAL_KEY_IR";
            break;
        case BTIF_DM_LE_LOCAL_KEY_IRK:
            name = "LE_LOCAL_KEY_IRK";
            break;
        case BTIF_DM_LE_LOCAL_KEY_DHK:
            name = "LE_LOCAL_KEY_DHK";
            break;
        case BTIF_DM_LE_LOCAL_KEY_ER:
            name = "LE_LOCAL_KEY_ER";
            break;
        default:
            return BT_STATUS_FAIL;
    }
    size_t length = key_length;
    int ret = btif_config_get_bin("Adapter", name, (uint8_t *)key_value, &length);
    return ret ? BT_STATUS_SUCCESS : BT_STATUS_FAIL;
}

/*******************************************************************************
**
** Function         btif_storage_remove_ble_local_keys
**
** Description      BTIF storage API - Deletes the bonded device from NVRAM
**
** Returns          BT_STATUS_SUCCESS if the deletion was successful,
**                  BT_STATUS_FAIL otherwise
**
*******************************************************************************/
bt_status_t btif_storage_remove_ble_local_keys(void)
{
    int ret = 1;
    if(btif_config_exist("Adapter", "LE_LOCAL_KEY_IR"))
        ret &= btif_config_remove("Adapter", "LE_LOCAL_KEY_IR");
    if(btif_config_exist("Adapter", "LE_LOCAL_KEY_IRK"))
        ret &= btif_config_remove("Adapter", "LE_LOCAL_KEY_IRK");
    if(btif_config_exist("Adapter", "LE_LOCAL_KEY_DHK"))
        ret &= btif_config_remove("Adapter", "LE_LOCAL_KEY_DHK");
    if(btif_config_exist("Adapter", "LE_LOCAL_KEY_ER"))
        ret &= btif_config_remove("Adapter", "LE_LOCAL_KEY_ER");
    btif_config_save();
    return ret ? BT_STATUS_SUCCESS : BT_STATUS_FAIL;
}

bt_status_t btif_storage_check_ble_keys(bt_bdaddr_t *remote_bd_addr)
{
    bdstr_t bdstr;
    int ret = BT_STATUS_FAIL;

    bdaddr_to_string(remote_bd_addr, bdstr, sizeof(bdstr));
    BTIF_TRACE_DEBUG(" %s in bd addr:%s",__FUNCTION__, bdstr);
    if(btif_config_exist(bdstr, "LE_KEY_PENC"))
        ret = BT_STATUS_SUCCESS;
    return ret;
}

bt_status_t btif_in_fetch_bonded_ble_device(const char *remote_bd_addr, int add, btif_bonded_devices_t *p_bonded_devices)
{
    int device_type;
    int addr_type;
    UINT32 i;
    bt_bdaddr_t bd_addr;
    BD_ADDR bta_bd_addr;
    bool device_added = false;
    bool key_found = false;

    if (!btif_config_get_int(remote_bd_addr, "DevType", &device_type))
        return BT_STATUS_FAIL;

    string_to_bdaddr(remote_bd_addr, &bd_addr);
    if (((device_type & BT_DEVICE_TYPE_BLE) == BT_DEVICE_TYPE_BLE) ||
            ((device_type == BT_DEVICE_TYPE_BREDR) && (btif_storage_check_ble_keys(&bd_addr) == BT_STATUS_SUCCESS)))
    {
        BTIF_TRACE_DEBUG("%s Found a LE device: %s", __func__, remote_bd_addr);

        bdcpy(bta_bd_addr, bd_addr.address);

        if (btif_storage_get_remote_addr_type(&bd_addr, &addr_type) != BT_STATUS_SUCCESS)
        {
            addr_type = BLE_ADDR_PUBLIC;
            btif_storage_set_remote_addr_type(&bd_addr, BLE_ADDR_PUBLIC);
        }

        btif_read_le_key(BTIF_DM_LE_KEY_PENC, sizeof(tBTM_LE_PENC_KEYS),
                         bd_addr, addr_type, add, &device_added, &key_found);

        btif_read_le_key(BTIF_DM_LE_KEY_PID, sizeof(tBTM_LE_PID_KEYS),
                         bd_addr, addr_type, add, &device_added, &key_found);

        btif_read_le_key(BTIF_DM_LE_KEY_LID, sizeof(tBTM_LE_PID_KEYS),
                         bd_addr, addr_type, add, &device_added, &key_found);

        btif_read_le_key(BTIF_DM_LE_KEY_PCSRK, sizeof(tBTM_LE_PCSRK_KEYS),
                         bd_addr, addr_type, add, &device_added, &key_found);

        btif_read_le_key(BTIF_DM_LE_KEY_LENC, sizeof(tBTM_LE_LENC_KEYS),
                         bd_addr, addr_type, add, &device_added, &key_found);

        btif_read_le_key(BTIF_DM_LE_KEY_LCSRK, sizeof(tBTM_LE_LCSRK_KEYS),
                         bd_addr, addr_type, add, &device_added, &key_found);

        // Fill in the bonded devices
        if (device_added)
        {
            memcpy(&p_bonded_devices->devices[p_bonded_devices->num_devices++], &bd_addr, sizeof(bt_bdaddr_t));
            btif_gatts_add_bonded_dev_from_nv(bta_bd_addr);
        }

        if (key_found)
            return BT_STATUS_SUCCESS;
    }
    return BT_STATUS_FAIL;
}

bt_status_t btif_storage_set_remote_addr_type(bt_bdaddr_t *remote_bd_addr,
                                              UINT8 addr_type)
{
    bdstr_t bdstr;
    bdaddr_to_string(remote_bd_addr, bdstr, sizeof(bdstr));
    int ret = btif_config_set_int(bdstr, "AddrType", (int)addr_type);
    btif_config_save();
    return ret ? BT_STATUS_SUCCESS : BT_STATUS_FAIL;
}

/*******************************************************************************
**
** Function         btif_storage_get_remote_addr_type
**
** Description      BTIF storage API - Fetches the remote addr type
**
** Returns          BT_STATUS_SUCCESS if the fetch was successful,
**                  BT_STATUS_FAIL otherwise
**
*******************************************************************************/
bt_status_t btif_storage_get_remote_addr_type(bt_bdaddr_t *remote_bd_addr,
                                              int*addr_type)
{
    bdstr_t bdstr;
    bdaddr_to_string(remote_bd_addr, bdstr, sizeof(bdstr));
    int ret = btif_config_get_int(bdstr, "AddrType", addr_type);
    return ret ? BT_STATUS_SUCCESS : BT_STATUS_FAIL;
}
#endif
/*******************************************************************************
**
** Function         btif_storage_add_hid_device_info
**
** Description      BTIF storage API - Adds the hid information of bonded hid devices-to NVRAM
**
** Returns          BT_STATUS_SUCCESS if the store was successful,
**                  BT_STATUS_FAIL otherwise
**
*******************************************************************************/

bt_status_t btif_storage_add_hid_device_info(bt_bdaddr_t *remote_bd_addr,
                                                    UINT16 attr_mask, UINT8 sub_class,
                                                    UINT8 app_id, UINT16 vendor_id,
                                                    UINT16 product_id, UINT16 version,
                                                    UINT8 ctry_code, UINT16 ssr_max_latency,
                                                    UINT16 ssr_min_tout, UINT16 dl_len, UINT8 *dsc_list)
{
    bdstr_t bdstr;
    BTIF_TRACE_DEBUG("btif_storage_add_hid_device_info:");
    bdaddr_to_string(remote_bd_addr, bdstr, sizeof(bdstr));
    btif_config_set_int(bdstr, "HidAttrMask", attr_mask);
    btif_config_set_int(bdstr, "HidSubClass", sub_class);
    btif_config_set_int(bdstr, "HidAppId", app_id);
    btif_config_set_int(bdstr, "HidVendorId", vendor_id);
    btif_config_set_int(bdstr, "HidProductId", product_id);
    btif_config_set_int(bdstr, "HidVersion", version);
    btif_config_set_int(bdstr, "HidCountryCode", ctry_code);
    btif_config_set_int(bdstr, "HidSSRMaxLatency", ssr_max_latency);
    btif_config_set_int(bdstr, "HidSSRMinTimeout", ssr_min_tout);
    if(dl_len > 0)
        btif_config_set_bin(bdstr, "HidDescriptor", dsc_list, dl_len);
    btif_config_save();
    return BT_STATUS_SUCCESS;
}

/*******************************************************************************
**
** Function         btif_storage_load_bonded_hid_info
**
** Description      BTIF storage API - Loads hid info for all the bonded devices from NVRAM
**                  and adds those devices  to the BTA_HH.
**
** Returns          BT_STATUS_SUCCESS if successful, BT_STATUS_FAIL otherwise
**
*******************************************************************************/
bt_status_t btif_storage_load_bonded_hid_info(void)
{
    bt_bdaddr_t bd_addr;
    tBTA_HH_DEV_DSCP_INFO dscp_info;
    uint16_t attr_mask;
    uint8_t  sub_class;
    uint8_t  app_id;

    memset(&dscp_info, 0, sizeof(dscp_info));
    for (const btif_config_section_iter_t *iter = btif_config_section_begin(); iter != btif_config_section_end(); iter = btif_config_section_next(iter)) {
        const char *name = btif_config_section_name(iter);
        if (!string_is_bdaddr(name))
            continue;

        BTIF_TRACE_DEBUG("Remote device:%s", name);
        int value;
        if(btif_in_fetch_bonded_device(name) == BT_STATUS_SUCCESS)
        {
            if(btif_config_get_int(name, "HidAttrMask", &value))
            {
                attr_mask = (uint16_t)value;

                btif_config_get_int(name, "HidSubClass", &value);
                sub_class = (uint8_t)value;

                btif_config_get_int(name, "HidAppId", &value);
                app_id = (uint8_t)value;

                btif_config_get_int(name, "HidVendorId", &value);
                dscp_info.vendor_id = (uint16_t) value;

                btif_config_get_int(name, "HidProductId", &value);
                dscp_info.product_id = (uint16_t) value;

                btif_config_get_int(name, "HidVersion", &value);
                dscp_info.version = (uint8_t) value;

                btif_config_get_int(name, "HidCountryCode", &value);
                dscp_info.ctry_code = (uint8_t) value;

                value = 0;
                btif_config_get_int(name, "HidSSRMaxLatency", &value);
                dscp_info.ssr_max_latency = (uint16_t) value;

                value = 0;
                btif_config_get_int(name, "HidSSRMinTimeout", &value);
                dscp_info.ssr_min_tout = (uint16_t) value;

                size_t len = btif_config_get_bin_length(name, "HidDescriptor");
                if(len > 0)
                {
                    dscp_info.descriptor.dl_len = (uint16_t)len;
                    dscp_info.descriptor.dsc_list = (uint8_t*)alloca(len);
                    btif_config_get_bin(name, "HidDescriptor", (uint8_t *)dscp_info.descriptor.dsc_list, &len);
                }
                string_to_bdaddr(name, &bd_addr);
                // add extracted information to BTA HH
                if (btif_hh_add_added_dev(bd_addr,attr_mask))
                {
                    BTA_HhAddDev(bd_addr.address, attr_mask, sub_class,
                            app_id, dscp_info);
                }
            }
        }
        else
        {
            if(btif_config_get_int(name, "HidAttrMask", &value))
            {
                btif_storage_remove_hid_info(&bd_addr);
                string_to_bdaddr(name, &bd_addr);
            }
        }
    }

    return BT_STATUS_SUCCESS;
}

/*******************************************************************************
**
** Function         btif_storage_remove_hid_info
**
** Description      BTIF storage API - Deletes the bonded hid device info from NVRAM
**
** Returns          BT_STATUS_SUCCESS if the deletion was successful,
**                  BT_STATUS_FAIL otherwise
**
*******************************************************************************/
bt_status_t btif_storage_remove_hid_info(bt_bdaddr_t *remote_bd_addr)
{
    bdstr_t bdstr;
    bdaddr_to_string(remote_bd_addr, bdstr, sizeof(bdstr));

    btif_config_remove(bdstr, "HidAttrMask");
    btif_config_remove(bdstr, "HidSubClass");
    btif_config_remove(bdstr, "HidAppId");
    btif_config_remove(bdstr, "HidVendorId");
    btif_config_remove(bdstr, "HidProductId");
    btif_config_remove(bdstr, "HidVersion");
    btif_config_remove(bdstr, "HidCountryCode");
    btif_config_remove(bdstr, "HidSSRMaxLatency");
    btif_config_remove(bdstr, "HidSSRMinTimeout");
    btif_config_remove(bdstr, "HidDescriptor");
    btif_config_save();
    return BT_STATUS_SUCCESS;
}

/*******************************************************************************
**
** Function         btif_storage_read_hl_apps_cb
**
** Description      BTIF storage API - Read HL application control block from NVRAM
**
** Returns          BT_STATUS_SUCCESS if the operation was successful,
**                  BT_STATUS_FAIL otherwise
**
*******************************************************************************/
bt_status_t btif_storage_read_hl_apps_cb(char *value, int value_size)
{
    bt_status_t bt_status = BT_STATUS_SUCCESS;

    if (!btif_config_exist(BTIF_STORAGE_HL_APP, BTIF_STORAGE_HL_APP_CB))
    {
        memset(value, 0, value_size);
        if (!btif_config_set_bin(BTIF_STORAGE_HL_APP,BTIF_STORAGE_HL_APP_CB,
                             (const uint8_t *)value, value_size))
        {
            bt_status = BT_STATUS_FAIL;
        }
        else
        {
            btif_config_save();
        }
    }
    else
    {
        size_t read_size = value_size;
        if (!btif_config_get_bin(BTIF_STORAGE_HL_APP, BTIF_STORAGE_HL_APP_CB,
                             (uint8_t *)value, &read_size))
        {
            bt_status = BT_STATUS_FAIL;
        }
        else
        {
            if (read_size != (size_t)value_size)
            {
                BTIF_TRACE_ERROR("%s  value_size=%d read_size=%d",
                                  __FUNCTION__, value_size, read_size);
                bt_status = BT_STATUS_FAIL;
            }
        }

    }

    BTIF_TRACE_DEBUG("%s  status=%d value_size=%d", __FUNCTION__, bt_status, value_size);
    return bt_status;
}


/*******************************************************************************
**
** Function         btif_storage_load_autopair_device_list
**
** Description      BTIF storage API - Populates auto pair device list
**
** Returns          BT_STATUS_SUCCESS if the auto pair blacklist is successfully populated
**                  BT_STATUS_FAIL otherwise
**
*******************************************************************************/
bt_status_t btif_storage_load_autopair_device_list() {
    // Configuration has already been loaded. No need to reload.
    if (btif_config_has_section(BTIF_STORAGE_PATH_AUTOPAIR_BLACKLIST)) {
        return BT_STATUS_SUCCESS;
    }

    static const char *key_names[] = {
        BTIF_STORAGE_KEY_AUTOPAIR_BLACKLIST_ADDR,
        BTIF_STORAGE_KEY_AUTOPAIR_BLACKLIST_EXACTNAME,
        BTIF_STORAGE_KEY_AUTOPAIR_FIXPIN_KBLIST,
        BTIF_STORAGE_KEY_AUTOPAIR_BLACKLIST_PARTIALNAME,
        BTIF_STORAGE_KEY_AUTOPAIR_DYNAMIC_BLACKLIST_ADDR,
    };

    config_t *config = config_new(BTIF_AUTO_PAIR_CONF_FILE);
    if (!config) {
        LOG_ERROR("%s failed to open auto pair blacklist conf file '%s'.", __func__, BTIF_AUTO_PAIR_CONF_FILE);
        return BT_STATUS_FAIL;
    }

    for (size_t i = 0; i < ARRAY_SIZE(key_names); ++i) {
        const char *value = config_get_string(config, CONFIG_DEFAULT_SECTION, key_names[i], NULL);
        if (value) {
            btif_config_set_str(BTIF_STORAGE_PATH_AUTOPAIR_BLACKLIST, key_names[i], value);
        }
    }

    config_free(config);
    return BT_STATUS_SUCCESS;
}

/*******************************************************************************
**
** Function         btif_storage_is_device_autopair_blacklisted
**
** Description      BTIF storage API  Checks if the given device is blacklisted for auto pairing
**
** Returns          TRUE if the device is found in the auto pair blacklist
**                  FALSE otherwise
**
*******************************************************************************/
BOOLEAN  btif_storage_is_device_autopair_blacklisted(bt_bdaddr_t *remote_bd_addr)
{
    char *token;
    bdstr_t bdstr;
    char *dev_name_str;
    char value[BTIF_STORAGE_MAX_LINE_SZ];
    int value_size = sizeof(value);

    bdaddr_to_string(remote_bd_addr, bdstr, sizeof(bdstr));

    /* Consider only  Lower Address Part from BD Address */
    bdstr[8] = '\0';

    if(btif_config_get_str(BTIF_STORAGE_PATH_AUTOPAIR_BLACKLIST,
                BTIF_STORAGE_KEY_AUTOPAIR_BLACKLIST_ADDR, value, &value_size))
    {
        if (strcasestr(value,bdstr) != NULL)
            return TRUE;
    }

    dev_name_str = BTM_SecReadDevName((remote_bd_addr->address));

    if (dev_name_str != NULL)
    {
        value_size = sizeof(value);
        if(btif_config_get_str(BTIF_STORAGE_PATH_AUTOPAIR_BLACKLIST,
                    BTIF_STORAGE_KEY_AUTOPAIR_BLACKLIST_EXACTNAME, value, &value_size))
        {
            if (strstr(value,dev_name_str) != NULL)
                return TRUE;
        }
        value_size = sizeof(value);
        if(btif_config_get_str(BTIF_STORAGE_PATH_AUTOPAIR_BLACKLIST,
                    BTIF_STORAGE_KEY_AUTOPAIR_BLACKLIST_PARTIALNAME, value, &value_size))
        {
            token = strtok(value, BTIF_AUTO_PAIR_CONF_VALUE_SEPARATOR);
            while (token != NULL)
            {
                if (strstr(dev_name_str, token) != NULL)
                    return TRUE;

                token = strtok(NULL, BTIF_AUTO_PAIR_CONF_VALUE_SEPARATOR);
            }
        }
    }
    if(btif_config_get_str(BTIF_STORAGE_PATH_AUTOPAIR_BLACKLIST,
                BTIF_STORAGE_KEY_AUTOPAIR_DYNAMIC_BLACKLIST_ADDR, value, &value_size))
    {
        if (strstr(value,bdstr) != NULL)
            return TRUE;
    }
    return FALSE;
}

/*******************************************************************************
**
** Function         btif_storage_add_device_to_autopair_blacklist
**
** Description      BTIF storage API - Add a remote device to the auto pairing blacklist
**
** Returns          BT_STATUS_SUCCESS if the device is successfully added to the auto pair blacklist
**                  BT_STATUS_FAIL otherwise
**
*******************************************************************************/
bt_status_t btif_storage_add_device_to_autopair_blacklist(bt_bdaddr_t *remote_bd_addr)
{
    int ret;
    bdstr_t bdstr;
    char linebuf[BTIF_STORAGE_MAX_LINE_SZ+20];
    char input_value [20];

    bdaddr_to_string(remote_bd_addr, bdstr, sizeof(bdstr));
    strlcpy(input_value, (char*)bdstr, sizeof(input_value));
    strlcat(input_value,BTIF_AUTO_PAIR_CONF_VALUE_SEPARATOR, sizeof(input_value));

    int line_size = sizeof(linebuf);
    if(btif_config_get_str(BTIF_STORAGE_PATH_AUTOPAIR_BLACKLIST,
                            BTIF_STORAGE_KEY_AUTOPAIR_DYNAMIC_BLACKLIST_ADDR, linebuf, &line_size))
    {
         /* Append this address to the dynamic List of BD address  */
        strncat (linebuf, input_value, BTIF_STORAGE_MAX_LINE_SZ);
    }
    else
    {
        strncpy( linebuf,input_value, BTIF_STORAGE_MAX_LINE_SZ);
    }

    /* Write back the key value */
    ret = btif_config_set_str(BTIF_STORAGE_PATH_AUTOPAIR_BLACKLIST,
                        BTIF_STORAGE_KEY_AUTOPAIR_DYNAMIC_BLACKLIST_ADDR, linebuf);

    return ret ? BT_STATUS_SUCCESS:BT_STATUS_FAIL;
}

/*******************************************************************************
**
** Function         btif_storage_is_fixed_pin_zeros_keyboard
**
** Description      BTIF storage API - checks if this device has fixed PIN key device list
**
** Returns          TRUE   if the device is found in the fixed pin keyboard device list
**                  FALSE otherwise
**
*******************************************************************************/
BOOLEAN btif_storage_is_fixed_pin_zeros_keyboard(bt_bdaddr_t *remote_bd_addr)
{
    bdstr_t bdstr;
    char linebuf[BTIF_STORAGE_MAX_LINE_SZ];

    bdaddr_to_string(remote_bd_addr, bdstr, sizeof(bdstr));

    /*consider on LAP part of BDA string*/
    bdstr[8] = '\0';

    int line_size = sizeof(linebuf);
    if(btif_config_get_str(BTIF_STORAGE_PATH_AUTOPAIR_BLACKLIST,
                            BTIF_STORAGE_KEY_AUTOPAIR_FIXPIN_KBLIST, linebuf, &line_size))
    {
        if (strcasestr(linebuf,bdstr) != NULL)
            return TRUE;
    }
    return FALSE;

}

<<<<<<< HEAD
static const char *wii_names[4] = {
    "Nintendo RVL-CNT-01",		/* 1st gen */
    "Nintendo RVL-CNT-01-TR",	/* 2nd gen */
    "Nintendo RVL-CNT-01-UC",	/* Wii U Pro Controller */
    "Nintendo RVL-WBC-01",		/* Balance Board */
};

/*******************************************************************************
**
** Function         btif_storage_is_wiimote
**
** Description      BTIF storage API - checks if this device is a wiimote
**
** Returns          TRUE   if the device is found in wiimote device list
**                  FALSE otherwise
**
*******************************************************************************/
BOOLEAN btif_storage_is_wiimote(bt_bdaddr_t *remote_bd_addr, bt_bdname_t *remote_bd_name)
{
    uint8_t wii_names_size = sizeof(wii_names) / sizeof(wii_names[0]);
    uint8_t i = 0;

    /* Check device name */
    for (i = 0; i < wii_names_size; i++)
    {
        if (!strcmp((char*)remote_bd_name->name, wii_names[i]))
            return TRUE;
    }

    return FALSE;

}

/*******************************************************************************
** Function         btif_storage_load_hidd
**
** Description      Loads hidd bonded device and "plugs" it into hidd
**
** Returns          BT_STATUS_SUCCESS if successful, BT_STATUS_FAIL otherwise
**
*******************************************************************************/
bt_status_t btif_storage_load_hidd(void)
{
    bt_bdaddr_t bd_addr;

    for (const btif_config_section_iter_t *iter = btif_config_section_begin();
		iter != btif_config_section_end(); iter = btif_config_section_next(iter)) {
        const char *name = btif_config_section_name(iter);
        if (!string_is_bdaddr(name))
            continue;

        BTIF_TRACE_DEBUG("Remote device:%s", name);
        int value;
        if(btif_in_fetch_bonded_device(name) == BT_STATUS_SUCCESS)
        {
            if(btif_config_get_int(name, "HidDeviceCabled", &value))
            {

                string_to_bdaddr(name, &bd_addr);
                BTA_HdAddDevice(bd_addr.address);
                break;
            }
        }
    }

    return BT_STATUS_SUCCESS;
}

/*******************************************************************************
**
** Function         btif_storage_set_hidd
**
** Description      Stores hidd bonded device info in nvram.
**
** Returns          BT_STATUS_SUCCESS
**
*******************************************************************************/
bt_status_t btif_storage_set_hidd(bt_bdaddr_t *remote_bd_addr)
{
    bdstr_t bdstr = {0};
    bdaddr_to_string(remote_bd_addr, bdstr, sizeof(bdstr));
    btif_config_set_int(bdstr, "HidDeviceCabled", 1);
    btif_config_save();
    return BT_STATUS_SUCCESS;
}


/*******************************************************************************
**
** Function         btif_storage_remove_hidd
**
** Description      Removes hidd bonded device info from nvram
**
** Returns          BT_STATUS_SUCCESS
**
*******************************************************************************/
bt_status_t btif_storage_remove_hidd(bt_bdaddr_t *remote_bd_addr)
=======
/*******************************************************************************
**
** Function         btif_storage_is_restricted_device
**
** Description      BTIF storage API - checks if this device is a restricted device
**
** Returns          TRUE  if the device is labeled as restricted
**                  FALSE otherwise
**
*******************************************************************************/
BOOLEAN btif_storage_is_restricted_device(const bt_bdaddr_t *remote_bd_addr)
>>>>>>> 514139f4
{
    bdstr_t bdstr;
    bdaddr_to_string(remote_bd_addr, bdstr, sizeof(bdstr));

<<<<<<< HEAD
    btif_config_remove(bdstr, "HidDeviceCabled");
    btif_config_save();

    return BT_STATUS_SUCCESS;
=======
    return btif_config_exist(bdstr, "Restricted");
>>>>>>> 514139f4
}<|MERGE_RESOLUTION|>--- conflicted
+++ resolved
@@ -1733,7 +1733,24 @@
 
 }
 
-<<<<<<< HEAD
+/*******************************************************************************
+**
+** Function         btif_storage_is_restricted_device
+**
+** Description      BTIF storage API - checks if this device is a restricted device
+**
+** Returns          TRUE  if the device is labeled as restricted
+**                  FALSE otherwise
+**
+*******************************************************************************/
+BOOLEAN btif_storage_is_restricted_device(const bt_bdaddr_t *remote_bd_addr)
+{
+    bdstr_t bdstr;
+    bdaddr_to_string(remote_bd_addr, bdstr, sizeof(bdstr));
+
+    return btif_config_exist(bdstr, "Restricted");
+}
+
 static const char *wii_names[4] = {
     "Nintendo RVL-CNT-01",		/* 1st gen */
     "Nintendo RVL-CNT-01-TR",	/* 2nd gen */
@@ -1831,29 +1848,13 @@
 **
 *******************************************************************************/
 bt_status_t btif_storage_remove_hidd(bt_bdaddr_t *remote_bd_addr)
-=======
-/*******************************************************************************
-**
-** Function         btif_storage_is_restricted_device
-**
-** Description      BTIF storage API - checks if this device is a restricted device
-**
-** Returns          TRUE  if the device is labeled as restricted
-**                  FALSE otherwise
-**
-*******************************************************************************/
-BOOLEAN btif_storage_is_restricted_device(const bt_bdaddr_t *remote_bd_addr)
->>>>>>> 514139f4
 {
     bdstr_t bdstr;
     bdaddr_to_string(remote_bd_addr, bdstr, sizeof(bdstr));
 
-<<<<<<< HEAD
+    return btif_config_exist(bdstr, "Restricted");
     btif_config_remove(bdstr, "HidDeviceCabled");
     btif_config_save();
 
     return BT_STATUS_SUCCESS;
-=======
-    return btif_config_exist(bdstr, "Restricted");
->>>>>>> 514139f4
 }