/******************************************************************************
 *
 *  Copyright (C) 2009-2012 Broadcom Corporation
 *
 *  Licensed under the Apache License, Version 2.0 (the "License");
 *  you may not use this file except in compliance with the License.
 *  You may obtain a copy of the License at:
 *
 *  http://www.apache.org/licenses/LICENSE-2.0
 *
 *  Unless required by applicable law or agreed to in writing, software
 *  distributed under the License is distributed on an "AS IS" BASIS,
 *  WITHOUT WARRANTIES OR CONDITIONS OF ANY KIND, either express or implied.
 *  See the License for the specific language governing permissions and
 *  limitations under the License.
 *
 ******************************************************************************/

/************************************************************************************
 *
 *  Filename:      btif_sock_rfc.c
 *
 *  Description:   Handsfree Profile Bluetooth Interface
 *
 ***********************************************************************************/
#include <assert.h>
#include <hardware/bluetooth.h>
#include <hardware/bt_sock.h>
#include <sys/types.h>
#include <sys/socket.h>
#include <errno.h>
#include <sys/ioctl.h>

#define LOG_TAG "BTIF_SOCK"
#include "btif_common.h"
#include "btif_util.h"

#include "bd.h"

#include "bta_api.h"
#include "btif_sock_thread.h"
#include "btif_sock_sdp.h"
#include "btif_sock_util.h"

#include "bt_target.h"
#include "gki.h"
#include "hcimsgs.h"
#include "sdp_api.h"
#include "btu.h"
#include "btm_api.h"
#include "btm_int.h"
#include "bta_jv_api.h"
#include "bta_jv_co.h"
#include "port_api.h"
#include "list.h"

#include <cutils/log.h>
#include <hardware/bluetooth.h>
#define asrt(s) if(!(s)) APPL_TRACE_ERROR("## %s assert %s failed at line:%d ##",__FUNCTION__, #s, __LINE__)

extern void uuid_to_string(bt_uuid_t *p_uuid, char *str);
static inline void logu(const char* title, const uint8_t * p_uuid)
{
    char uuids[128];
    uuid_to_string((bt_uuid_t*)p_uuid, uuids);
    ALOGD("%s: %s", title, uuids);
}



#define MAX_RFC_CHANNEL 30
#define MAX_RFC_SESSION BTA_JV_MAX_RFC_SR_SESSION //3 by default
typedef struct {
    int outgoing_congest : 1;
    int pending_sdp_request : 1;
    int doing_sdp_request : 1;
    int server : 1;
    int connected : 1;
    int closing : 1;
} flags_t;

typedef struct {
  flags_t f;
  uint32_t id;
  int security;
  int scn;
  bt_bdaddr_t addr;
  uint8_t service_uuid[16];
  char service_name[256];
  int fd, app_fd;
  int mtu;
  uint8_t* packet;
  int sdp_handle;
  int rfc_handle;
  int rfc_port_handle;
  int role;
  list_t *incoming_queue;
} rfc_slot_t;

static rfc_slot_t rfc_slots[MAX_RFC_CHANNEL];
static uint32_t rfc_slot_id;
static volatile int pth = -1; //poll thread handle
static void jv_dm_cback(tBTA_JV_EVT event, tBTA_JV *p_data, void *user_data);
static void cleanup_rfc_slot(rfc_slot_t* rs);
static void *rfcomm_cback(tBTA_JV_EVT event, tBTA_JV *p_data, void *user_data);
static inline BOOLEAN send_app_scn(rfc_slot_t* rs);
static pthread_mutex_t slot_lock;
#define is_init_done() (pth != -1)
static inline void clear_slot_flag(flags_t* f)
{
    memset(f, 0, sizeof(*f));
}

static inline void bd_copy(UINT8* dest, UINT8* src, BOOLEAN swap)
{
    if (swap)
    {
        int i;
        for (i =0; i < 6 ;i++)
            dest[i]= src[5-i];
    }
    else memcpy(dest, src, 6);
}
static void init_rfc_slots()
{
    int i;
    memset(rfc_slots, 0, sizeof(rfc_slot_t)*MAX_RFC_CHANNEL);
    for(i = 0; i < MAX_RFC_CHANNEL; i++)
    {
        rfc_slots[i].scn = -1;
        rfc_slots[i].sdp_handle = 0;
        rfc_slots[i].fd = rfc_slots[i].app_fd = -1;
        rfc_slots[i].incoming_queue = list_new(GKI_freebuf);
        assert(rfc_slots[i].incoming_queue != NULL);
    }
    BTA_JvEnable(jv_dm_cback);
    init_slot_lock(&slot_lock);
}
bt_status_t btsock_rfc_init(int poll_thread_handle)
{
    pth = poll_thread_handle;
    init_rfc_slots();
    return BT_STATUS_SUCCESS;
}
void btsock_rfc_cleanup()
{
    int curr_pth = pth;
    pth = -1;
    btsock_thread_exit(curr_pth);
    lock_slot(&slot_lock);
    int i;
    for(i = 0; i < MAX_RFC_CHANNEL; i++)
    {
        if(rfc_slots[i].id) {
            cleanup_rfc_slot(&rfc_slots[i]);
            list_free(rfc_slots[i].incoming_queue);
        }
    }
    unlock_slot(&slot_lock);
}
static inline rfc_slot_t* find_free_slot()
{
    int i;
    for(i = 0; i < MAX_RFC_CHANNEL; i++)
    {
        if(rfc_slots[i].fd == -1)
        {
             return &rfc_slots[i];
        }
    }
    return NULL;
}
static inline rfc_slot_t* find_rfc_slot_by_id(uint32_t id)
{
    int i;
    if(id)
    {
        for(i = 0; i < MAX_RFC_CHANNEL; i++)
        {
            if(rfc_slots[i].id == id)
            {
                return &rfc_slots[i];
            }
        }
    }
    APPL_TRACE_WARNING("invalid rfc slot id: %d", id);
    return NULL;
}
static inline rfc_slot_t* find_rfc_slot_by_pending_sdp()
{
    uint32_t min_id = (uint32_t)-1;
    int slot = -1;
    int i;
    for(i = 0; i < MAX_RFC_CHANNEL; i++)
    {
        if(rfc_slots[i].id && rfc_slots[i].f.pending_sdp_request)
        {
            if(rfc_slots[i].id < min_id)
            {
                min_id = rfc_slots[i].id;
                slot = i;
            }
        }
    }
    if(0<= slot && slot < MAX_RFC_CHANNEL)
        return &rfc_slots[slot];
    return NULL;
}
static inline rfc_slot_t* find_rfc_slot_requesting_sdp()
{
    int i;
    for(i = 0; i < MAX_RFC_CHANNEL; i++)
    {
        if(rfc_slots[i].id && rfc_slots[i].f.doing_sdp_request)
                return &rfc_slots[i];
    }
    APPL_TRACE_DEBUG("can not find any slot is requesting sdp");
    return NULL;
}

static inline rfc_slot_t* find_rfc_slot_by_fd(int fd)
{
    int i;
    if(fd >= 0)
    {
        for(i = 0; i < MAX_RFC_CHANNEL; i++)
        {
            if(rfc_slots[i].fd == fd)
            {
                if(rfc_slots[i].id)
                    return &rfc_slots[i];
                else
                {
                    APPL_TRACE_ERROR("invalid rfc slot id, cannot be 0");
                    break;
                }
            }
        }
    }
    return NULL;
}
static rfc_slot_t* alloc_rfc_slot(const bt_bdaddr_t *addr, const char* name, const uint8_t* uuid, int channel, int flags, BOOLEAN server)
{
    int security = 0;
    if(flags & BTSOCK_FLAG_ENCRYPT)
        security |= server ? BTM_SEC_IN_ENCRYPT : BTM_SEC_OUT_ENCRYPT;
    if(flags & BTSOCK_FLAG_AUTH)
        security |= server ? BTM_SEC_IN_AUTHENTICATE : BTM_SEC_OUT_AUTHENTICATE;

    rfc_slot_t* rs = find_free_slot();
    if(rs)
    {
        int fds[2] = {-1, -1};
        if(socketpair(AF_LOCAL, SOCK_STREAM, 0, fds))
        {
            APPL_TRACE_ERROR("socketpair failed, errno:%d", errno);
            return NULL;
        }
        rs->fd = fds[0];
        rs->app_fd = fds[1];
        rs->security = security;
        rs->scn = channel;
        if(uuid)
            memcpy(rs->service_uuid, uuid, sizeof(rs->service_uuid));
        else memset(rs->service_uuid, 0, sizeof(rs->service_uuid));
        if(name && *name)
            strncpy(rs->service_name, name, sizeof(rs->service_name) -1);
        if(addr)
            rs->addr = *addr;
        ++rfc_slot_id;
        if(rfc_slot_id == 0)
            rfc_slot_id = 1; //skip 0 when wrapped
        rs->id = rfc_slot_id;
        rs->f.server = server;
    }
    return rs;
}
// rfc_slot_t* accept_rs = create_srv_accept_rfc_slot(srv_rs, p_open->rem_bda,p_opne->handle,  p_open->new_listen_handle);
static inline rfc_slot_t* create_srv_accept_rfc_slot(rfc_slot_t* srv_rs, const bt_bdaddr_t* addr,
                                        int open_handle, int new_listen_handle)
{
    rfc_slot_t *accept_rs = alloc_rfc_slot(addr, srv_rs->service_name, srv_rs->service_uuid, srv_rs->scn, 0, FALSE);
<<<<<<< HEAD
    if( accept_rs)
    {
        clear_slot_flag(&accept_rs->f);
        accept_rs->f.server = FALSE;
        accept_rs->f.connected = TRUE;
        accept_rs->security = srv_rs->security;
        accept_rs->mtu = srv_rs->mtu;
        accept_rs->role = srv_rs->role;
        accept_rs->rfc_handle = open_handle;
        accept_rs->rfc_port_handle = BTA_JvRfcommGetPortHdl(open_handle);
        //now update listen rfc_handle of server slot
        srv_rs->rfc_handle = new_listen_handle;
        srv_rs->rfc_port_handle = BTA_JvRfcommGetPortHdl(new_listen_handle);
        BTIF_TRACE_DEBUG4("create_srv_accept__rfc_slot(open_handle: 0x%x, new_listen_handle:"
                "0x%x) accept_rs->rfc_handle:0x%x, srv_rs_listen->rfc_handle:0x%x"
                ,open_handle, new_listen_handle, accept_rs->rfc_port_handle, srv_rs->rfc_port_handle);
        asrt(accept_rs->rfc_port_handle != srv_rs->rfc_port_handle);
        //now swap the slot id
        uint32_t new_listen_id = accept_rs->id;
        accept_rs->id = srv_rs->id;
        srv_rs->id = new_listen_id;

        return accept_rs;
    }
    else
    {
        APPL_TRACE_ERROR1(" accept_rs is NULL %s", __FUNCTION__);
        return NULL;
    }
=======
    clear_slot_flag(&accept_rs->f);
    accept_rs->f.server = FALSE;
    accept_rs->f.connected = TRUE;
    accept_rs->security = srv_rs->security;
    accept_rs->mtu = srv_rs->mtu;
    accept_rs->role = srv_rs->role;
    accept_rs->rfc_handle = open_handle;
    accept_rs->rfc_port_handle = BTA_JvRfcommGetPortHdl(open_handle);
     //now update listen rfc_handle of server slot
    srv_rs->rfc_handle = new_listen_handle;
    srv_rs->rfc_port_handle = BTA_JvRfcommGetPortHdl(new_listen_handle);
    BTIF_TRACE_DEBUG("create_srv_accept__rfc_slot(open_handle: 0x%x, new_listen_handle:"
            "0x%x) accept_rs->rfc_handle:0x%x, srv_rs_listen->rfc_handle:0x%x"
      ,open_handle, new_listen_handle, accept_rs->rfc_port_handle, srv_rs->rfc_port_handle);
    asrt(accept_rs->rfc_port_handle != srv_rs->rfc_port_handle);
  //now swap the slot id
    uint32_t new_listen_id = accept_rs->id;
    accept_rs->id = srv_rs->id;
    srv_rs->id = new_listen_id;
    return accept_rs;
>>>>>>> e8c3d75b
}
bt_status_t btsock_rfc_listen(const char* service_name, const uint8_t* service_uuid, int channel,
                            int* sock_fd, int flags)
{

    APPL_TRACE_DEBUG("btsock_rfc_listen, service_name:%s", service_name);
    if(sock_fd == NULL || (service_uuid == NULL && (channel < 1 || channel > 30)))
    {
        APPL_TRACE_ERROR("invalid rfc channel:%d or sock_fd:%p, uuid:%p", channel, sock_fd, service_uuid);
        return BT_STATUS_PARM_INVALID;
    }
    *sock_fd = -1;
    if(!is_init_done())
        return BT_STATUS_NOT_READY;
    if(is_uuid_empty(service_uuid))
        service_uuid = UUID_SPP; //use serial port profile to listen to specified channel
    else
    {
        //Check the service_uuid. overwrite the channel # if reserved
        int reserved_channel = get_reserved_rfc_channel(service_uuid);
        if(reserved_channel > 0)
        {
            channel = reserved_channel;
        }
    }
    int status = BT_STATUS_FAIL;
    lock_slot(&slot_lock);
    rfc_slot_t* rs = alloc_rfc_slot(NULL, service_name, service_uuid, channel, flags, TRUE);
    if(rs)
    {
<<<<<<< HEAD
        APPL_TRACE_DEBUG1("BTA_JvCreateRecordByUser:%s", service_name);
        BTA_JvCreateRecordByUser((void *)(intptr_t)rs->id);
=======
        APPL_TRACE_DEBUG("BTA_JvCreateRecordByUser:%s", service_name);
        BTA_JvCreateRecordByUser((void *)rs->id);
>>>>>>> e8c3d75b
        *sock_fd = rs->app_fd;
        rs->app_fd = -1; //the fd ownership is transferred to app
        status = BT_STATUS_SUCCESS;
        btsock_thread_add_fd(pth, rs->fd, BTSOCK_RFCOMM, SOCK_THREAD_FD_EXCEPTION, rs->id);
    }
    unlock_slot(&slot_lock);
    return status;
}
bt_status_t btsock_rfc_connect(const bt_bdaddr_t *bd_addr, const uint8_t* service_uuid,
        int channel, int* sock_fd, int flags)
{
    if(sock_fd == NULL || (service_uuid == NULL && (channel < 1 || channel > 30)))
    {
        APPL_TRACE_ERROR("invalid rfc channel:%d or sock_fd:%p, uuid:%p", channel, sock_fd,
                          service_uuid);
        return BT_STATUS_PARM_INVALID;
    }
    *sock_fd = -1;
    if(!is_init_done())
        return BT_STATUS_NOT_READY;
    int status = BT_STATUS_FAIL;
    lock_slot(&slot_lock);
    rfc_slot_t* rs = alloc_rfc_slot(bd_addr, NULL, service_uuid, channel, flags, FALSE);
    if(rs)
    {
        if(is_uuid_empty(service_uuid))
        {
            APPL_TRACE_DEBUG("connecting to rfcomm channel:%d without service discovery", channel);
            if(BTA_JvRfcommConnect(rs->security, rs->role, rs->scn, rs->addr.address,
                        rfcomm_cback, (void*)(intptr_t)rs->id) == BTA_JV_SUCCESS)
            {
                if(send_app_scn(rs))
                {
                    btsock_thread_add_fd(pth, rs->fd, BTSOCK_RFCOMM,
                                                        SOCK_THREAD_FD_RD, rs->id);
                    *sock_fd = rs->app_fd;
                    rs->app_fd = -1; //the fd ownership is transferred to app
                    status = BT_STATUS_SUCCESS;
                }
                else cleanup_rfc_slot(rs);
            }
            else cleanup_rfc_slot(rs);
        }
        else
        {
            tSDP_UUID sdp_uuid;
            sdp_uuid.len = 16;
            memcpy(sdp_uuid.uu.uuid128, service_uuid, sizeof(sdp_uuid.uu.uuid128));
            logu("service_uuid", service_uuid);
            *sock_fd = rs->app_fd;
            rs->app_fd = -1; //the fd ownership is transferred to app
            status = BT_STATUS_SUCCESS;
            rfc_slot_t* rs_doing_sdp = find_rfc_slot_requesting_sdp();
            if(rs_doing_sdp == NULL)
            {
                BTA_JvStartDiscovery((UINT8*)bd_addr->address, 1, &sdp_uuid, (void*)(intptr_t)rs->id);
                rs->f.pending_sdp_request = FALSE;
                rs->f.doing_sdp_request = TRUE;
            }
            else
            {
                rs->f.pending_sdp_request = TRUE;
                rs->f.doing_sdp_request = FALSE;
            }
            btsock_thread_add_fd(pth, rs->fd, BTSOCK_RFCOMM, SOCK_THREAD_FD_RD, rs->id);
        }
    }
    unlock_slot(&slot_lock);
    return status;
}

static int create_server_sdp_record(rfc_slot_t* rs)
{
    int scn = rs->scn;
    if(rs->scn > 0)
    {
        if(BTM_TryAllocateSCN(rs->scn) == FALSE)
        {
            APPL_TRACE_ERROR("rfc channel:%d already in use", scn);
            return FALSE;
        }
    }
    else if((rs->scn = BTM_AllocateSCN()) == 0)
    {
        APPL_TRACE_ERROR("run out of rfc channels");
        return FALSE;
    }
    if((rs->sdp_handle = add_rfc_sdp_rec(rs->service_name, rs->service_uuid, rs->scn)) <= 0)
    {
        return FALSE;
    }
    return TRUE;
}
const char * jv_evt[] = {
    "BTA_JV_ENABLE_EVT",
    "BTA_JV_SET_DISCOVER_EVT",
    "BTA_JV_LOCAL_ADDR_EVT",
    "BTA_JV_LOCAL_NAME_EVT",
    "BTA_JV_REMOTE_NAME_EVT",
    "BTA_JV_SET_ENCRYPTION_EVT",
    "BTA_JV_GET_SCN_EVT",
    "BTA_JV_GET_PSM_EVT",
    "BTA_JV_DISCOVERY_COMP_EVT",
    "BTA_JV_SERVICES_LEN_EVT",
    "BTA_JV_SERVICE_SEL_EVT",
    "BTA_JV_CREATE_RECORD_EVT",
    "BTA_JV_UPDATE_RECORD_EVT",
    "BTA_JV_ADD_ATTR_EVT",
    "BTA_JV_DELETE_ATTR_EVT",
    "BTA_JV_CANCEL_DISCVRY_EVT",

    "BTA_JV_L2CAP_OPEN_EVT",
    "BTA_JV_L2CAP_CLOSE_EVT",
    "BTA_JV_L2CAP_START_EVT",
    "BTA_JV_L2CAP_CL_INIT_EVT",
    "BTA_JV_L2CAP_DATA_IND_EVT",
    "BTA_JV_L2CAP_CONG_EVT",
    "BTA_JV_L2CAP_READ_EVT",
    "BTA_JV_L2CAP_RECEIVE_EVT",
    "BTA_JV_L2CAP_WRITE_EVT",

    "BTA_JV_RFCOMM_OPEN_EVT",
    "BTA_JV_RFCOMM_CLOSE_EVT",
    "BTA_JV_RFCOMM_START_EVT",
    "BTA_JV_RFCOMM_CL_INIT_EVT",
    "BTA_JV_RFCOMM_DATA_IND_EVT",
    "BTA_JV_RFCOMM_CONG_EVT",
    "BTA_JV_RFCOMM_READ_EVT",
    "BTA_JV_RFCOMM_WRITE_EVT",
    "BTA_JV_RFCOMM_SRV_OPEN_EVT", //  33 /* open status of Server RFCOMM connection */
    "BTA_JV_MAX_EVT"
};
static inline void free_rfc_slot_scn(rfc_slot_t* rs)
{
    if(rs->scn > 0)
    {
        if(rs->f.server && !rs->f.closing && rs->rfc_handle)
        {
            BTA_JvRfcommStopServer(rs->rfc_handle, (void*)(uintptr_t)rs->id);
            rs->rfc_handle = 0;
        }
        if(rs->f.server)
            BTM_FreeSCN(rs->scn);
        rs->scn = 0;
    }
}
static void cleanup_rfc_slot(rfc_slot_t* rs)
{
    APPL_TRACE_DEBUG("cleanup slot:%d, fd:%d, scn:%d, sdp_handle:0x%x", rs->id, rs->fd, rs->scn, rs->sdp_handle);
    if(rs->fd != -1)
    {
        shutdown(rs->fd, 2);
        close(rs->fd);
        rs->fd = -1;
    }
    if(rs->app_fd != -1)
    {
        close(rs->app_fd);
        rs->app_fd = -1;
    }
    if(rs->sdp_handle > 0)
    {
        del_rfc_sdp_rec(rs->sdp_handle);
        rs->sdp_handle = 0;
    }
    if(rs->rfc_handle && !rs->f.closing && !rs->f.server)
    {
<<<<<<< HEAD
        APPL_TRACE_DEBUG1("closing rfcomm connection, rfc_handle:0x%x", rs->rfc_handle);
        BTA_JvRfcommClose(rs->rfc_handle, (void*)(uintptr_t)rs->id);
=======
        APPL_TRACE_DEBUG("closing rfcomm connection, rfc_handle:0x%x", rs->rfc_handle);
        BTA_JvRfcommClose(rs->rfc_handle, (void*)rs->id);
>>>>>>> e8c3d75b
        rs->rfc_handle = 0;
    }
    free_rfc_slot_scn(rs);
    list_clear(rs->incoming_queue);

    rs->rfc_port_handle = 0;
    //cleanup the flag
    memset(&rs->f, 0, sizeof(rs->f));
    rs->id = 0;
}
static inline BOOLEAN send_app_scn(rfc_slot_t* rs)
{
    if(sock_send_all(rs->fd, (const uint8_t*)&rs->scn, sizeof(rs->scn)) == sizeof(rs->scn))
    {
        return TRUE;
    }

    return FALSE;
}
static BOOLEAN send_app_connect_signal(int fd, const bt_bdaddr_t* addr, int channel, int status, int send_fd)
{
/*
    typedef struct {
    short size;
    bt_bdaddr_t bd_addr;
    int channel;
    int status;
} __attribute__((packed)) sock_connect_signal_t;
*/
    sock_connect_signal_t cs;
    cs.size = sizeof(cs);
    cs.bd_addr = *addr;
    cs.channel = channel;
    cs.status = status;
    if(send_fd != -1)
    {
        if(sock_send_fd(fd, (const uint8_t*)&cs, sizeof(cs), send_fd) == sizeof(cs))
            return TRUE;
        else APPL_TRACE_ERROR("sock_send_fd failed, fd:%d, send_fd:%d", fd, send_fd);
    }
    else if(sock_send_all(fd, (const uint8_t*)&cs, sizeof(cs)) == sizeof(cs))
    {
        return TRUE;
    }
    return FALSE;
}
static void on_cl_rfc_init(tBTA_JV_RFCOMM_CL_INIT *p_init, uint32_t id)
{
   lock_slot(&slot_lock);
    rfc_slot_t* rs = find_rfc_slot_by_id(id);
    if(rs)
    {
        if (p_init->status != BTA_JV_SUCCESS)
            cleanup_rfc_slot(rs);
        else
        {
            rs->rfc_handle = p_init->handle;
        }
    }
    unlock_slot(&slot_lock);
}
static void  on_srv_rfc_listen_started(tBTA_JV_RFCOMM_START *p_start, uint32_t id)
{
    lock_slot(&slot_lock);
    rfc_slot_t* rs = find_rfc_slot_by_id(id);
    if(rs)
    {
        if (p_start->status != BTA_JV_SUCCESS)
            cleanup_rfc_slot(rs);
        else
        {
            rs->rfc_handle = p_start->handle;

            if(!send_app_scn(rs))
            {
                //closed
                APPL_TRACE_DEBUG("send_app_scn() failed, close rs->id:%d", rs->id);
                cleanup_rfc_slot(rs);
            }
        }
    }
    unlock_slot(&slot_lock);
}
static uint32_t on_srv_rfc_connect(tBTA_JV_RFCOMM_SRV_OPEN *p_open, uint32_t id)
{
    uint32_t new_listen_slot_id = 0;
    lock_slot(&slot_lock);
    rfc_slot_t* srv_rs = find_rfc_slot_by_id(id);
    if(srv_rs)
    {
        rfc_slot_t* accept_rs = create_srv_accept_rfc_slot(srv_rs, (const bt_bdaddr_t*)p_open->rem_bda,
                                                           p_open->handle, p_open->new_listen_handle);
        if(accept_rs)
        {
            //start monitor the socket
            btsock_thread_add_fd(pth, srv_rs->fd, BTSOCK_RFCOMM, SOCK_THREAD_FD_EXCEPTION, srv_rs->id);
            btsock_thread_add_fd(pth, accept_rs->fd, BTSOCK_RFCOMM, SOCK_THREAD_FD_RD, accept_rs->id);
            APPL_TRACE_DEBUG("sending connect signal & app fd:%dto app server to accept() the connection",
                             accept_rs->app_fd);
            APPL_TRACE_DEBUG("server fd:%d, scn:%d", srv_rs->fd, srv_rs->scn);
            send_app_connect_signal(srv_rs->fd, &accept_rs->addr, srv_rs->scn, 0, accept_rs->app_fd);
            accept_rs->app_fd = -1; //the fd is closed after sent to app
            new_listen_slot_id = srv_rs->id;
        }
    }
    unlock_slot(&slot_lock);
    return new_listen_slot_id;
}
static void on_cli_rfc_connect(tBTA_JV_RFCOMM_OPEN *p_open, uint32_t id)
{
    lock_slot(&slot_lock);
    rfc_slot_t* rs = find_rfc_slot_by_id(id);
    if(rs && p_open->status == BTA_JV_SUCCESS)
    {
        rs->rfc_port_handle = BTA_JvRfcommGetPortHdl(p_open->handle);
        bd_copy(rs->addr.address, p_open->rem_bda, 0);
        //notify app rfc is connected
        APPL_TRACE_DEBUG("call send_app_connect_signal, slot id:%d, fd:%d, rfc scn:%d, server:%d",
                         rs->id, rs->fd, rs->scn, rs->f.server);
        if(send_app_connect_signal(rs->fd, &rs->addr, rs->scn, 0, -1))
        {
            //start monitoring the socketpair to get call back when app writing data
            APPL_TRACE_DEBUG("on_rfc_connect_ind, connect signal sent, slot id:%d, rfc scn:%d, server:%d",
                             rs->id, rs->scn, rs->f.server);
            rs->f.connected = TRUE;
        }
        else APPL_TRACE_ERROR("send_app_connect_signal failed");
    }
    else if(rs)
        cleanup_rfc_slot(rs);
    unlock_slot(&slot_lock);
}
static void on_rfc_close(tBTA_JV_RFCOMM_CLOSE * p_close, uint32_t id)
{
    UNUSED(p_close);
    lock_slot(&slot_lock);
    rfc_slot_t* rs = find_rfc_slot_by_id(id);
    if(rs)
    {
        APPL_TRACE_DEBUG("on_rfc_close, slot id:%d, fd:%d, rfc scn:%d, server:%d",
                         rs->id, rs->fd, rs->scn, rs->f.server);
        free_rfc_slot_scn(rs);
        // rfc_handle already closed when receiving rfcomm close event from stack.
        rs->f.connected = FALSE;
        cleanup_rfc_slot(rs);
    }
    unlock_slot(&slot_lock);
}
static void on_rfc_write_done(tBTA_JV_RFCOMM_WRITE *p, uint32_t id)
{
    UNUSED(p);

    lock_slot(&slot_lock);
    rfc_slot_t* rs = find_rfc_slot_by_id(id);
    if(rs && !rs->f.outgoing_congest)
    {
        //mointer the fd for any outgoing data
        btsock_thread_add_fd(pth, rs->fd, BTSOCK_RFCOMM, SOCK_THREAD_FD_RD, rs->id);
    }
    unlock_slot(&slot_lock);
}
static void on_rfc_outgoing_congest(tBTA_JV_RFCOMM_CONG *p, uint32_t id)
{
    lock_slot(&slot_lock);
    rfc_slot_t* rs = find_rfc_slot_by_id(id);
    if(rs)
    {
        rs->f.outgoing_congest = p->cong ? 1 : 0;
        //mointer the fd for any outgoing data
        if(!rs->f.outgoing_congest)
            btsock_thread_add_fd(pth, rs->fd, BTSOCK_RFCOMM, SOCK_THREAD_FD_RD, rs->id);
    }
    unlock_slot(&slot_lock);
}

static void *rfcomm_cback(tBTA_JV_EVT event, tBTA_JV *p_data, void *user_data)
{
    int rc;
    void* new_user_data = NULL;
    APPL_TRACE_DEBUG("event=%s", jv_evt[event]);

    switch (event)
    {
    case BTA_JV_RFCOMM_START_EVT:
        on_srv_rfc_listen_started(&p_data->rfc_start, (uintptr_t)user_data);
        break;

    case BTA_JV_RFCOMM_CL_INIT_EVT:
        on_cl_rfc_init(&p_data->rfc_cl_init, (uintptr_t)user_data);
        break;

    case BTA_JV_RFCOMM_OPEN_EVT:
        BTA_JvSetPmProfile(p_data->rfc_open.handle,BTA_JV_PM_ID_1,BTA_JV_CONN_OPEN);
        on_cli_rfc_connect(&p_data->rfc_open, (uintptr_t)user_data);
        break;
    case BTA_JV_RFCOMM_SRV_OPEN_EVT:
        BTA_JvSetPmProfile(p_data->rfc_srv_open.handle,BTA_JV_PM_ALL,BTA_JV_CONN_OPEN);
        new_user_data = (void*)(intptr_t)on_srv_rfc_connect(&p_data->rfc_srv_open, (uintptr_t)user_data);
        break;

    case BTA_JV_RFCOMM_CLOSE_EVT:
<<<<<<< HEAD
        APPL_TRACE_DEBUG1("BTA_JV_RFCOMM_CLOSE_EVT: user_data:%d", (uintptr_t)user_data);
        on_rfc_close(&p_data->rfc_close, (uintptr_t)user_data);
=======
        APPL_TRACE_DEBUG("BTA_JV_RFCOMM_CLOSE_EVT: user_data:%d", (uint32_t)user_data);
        on_rfc_close(&p_data->rfc_close, (uint32_t)user_data);
>>>>>>> e8c3d75b
        break;

    case BTA_JV_RFCOMM_READ_EVT:
        APPL_TRACE_DEBUG("BTA_JV_RFCOMM_READ_EVT not used");
        break;

    case BTA_JV_RFCOMM_WRITE_EVT:
        on_rfc_write_done(&p_data->rfc_write, (uintptr_t)user_data);
        break;

    case BTA_JV_RFCOMM_DATA_IND_EVT:
        APPL_TRACE_DEBUG("BTA_JV_RFCOMM_DATA_IND_EVT not used");
        break;

    case BTA_JV_RFCOMM_CONG_EVT:
        //on_rfc_cong(&p_data->rfc_cong);
        on_rfc_outgoing_congest(&p_data->rfc_cong, (uintptr_t)user_data);
        break;
    default:
<<<<<<< HEAD
        APPL_TRACE_ERROR2("unhandled event %d, slot id:%d", event, (uintptr_t)user_data);
=======
        APPL_TRACE_ERROR("unhandled event %d, slot id:%d", event, (uint32_t)user_data);
>>>>>>> e8c3d75b
        break;
    }
    return new_user_data;
}

static void jv_dm_cback(tBTA_JV_EVT event, tBTA_JV *p_data, void *user_data)
{
<<<<<<< HEAD
    uint32_t id = (uintptr_t)user_data;
    APPL_TRACE_DEBUG2("jv_dm_cback: event:%d, slot id:%d", event, id);
=======
    uint32_t id = (uint32_t)user_data;
    APPL_TRACE_DEBUG("jv_dm_cback: event:%d, slot id:%d", event, id);
>>>>>>> e8c3d75b
    switch(event)
    {
        case BTA_JV_CREATE_RECORD_EVT:
            {
                lock_slot(&slot_lock);
                rfc_slot_t* rs = find_rfc_slot_by_id(id);
                if(rs && create_server_sdp_record(rs))
                {
                    //now start the rfcomm server after sdp & channel # assigned
                    BTA_JvRfcommStartServer(rs->security, rs->role, rs->scn, MAX_RFC_SESSION, rfcomm_cback,
                                            (void*)(uintptr_t)rs->id);
                }
                else if(rs)
                {
                    APPL_TRACE_ERROR("jv_dm_cback: cannot start server, slot found:%p", rs);
                    cleanup_rfc_slot(rs);
                }
                unlock_slot(&slot_lock);
                break;
            }
        case BTA_JV_DISCOVERY_COMP_EVT:
            {
                rfc_slot_t* rs = NULL;
                lock_slot(&slot_lock);
                if(p_data->disc_comp.status == BTA_JV_SUCCESS && p_data->disc_comp.scn)
                {
                    APPL_TRACE_DEBUG("BTA_JV_DISCOVERY_COMP_EVT, slot id:%d, status:%d, scn:%d",
                                      id, p_data->disc_comp.status, p_data->disc_comp.scn);

                    rs = find_rfc_slot_by_id(id);
                    if(rs && rs->f.doing_sdp_request)
                    {
                        if(BTA_JvRfcommConnect(rs->security, rs->role, p_data->disc_comp.scn, rs->addr.address,
                                    rfcomm_cback, (void*)(uintptr_t)rs->id) == BTA_JV_SUCCESS)
                        {
                            rs->scn = p_data->disc_comp.scn;
                            rs->f.doing_sdp_request = FALSE;
                            if(!send_app_scn(rs))
                                cleanup_rfc_slot(rs);
                        }
                        else cleanup_rfc_slot(rs);
                    }
                    else if(rs)
                    {
                        APPL_TRACE_ERROR("DISCOVERY_COMP_EVT no pending sdp request, slot id:%d, \
                                flag sdp pending:%d, flag sdp doing:%d",
                                id, rs->f.pending_sdp_request, rs->f.doing_sdp_request);
                    }
                }
                else
                {
                    APPL_TRACE_ERROR("DISCOVERY_COMP_EVT slot id:%d, failed to find channle, \
                                      status:%d, scn:%d", id, p_data->disc_comp.status,
                                      p_data->disc_comp.scn);
                    rs = find_rfc_slot_by_id(id);
                    if(rs)
                        cleanup_rfc_slot(rs);
                }
                rs = find_rfc_slot_by_pending_sdp();
                if(rs)
                {
                    APPL_TRACE_DEBUG("BTA_JV_DISCOVERY_COMP_EVT, start another pending scn sdp request");
                    tSDP_UUID sdp_uuid;
                    sdp_uuid.len = 16;
                    memcpy(sdp_uuid.uu.uuid128, rs->service_uuid, sizeof(sdp_uuid.uu.uuid128));
                    BTA_JvStartDiscovery((UINT8*)rs->addr.address, 1, &sdp_uuid, (void*)(uintptr_t)rs->id);
                    rs->f.pending_sdp_request = FALSE;
                    rs->f.doing_sdp_request = TRUE;
                }
                unlock_slot(&slot_lock);
                break;
            }
        default:
            APPL_TRACE_DEBUG("unhandled event:%d, slot id:%d", event, id);
            break;
    }

}
#define SENT_ALL 2
#define SENT_PARTIAL 1
#define SENT_NONE 0
#define SENT_FAILED (-1)
static int send_data_to_app(int fd, BT_HDR *p_buf)
{
    if(p_buf->len == 0)
        return SENT_ALL;
    int sent = send(fd, (UINT8 *)(p_buf + 1) + p_buf->offset,  p_buf->len, MSG_DONTWAIT);
    if(sent == p_buf->len)
        return SENT_ALL;

    if(sent > 0 && sent < p_buf->len)
    {
        //sent partial
        APPL_TRACE_ERROR("send partial, sent:%d, p_buf->len:%d", sent, p_buf->len);
        p_buf->offset += sent;
        p_buf->len -= sent;
        return SENT_PARTIAL;

    }
    if(sent < 0 &&
        (errno == EAGAIN || errno == EWOULDBLOCK || errno == EINTR))
    {
        APPL_TRACE_ERROR("send none, EAGAIN or EWOULDBLOCK, errno:%d", errno);
        return SENT_NONE;
    }
    APPL_TRACE_ERROR("unknown send() error, sent:%d, p_buf->len:%d,  errno:%d", sent, p_buf->len, errno);
    return SENT_FAILED;
}
static BOOLEAN flush_incoming_que_on_wr_signal(rfc_slot_t* rs)
{
    while(!list_is_empty(rs->incoming_queue))
    {
        BT_HDR *p_buf = list_front(rs->incoming_queue);
        int sent = send_data_to_app(rs->fd, p_buf);
        switch(sent)
        {
            case SENT_NONE:
            case SENT_PARTIAL:
                //monitor the fd to get callback when app is ready to receive data
                btsock_thread_add_fd(pth, rs->fd, BTSOCK_RFCOMM, SOCK_THREAD_FD_WR, rs->id);
                return TRUE;
            case SENT_ALL:
            case SENT_FAILED:
                list_remove(rs->incoming_queue, p_buf);
                return FALSE;
        }
    }

    //app is ready to receive data, tell stack to start the data flow
    //fix me: need a jv flow control api to serialize the call in stack
    APPL_TRACE_DEBUG("enable data flow, rfc_handle:0x%x, rfc_port_handle:0x%x, user_id:%d",
                        rs->rfc_handle, rs->rfc_port_handle, rs->id);
    extern int PORT_FlowControl_MaxCredit(UINT16 handle, BOOLEAN enable);
    PORT_FlowControl_MaxCredit(rs->rfc_port_handle, TRUE);
    return TRUE;
}
void btsock_rfc_signaled(int fd, int flags, uint32_t user_id)
{
    lock_slot(&slot_lock);
    rfc_slot_t* rs = find_rfc_slot_by_id(user_id);
    if(rs)
    {
        APPL_TRACE_DEBUG("rfc slot id:%d, fd:%d, flags:%x", rs->id, fd, flags);
        BOOLEAN need_close = FALSE;
        if(flags & SOCK_THREAD_FD_RD)
        {
            //data available from app, tell stack we have outgoing data
            if(!rs->f.server)
            {
                if(rs->f.connected)
                {
                    int size = 0;
                    //make sure there's data pending in case the peer closed the socket
                    if(!(flags & SOCK_THREAD_FD_EXCEPTION) ||
                                (ioctl(rs->fd, FIONREAD, &size) == 0 && size))
                        BTA_JvRfcommWrite(rs->rfc_handle, (UINT32)rs->id);
                }
                else
                {
                    APPL_TRACE_ERROR("SOCK_THREAD_FD_RD signaled when rfc is not connected, \
                                      slot id:%d, channel:%d", rs->id, rs->scn);
                    need_close = TRUE;
                }
            }
        }
        if(flags & SOCK_THREAD_FD_WR)
        {
            //app is ready to receive more data, tell stack to enable the data flow
            if(!rs->f.connected || !flush_incoming_que_on_wr_signal(rs))
            {
                need_close = TRUE;
                APPL_TRACE_ERROR("SOCK_THREAD_FD_WR signaled when rfc is not connected \
                                  or app closed fd, slot id:%d, channel:%d", rs->id, rs->scn);
            }

        }
        if(need_close || (flags & SOCK_THREAD_FD_EXCEPTION))
        {
            int size = 0;
            if(need_close || ioctl(rs->fd, FIONREAD, &size) != 0 || size == 0 )
            {
                //cleanup when no data pending
                APPL_TRACE_DEBUG("SOCK_THREAD_FD_EXCEPTION, cleanup, flags:%x, need_close:%d, pending size:%d",
                                flags, need_close, size);
                cleanup_rfc_slot(rs);
            }
            else
                APPL_TRACE_DEBUG("SOCK_THREAD_FD_EXCEPTION, cleanup pending, flags:%x, need_close:%d, pending size:%d",
                                flags, need_close, size);
        }
    }
    unlock_slot(&slot_lock);
}

int bta_co_rfc_data_incoming(void *user_data, BT_HDR *p_buf)
{
    uint32_t id = (uintptr_t)user_data;
    int ret = 0;
    lock_slot(&slot_lock);
    rfc_slot_t* rs = find_rfc_slot_by_id(id);
    if(rs)
    {
        if(!list_is_empty(rs->incoming_queue))
            list_append(rs->incoming_queue, p_buf);
        else
        {
            int sent = send_data_to_app(rs->fd, p_buf);
            switch(sent)
            {
                case SENT_NONE:
                case SENT_PARTIAL:
                    //add it to the end of the queue
                    list_append(rs->incoming_queue, p_buf);
                    //monitor the fd to get callback when app is ready to receive data
                    btsock_thread_add_fd(pth, rs->fd, BTSOCK_RFCOMM, SOCK_THREAD_FD_WR, rs->id);
                    break;
                case SENT_ALL:
                    GKI_freebuf(p_buf);
                    ret = 1;//enable the data flow
                    break;
                case SENT_FAILED:
                    GKI_freebuf(p_buf);
                    cleanup_rfc_slot(rs);
                    break;
            }
        }
     }
    unlock_slot(&slot_lock);
    return ret;//return 0 to disable data flow
}
int bta_co_rfc_data_outgoing_size(void *user_data, int *size)
{
    uint32_t id = (uintptr_t)user_data;
    int ret = FALSE;
    *size = 0;
    lock_slot(&slot_lock);
    rfc_slot_t* rs = find_rfc_slot_by_id(id);
    if(rs)
    {
        if(ioctl(rs->fd, FIONREAD, size) == 0)
        {
            APPL_TRACE_DEBUG("ioctl read avaiable size:%d, fd:%d", *size, rs->fd);
            ret = TRUE;
        }
        else
        {
            APPL_TRACE_ERROR("ioctl FIONREAD error, errno:%d, fd:%d", errno, rs->fd);
            cleanup_rfc_slot(rs);
        }
    }
    else APPL_TRACE_ERROR("bta_co_rfc_data_outgoing_size, invalid slot id:%d", id);
    unlock_slot(&slot_lock);
    return ret;
}
int bta_co_rfc_data_outgoing(void *user_data, UINT8* buf, UINT16 size)
{
    uint32_t id = (uintptr_t)user_data;
    int ret = FALSE;
    lock_slot(&slot_lock);
    rfc_slot_t* rs = find_rfc_slot_by_id(id);
    if(rs)
    {
        int received = recv(rs->fd, buf, size, 0);
        if(received == size)
            ret = TRUE;
        else
        {
            APPL_TRACE_ERROR("recv error, errno:%d, fd:%d, size:%d, received:%d",
                             errno, rs->fd, size, received);
            cleanup_rfc_slot(rs);
        }
    }
    else APPL_TRACE_ERROR("bta_co_rfc_data_outgoing, invalid slot id:%d", id);
    unlock_slot(&slot_lock);
    return ret;
}
<|MERGE_RESOLUTION|>--- conflicted
+++ resolved
@@ -280,7 +280,6 @@
                                         int open_handle, int new_listen_handle)
 {
     rfc_slot_t *accept_rs = alloc_rfc_slot(addr, srv_rs->service_name, srv_rs->service_uuid, srv_rs->scn, 0, FALSE);
-<<<<<<< HEAD
     if( accept_rs)
     {
         clear_slot_flag(&accept_rs->f);
@@ -294,7 +293,7 @@
         //now update listen rfc_handle of server slot
         srv_rs->rfc_handle = new_listen_handle;
         srv_rs->rfc_port_handle = BTA_JvRfcommGetPortHdl(new_listen_handle);
-        BTIF_TRACE_DEBUG4("create_srv_accept__rfc_slot(open_handle: 0x%x, new_listen_handle:"
+        BTIF_TRACE_DEBUG("create_srv_accept__rfc_slot(open_handle: 0x%x, new_listen_handle:"
                 "0x%x) accept_rs->rfc_handle:0x%x, srv_rs_listen->rfc_handle:0x%x"
                 ,open_handle, new_listen_handle, accept_rs->rfc_port_handle, srv_rs->rfc_port_handle);
         asrt(accept_rs->rfc_port_handle != srv_rs->rfc_port_handle);
@@ -307,31 +306,9 @@
     }
     else
     {
-        APPL_TRACE_ERROR1(" accept_rs is NULL %s", __FUNCTION__);
+        APPL_TRACE_ERROR(" accept_rs is NULL %s", __FUNCTION__);
         return NULL;
     }
-=======
-    clear_slot_flag(&accept_rs->f);
-    accept_rs->f.server = FALSE;
-    accept_rs->f.connected = TRUE;
-    accept_rs->security = srv_rs->security;
-    accept_rs->mtu = srv_rs->mtu;
-    accept_rs->role = srv_rs->role;
-    accept_rs->rfc_handle = open_handle;
-    accept_rs->rfc_port_handle = BTA_JvRfcommGetPortHdl(open_handle);
-     //now update listen rfc_handle of server slot
-    srv_rs->rfc_handle = new_listen_handle;
-    srv_rs->rfc_port_handle = BTA_JvRfcommGetPortHdl(new_listen_handle);
-    BTIF_TRACE_DEBUG("create_srv_accept__rfc_slot(open_handle: 0x%x, new_listen_handle:"
-            "0x%x) accept_rs->rfc_handle:0x%x, srv_rs_listen->rfc_handle:0x%x"
-      ,open_handle, new_listen_handle, accept_rs->rfc_port_handle, srv_rs->rfc_port_handle);
-    asrt(accept_rs->rfc_port_handle != srv_rs->rfc_port_handle);
-  //now swap the slot id
-    uint32_t new_listen_id = accept_rs->id;
-    accept_rs->id = srv_rs->id;
-    srv_rs->id = new_listen_id;
-    return accept_rs;
->>>>>>> e8c3d75b
 }
 bt_status_t btsock_rfc_listen(const char* service_name, const uint8_t* service_uuid, int channel,
                             int* sock_fd, int flags)
@@ -362,13 +339,8 @@
     rfc_slot_t* rs = alloc_rfc_slot(NULL, service_name, service_uuid, channel, flags, TRUE);
     if(rs)
     {
-<<<<<<< HEAD
-        APPL_TRACE_DEBUG1("BTA_JvCreateRecordByUser:%s", service_name);
+        APPL_TRACE_DEBUG("BTA_JvCreateRecordByUser:%s", service_name);
         BTA_JvCreateRecordByUser((void *)(intptr_t)rs->id);
-=======
-        APPL_TRACE_DEBUG("BTA_JvCreateRecordByUser:%s", service_name);
-        BTA_JvCreateRecordByUser((void *)rs->id);
->>>>>>> e8c3d75b
         *sock_fd = rs->app_fd;
         rs->app_fd = -1; //the fd ownership is transferred to app
         status = BT_STATUS_SUCCESS;
@@ -536,13 +508,8 @@
     }
     if(rs->rfc_handle && !rs->f.closing && !rs->f.server)
     {
-<<<<<<< HEAD
-        APPL_TRACE_DEBUG1("closing rfcomm connection, rfc_handle:0x%x", rs->rfc_handle);
+        APPL_TRACE_DEBUG("closing rfcomm connection, rfc_handle:0x%x", rs->rfc_handle);
         BTA_JvRfcommClose(rs->rfc_handle, (void*)(uintptr_t)rs->id);
-=======
-        APPL_TRACE_DEBUG("closing rfcomm connection, rfc_handle:0x%x", rs->rfc_handle);
-        BTA_JvRfcommClose(rs->rfc_handle, (void*)rs->id);
->>>>>>> e8c3d75b
         rs->rfc_handle = 0;
     }
     free_rfc_slot_scn(rs);
@@ -744,13 +711,8 @@
         break;
 
     case BTA_JV_RFCOMM_CLOSE_EVT:
-<<<<<<< HEAD
-        APPL_TRACE_DEBUG1("BTA_JV_RFCOMM_CLOSE_EVT: user_data:%d", (uintptr_t)user_data);
+        APPL_TRACE_DEBUG("BTA_JV_RFCOMM_CLOSE_EVT: user_data:%d", (uintptr_t)user_data);
         on_rfc_close(&p_data->rfc_close, (uintptr_t)user_data);
-=======
-        APPL_TRACE_DEBUG("BTA_JV_RFCOMM_CLOSE_EVT: user_data:%d", (uint32_t)user_data);
-        on_rfc_close(&p_data->rfc_close, (uint32_t)user_data);
->>>>>>> e8c3d75b
         break;
 
     case BTA_JV_RFCOMM_READ_EVT:
@@ -770,11 +732,7 @@
         on_rfc_outgoing_congest(&p_data->rfc_cong, (uintptr_t)user_data);
         break;
     default:
-<<<<<<< HEAD
-        APPL_TRACE_ERROR2("unhandled event %d, slot id:%d", event, (uintptr_t)user_data);
-=======
-        APPL_TRACE_ERROR("unhandled event %d, slot id:%d", event, (uint32_t)user_data);
->>>>>>> e8c3d75b
+        APPL_TRACE_ERROR("unhandled event %d, slot id:%d", event, (uintptr_t)user_data);
         break;
     }
     return new_user_data;
@@ -782,13 +740,8 @@
 
 static void jv_dm_cback(tBTA_JV_EVT event, tBTA_JV *p_data, void *user_data)
 {
-<<<<<<< HEAD
     uint32_t id = (uintptr_t)user_data;
-    APPL_TRACE_DEBUG2("jv_dm_cback: event:%d, slot id:%d", event, id);
-=======
-    uint32_t id = (uint32_t)user_data;
     APPL_TRACE_DEBUG("jv_dm_cback: event:%d, slot id:%d", event, id);
->>>>>>> e8c3d75b
     switch(event)
     {
         case BTA_JV_CREATE_RECORD_EVT:
