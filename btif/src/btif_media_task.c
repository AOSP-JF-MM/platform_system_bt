/******************************************************************************
 *
 *  Copyright (C) 2009-2012 Broadcom Corporation
 *  Copyright (c) 2013, Linux Foundation. All rights reserved.
 *
 *  Licensed under the Apache License, Version 2.0 (the "License");
 *  you may not use this file except in compliance with the License.
 *  You may obtain a copy of the License at:
 *
 *  http://www.apache.org/licenses/LICENSE-2.0
 *
 *  Unless required by applicable law or agreed to in writing, software
 *  distributed under the License is distributed on an "AS IS" BASIS,
 *  WITHOUT WARRANTIES OR CONDITIONS OF ANY KIND, either express or implied.
 *  See the License for the specific language governing permissions and
 *  limitations under the License.
 *
 ******************************************************************************/

/******************************************************************************
 **
 **  Name:          btif_media_task.c
 **
 **  Description:   This is the multimedia module for the BTIF system.  It
 **                 contains task implementations AV, HS and HF profiles
 **                 audio & video processing
 **
 ******************************************************************************/
//#define BT_AUDIO_SYSTRACE_LOG
#ifdef BT_AUDIO_SYSTRACE_LOG
#define ATRACE_TAG ATRACE_TAG_ALWAYS
#endif

#define LOG_TAG "bt_btif_media"

#include <assert.h>
#include <string.h>
#include <stdio.h>
#include <sys/types.h>
#include <sys/stat.h>
#include <fcntl.h>
#include <unistd.h>
#include <pthread.h>
#include <stdint.h>
#include <sys/time.h>
#include <errno.h>

#include "bt_target.h"
#include "osi/include/fixed_queue.h"
#include "gki.h"
#include "bta_api.h"
#include "btu.h"
#include "bta_sys.h"
#include "bta_sys_int.h"

#include "bta_av_api.h"
#include "a2d_api.h"
#include "a2d_sbc.h"
#include "a2d_int.h"
#include "bta_av_sbc.h"
#include "bta_av_ci.h"
#include "l2c_api.h"

#include "btif_av_co.h"
#include "btif_media.h"

#include "osi/include/alarm.h"
#include "osi/include/log.h"
#include "osi/include/thread.h"

#if (BTA_AV_INCLUDED == TRUE)
#include "sbc_encoder.h"
#endif

#include <hardware/bluetooth.h>
#include "audio_a2dp_hw.h"
#include "btif_av.h"
#include "btif_sm.h"
#include "btif_util.h"
#if (BTA_AV_SINK_INCLUDED == TRUE)
#include "oi_codec_sbc.h"
#include "oi_status.h"
#endif
#ifdef USE_AUDIO_TRACK
#include "bluetoothTrack.h"
#endif
#include "stdio.h"
#include <dlfcn.h>

#if (BTA_AV_SINK_INCLUDED == TRUE)
OI_CODEC_SBC_DECODER_CONTEXT context;
OI_UINT32 contextData[CODEC_DATA_WORDS(2, SBC_CODEC_FAST_FILTER_BUFFERS)];
OI_INT16 pcmData[15*SBC_MAX_SAMPLES_PER_FRAME*SBC_MAX_CHANNELS];
#endif

#ifdef BT_AUDIO_SYSTRACE_LOG
#include <cutils/trace.h>
#define PERF_SYSTRACE 1
#endif

<<<<<<< HEAD
=======
#ifdef BTA_AV_SPLIT_A2DP_ENABLED
#include "bta_api.h"
#endif


>>>>>>> 67687e53
/*****************************************************************************
 **  Constants
 *****************************************************************************/

#ifndef AUDIO_CHANNEL_OUT_MONO
#define AUDIO_CHANNEL_OUT_MONO 0x01
#endif

#ifndef AUDIO_CHANNEL_OUT_STEREO
#define AUDIO_CHANNEL_OUT_STEREO 0x03
#endif

/* BTIF media cmd event definition : BTIF_MEDIA_TASK_CMD */
enum
{
    BTIF_MEDIA_START_AA_TX = 1,
    BTIF_MEDIA_STOP_AA_TX,
    BTIF_MEDIA_AA_RX_RDY,
    BTIF_MEDIA_UIPC_RX_RDY,
    BTIF_MEDIA_SBC_ENC_INIT,
    BTIF_MEDIA_SBC_ENC_UPDATE,
    BTIF_MEDIA_SBC_DEC_INIT,
    BTIF_MEDIA_VIDEO_DEC_INIT,
    BTIF_MEDIA_FLUSH_AA_TX,
    BTIF_MEDIA_FLUSH_AA_RX,
    BTIF_MEDIA_AUDIO_FEEDING_INIT,
    BTIF_MEDIA_AUDIO_RECEIVING_INIT,
    BTIF_MEDIA_AUDIO_SINK_CFG_UPDATE,
    BTIF_MEDIA_AUDIO_SINK_CLEAR_TRACK
#ifdef USE_AUDIO_TRACK
    ,BTIF_MEDIA_AUDIO_SINK_SET_FOCUS_STATE
#endif
<<<<<<< HEAD
=======
#ifdef BTA_AV_SPLIT_A2DP_ENABLED
    ,BTIF_MEDIA_START_VS_CMD,
    BTIF_MEDIA_STOP_VS_CMD,
    BTIF_MEDIA_RESET_VS_STATE,
    BTIF_MEDIA_VS_A2DP_START_SUCCESS,
    BTIF_MEDIA_VS_A2DP_STOP_SUCCESS,
    BTIF_MEDIA_VS_A2DP_MEDIA_CHNL_CFG_SUCCESS,
    BTIF_MEDIA_VS_A2DP_WRITE_SBC_CFG_SUCCESS,
    BTIF_MEDIA_VS_A2DP_PREF_BIT_RATE_SUCCESS,
    BTIF_MEDIA_VS_A2DP_SET_SCMST_HDR_SUCCESS,
    BTIF_MEDIA_VS_A2DP_STOP_FAILURE
#endif
>>>>>>> 67687e53
};

enum {
    MEDIA_TASK_STATE_OFF = 0,
    MEDIA_TASK_STATE_ON = 1,
    MEDIA_TASK_STATE_SHUTTING_DOWN = 2
};

/* Macro to multiply the media task tick */
#ifndef BTIF_MEDIA_NUM_TICK
#define BTIF_MEDIA_NUM_TICK      1
#endif

/* Media task tick in milliseconds, must be set to multiple of
   (1000/TICKS_PER_SEC) (10) */

#define BTIF_MEDIA_TIME_TICK                     (20 * BTIF_MEDIA_NUM_TICK)
#define A2DP_DATA_READ_POLL_MS    (BTIF_MEDIA_TIME_TICK / 2)
#define BTIF_SINK_MEDIA_TIME_TICK                (20 * BTIF_MEDIA_NUM_TICK)


/* buffer pool */
#define BTIF_MEDIA_AA_POOL_ID GKI_POOL_ID_3
#define BTIF_MEDIA_AA_BUF_SIZE GKI_BUF3_SIZE

/* offset */
#if (BTA_AV_CO_CP_SCMS_T == TRUE)
#define BTIF_MEDIA_AA_SBC_OFFSET (AVDT_MEDIA_OFFSET + BTA_AV_SBC_HDR_SIZE + 1)
#else
#define BTIF_MEDIA_AA_SBC_OFFSET (AVDT_MEDIA_OFFSET + BTA_AV_SBC_HDR_SIZE)
#endif

/* Define the bitrate step when trying to match bitpool value */
#ifndef BTIF_MEDIA_BITRATE_STEP
#define BTIF_MEDIA_BITRATE_STEP 5
#endif

#ifdef BTA_AV_SPLIT_A2DP_DEF_FREQ_48KHZ
#define DEFAULT_SBC_BITRATE 345

#ifndef BTIF_A2DP_NON_EDR_MAX_RATE
#define BTIF_A2DP_NON_EDR_MAX_RATE 237
#endif
#else
#define DEFAULT_SBC_BITRATE 328

#ifndef BTIF_A2DP_NON_EDR_MAX_RATE
#define BTIF_A2DP_NON_EDR_MAX_RATE 229
#endif
#endif

#if (BTA_AV_CO_CP_SCMS_T == TRUE)
/* A2DP header will contain a CP header of size 1 */
#define A2DP_HDR_SIZE               2
#else
#define A2DP_HDR_SIZE               1
#endif
#define MAX_SBC_HQ_FRAME_SIZE_44_1  119
#define MAX_SBC_HQ_FRAME_SIZE_48    115

/* 2DH5 payload size (679 bytes) - (4 bytes L2CAP Header + 12 bytes AVDTP Header) */
#define MAX_2MBPS_AVDTP_MTU         663

#if (BTA_AV_CO_CP_SCMS_T == TRUE)
/* A2DP header will contain a CP header of size 1 */
#define A2DP_HDR_SIZE               2
#else
#define A2DP_HDR_SIZE               1
#endif
#define MAX_SBC_HQ_FRAME_SIZE_44_1  119
#define MAX_SBC_HQ_FRAME_SIZE_48    115

/* 2DH5 payload size (679 bytes) - (4 bytes L2CAP Header + 12 bytes AVDTP Header) */
#define MAX_2MBPS_AVDTP_MTU         663

#define USEC_PER_SEC 1000000L
#define TPUT_STATS_INTERVAL_US (3000*1000)

/*
 * CONGESTION COMPENSATION CTRL ::
 *
 * Thus setting controls how many buffers we will hold in media task
 * during temp link congestion. Together with the stack buffer queues
 * it controls much temporary a2dp link congestion we can
 * compensate for. It however also depends on the default run level of sinks
 * jitterbuffers. Depending on type of sink this would vary.
 * Ideally the (SRC) max tx buffer capacity should equal the sinks
 * jitterbuffer runlevel including any intermediate buffers on the way
 * towards the sinks codec.
 */

/* fixme -- define this in pcm time instead of buffer count */

/* The typical runlevel of the tx queue size is ~1 buffer
   but due to link flow control or thread preemption in lower
   layers we might need to temporarily buffer up data */
/* 18 frames is equivalent to 6.89*18*2.9 ~= 360 ms @ 44.1 khz, 20 ms mediatick */
#define MAX_OUTPUT_A2DP_FRAME_QUEUE_SZ 10
#ifndef MAX_PCM_FRAME_NUM_PER_TICK
#define MAX_PCM_FRAME_NUM_PER_TICK     14
#endif
#define MAX_PCM_ITER_NUM_PER_TICK     3

/* In case of A2DP SINK, we will delay start by 5 AVDTP Packets*/
#define MAX_A2DP_DELAYED_START_FRAME_COUNT 3
#define PACKET_PLAYED_PER_TICK_48 8
#define PACKET_PLAYED_PER_TICK_44 7
#define PACKET_PLAYED_PER_TICK_32 5
#define PACKET_PLAYED_PER_TICK_16 3

typedef struct
{
    UINT16 num_frames_to_be_processed;
    UINT16 len;
    UINT16 offset;
    UINT16 layer_specific;
} tBT_SBC_HDR;

typedef struct
{
    UINT32 aa_frame_counter;
    INT32  aa_feed_counter;
    INT32  aa_feed_residue;
    UINT32 counter;
    UINT32 bytes_per_tick;  /* pcm bytes read each media task tick */
} tBTIF_AV_MEDIA_FEEDINGS_PCM_STATE;

typedef union
{
    tBTIF_AV_MEDIA_FEEDINGS_PCM_STATE pcm;
} tBTIF_AV_MEDIA_FEEDINGS_STATE;

typedef struct
{
#if (BTA_AV_INCLUDED == TRUE)
    BUFFER_Q TxAaQ;
    BUFFER_Q RxSbcQ;
    BOOLEAN is_tx_timer;
    BOOLEAN is_rx_timer;
    UINT16 TxAaMtuSize;
    UINT32 timestamp;
    UINT8 TxTranscoding;
    tBTIF_AV_FEEDING_MODE feeding_mode;
    tBTIF_AV_MEDIA_FEEDINGS media_feeding;
    tBTIF_AV_MEDIA_FEEDINGS_STATE media_feeding_state;
    SBC_ENC_PARAMS encoder;
    UINT8 busy_level;
    void* av_sm_hdl;
    UINT8 a2dp_cmd_pending; /* we can have max one command pending */
    BOOLEAN tx_flush; /* discards any outgoing data when true */
    BOOLEAN rx_flush; /* discards any incoming data when true */
    UINT8 peer_sep;
    BOOLEAN data_channel_open;
    UINT8   frames_to_process;

    UINT32  sample_rate;
    UINT8   channel_count;
#ifdef USE_AUDIO_TRACK
    btif_media_audio_focus_state rx_audio_focus_state;
#endif
    alarm_t *media_alarm;
    alarm_t *decode_alarm;
    UINT8 TxNumSBCFrames;
<<<<<<< HEAD
=======
#ifdef BTA_AV_SPLIT_A2DP_ENABLED
    UINT8 max_bitpool;
    UINT8 min_bitpool;
    BOOLEAN vs_configs_exchanged;
    BOOLEAN tx_started;
    BOOLEAN tx_stop_initiated;
#endif

>>>>>>> 67687e53
#endif

} tBTIF_MEDIA_CB;

typedef struct {
    long long rx;
    long long rx_tot;
    long long tx;
    long long tx_tot;
    long long ts_prev_us;
} t_stat;

static UINT64 last_frame_us = 0;

static void btif_a2dp_data_cb(tUIPC_CH_ID ch_id, tUIPC_EVENT event);
static void btif_a2dp_ctrl_cb(tUIPC_CH_ID ch_id, tUIPC_EVENT event);
static void btif_a2dp_encoder_update(void);
#if (BTA_AV_SINK_INCLUDED == TRUE)
extern OI_STATUS OI_CODEC_SBC_DecodeFrame(OI_CODEC_SBC_DECODER_CONTEXT *context,
                                          const OI_BYTE **frameData,
                                          unsigned long *frameBytes,
                                          OI_INT16 *pcmData,
                                          unsigned long *pcmBytes);
extern OI_STATUS OI_CODEC_SBC_DecoderReset(OI_CODEC_SBC_DECODER_CONTEXT *context,
                                           unsigned long *decoderData,
                                           unsigned long decoderDataBytes,
                                           OI_UINT8 maxChannels,
                                           OI_UINT8 pcmStride,
                                           OI_BOOL enhanced);
#endif
static void btif_media_flush_q(BUFFER_Q *p_q);
static void btif_media_task_aa_handle_stop_decoding(void );
static void btif_media_task_aa_rx_flush(void);

static UINT8 check_for_max_number_of_frames_per_packet();
static const char *dump_media_event(UINT16 event);
static void btif_media_thread_init(void *context);
static void btif_media_thread_cleanup(void *context);
static void btif_media_thread_handle_cmd(fixed_queue_t *queue, void *context);

/* Handle incoming media packets A2DP SINK streaming*/
#if (BTA_AV_SINK_INCLUDED == TRUE)
static void btif_media_task_handle_inc_media(tBT_SBC_HDR*p_msg);
#endif

#if (BTA_AV_INCLUDED == TRUE)
static void btif_media_send_aa_frame(void);
static void btif_media_task_feeding_state_reset(void);
static void btif_media_task_aa_start_tx(void);
static void btif_media_task_aa_stop_tx(void);
static void btif_media_task_enc_init(BT_HDR *p_msg);
static void btif_media_task_enc_update(BT_HDR *p_msg);
static void btif_media_task_audio_feeding_init(BT_HDR *p_msg);
static void btif_media_task_aa_tx_flush(BT_HDR *p_msg);
static void btif_media_aa_prep_2_send(UINT8 nb_frame);
#if (BTA_AV_SINK_INCLUDED == TRUE)
static void btif_media_task_aa_handle_decoder_reset(BT_HDR *p_msg);
static void btif_media_task_aa_handle_clear_track(void);
#endif
static void btif_media_task_aa_handle_start_decoding(void);
#endif
BOOLEAN btif_media_task_clear_track(void);

static void btif_media_task_aa_handle_timer(UNUSED_ATTR void *context);
static void btif_media_task_avk_handle_timer(UNUSED_ATTR void *context);
extern BOOLEAN btif_hf_is_call_idle();

#ifdef BTA_AV_SPLIT_A2DP_ENABLED
void btif_media_send_reset_vendor_state();
void btif_media_on_start_vendor_command();
void btif_media_start_vendor_command();
void btif_media_on_stop_vendor_command();
BOOLEAN btif_media_send_vendor_pref_bit_rate();
BOOLEAN btif_media_send_vendor_write_sbc_cfg();
BOOLEAN btif_media_send_vendor_media_chn_cfg();
BOOLEAN btif_media_send_vendor_stop();
BOOLEAN btif_media_send_vendor_start();
#endif


static tBTIF_MEDIA_CB btif_media_cb;
static int media_task_running = MEDIA_TASK_STATE_OFF;

static fixed_queue_t *btif_media_cmd_msg_queue;
static thread_t *worker_thread;

/*****************************************************************************
 **  Misc helper functions
 *****************************************************************************/

static UINT64 time_now_us()
{
    struct timespec ts_now;
    clock_gettime(CLOCK_BOOTTIME, &ts_now);
    return ((UINT64)ts_now.tv_sec * USEC_PER_SEC) + ((UINT64)ts_now.tv_nsec / 1000);
}

static void log_tstamps_us(char *comment)
{
    #define USEC_PER_MSEC 1000L
    static UINT64 prev_us = 0;
    const UINT64 now_us = time_now_us();
    static UINT64 diff_us = 0;

    diff_us = now_us - prev_us;
    if ((diff_us / USEC_PER_MSEC) > (BTIF_MEDIA_TIME_TICK + 10))
    {
        APPL_TRACE_ERROR("[%s] ts %08llu, diff : %08llu, queue sz %d", comment, now_us, diff_us,
                GKI_queue_length(&btif_media_cb.TxAaQ));
    }
    else
    {
        APPL_TRACE_DEBUG("[%s] ts %08llu, diff : %08llu, queue sz %d", comment, now_us, diff_us,
                GKI_queue_length(&btif_media_cb.TxAaQ));
    }

    prev_us = now_us;
}

UNUSED_ATTR static const char *dump_media_event(UINT16 event)
{
    switch(event)
    {
        CASE_RETURN_STR(BTIF_MEDIA_START_AA_TX)
        CASE_RETURN_STR(BTIF_MEDIA_STOP_AA_TX)
        CASE_RETURN_STR(BTIF_MEDIA_AA_RX_RDY)
        CASE_RETURN_STR(BTIF_MEDIA_UIPC_RX_RDY)
        CASE_RETURN_STR(BTIF_MEDIA_SBC_ENC_INIT)
        CASE_RETURN_STR(BTIF_MEDIA_SBC_ENC_UPDATE)
        CASE_RETURN_STR(BTIF_MEDIA_SBC_DEC_INIT)
        CASE_RETURN_STR(BTIF_MEDIA_VIDEO_DEC_INIT)
        CASE_RETURN_STR(BTIF_MEDIA_FLUSH_AA_TX)
        CASE_RETURN_STR(BTIF_MEDIA_FLUSH_AA_RX)
        CASE_RETURN_STR(BTIF_MEDIA_AUDIO_FEEDING_INIT)
        CASE_RETURN_STR(BTIF_MEDIA_AUDIO_RECEIVING_INIT)
        CASE_RETURN_STR(BTIF_MEDIA_AUDIO_SINK_CFG_UPDATE)
        CASE_RETURN_STR(BTIF_MEDIA_AUDIO_SINK_CLEAR_TRACK)
#ifdef USE_AUDIO_TRACK
        CASE_RETURN_STR(BTIF_MEDIA_AUDIO_SINK_SET_FOCUS_STATE)
#endif
        default:
            return "UNKNOWN MEDIA EVENT";
    }
}

/*****************************************************************************
 **  A2DP CTRL PATH
 *****************************************************************************/

static const char* dump_a2dp_ctrl_event(UINT8 event)
{
    switch(event)
    {
        CASE_RETURN_STR(A2DP_CTRL_CMD_NONE)
        CASE_RETURN_STR(A2DP_CTRL_CMD_CHECK_READY)
        CASE_RETURN_STR(A2DP_CTRL_CMD_START)
        CASE_RETURN_STR(A2DP_CTRL_CMD_STOP)
        CASE_RETURN_STR(A2DP_CTRL_CMD_SUSPEND)
        default:
            return "UNKNOWN MSG ID";
    }
}

static void btif_audiopath_detached(void)
{
    APPL_TRACE_EVENT("## AUDIO PATH DETACHED ##");

    /*  send stop request only if we are actively streaming and haven't received
        a stop request. Potentially audioflinger detached abnormally */
    if (btif_media_cb.is_tx_timer)
    {
        /* post stop event and wait for audio path to stop */
        btif_dispatch_sm_event(BTIF_AV_STOP_STREAM_REQ_EVT, NULL, 0);
    }
}

static void a2dp_cmd_acknowledge(int status)
{
    UINT8 ack = status;

    APPL_TRACE_EVENT("## a2dp ack : %s, status %d ##",
          dump_a2dp_ctrl_event(btif_media_cb.a2dp_cmd_pending), status);

    /* sanity check */
    if (btif_media_cb.a2dp_cmd_pending == A2DP_CTRL_CMD_NONE)
    {
        APPL_TRACE_ERROR("warning : no command pending, ignore ack");
        return;
    }

    /* clear pending */
    btif_media_cb.a2dp_cmd_pending = A2DP_CTRL_CMD_NONE;

    /* acknowledge start request */
    UIPC_Send(UIPC_CH_ID_AV_CTRL, 0, &ack, 1);
}


static void btif_recv_ctrl_data(void)
{
    UINT8 cmd = 0;
    int n;
    n = UIPC_Read(UIPC_CH_ID_AV_CTRL, NULL, &cmd, 1);

    /* detach on ctrl channel means audioflinger process was terminated */
    if (n == 0)
    {
        APPL_TRACE_EVENT("CTRL CH DETACHED");
        UIPC_Close(UIPC_CH_ID_AV_CTRL);
        /* we can operate only on datachannel, if af client wants to
           do send additional commands the ctrl channel would be reestablished */
        //btif_audiopath_detached();
        return;
    }

    APPL_TRACE_DEBUG("a2dp-ctrl-cmd : %s", dump_a2dp_ctrl_event(cmd));

    btif_media_cb.a2dp_cmd_pending = cmd;

    switch(cmd)
    {
        case A2DP_CTRL_CMD_CHECK_READY:

            if (media_task_running == MEDIA_TASK_STATE_SHUTTING_DOWN)
            {
                a2dp_cmd_acknowledge(A2DP_CTRL_ACK_FAILURE);
                return;
            }

            /* check whether av is ready to setup a2dp datapath */
            if ((btif_av_stream_ready() == TRUE) || (btif_av_stream_started_ready() == TRUE))
            {
                a2dp_cmd_acknowledge(A2DP_CTRL_ACK_SUCCESS);
            }
            else
            {
                a2dp_cmd_acknowledge(A2DP_CTRL_ACK_FAILURE);
            }
            break;

        case A2DP_CTRL_CMD_CHECK_STREAM_STARTED:

            if((btif_av_stream_started_ready() == TRUE))
                a2dp_cmd_acknowledge(A2DP_CTRL_ACK_SUCCESS);
            else
                a2dp_cmd_acknowledge(A2DP_CTRL_ACK_FAILURE);
            break;

        case A2DP_CTRL_CMD_START:
            /* Don't sent START request to stack while we are in call.
               Some headsets like the Sony MW600, don't allow AVDTP START
               in call and respond BAD_STATE. */
            if (!btif_hf_is_call_idle())
            {
                a2dp_cmd_acknowledge(A2DP_CTRL_ACK_INCALL_FAILURE);
                break;
            }
            /* In Dual A2dp, first check for started state of stream
            * as we dont want to START again as while doing Handoff
            * the stack state will be started, so it is not needed
            * to send START again, just open the media socket
            * and ACK the audio HAL.*/
            if (btif_av_stream_started_ready())
            {
<<<<<<< HEAD
                /* already started, setup audio data channel listener
                * and ack back immediately */
                UIPC_Open(UIPC_CH_ID_AV_AUDIO, btif_a2dp_data_cb);

=======
#ifndef BTA_AV_SPLIT_A2DP_ENABLED
                /* already started, setup audio data channel listener
                * and ack back immediately */
                UIPC_Open(UIPC_CH_ID_AV_AUDIO, btif_a2dp_data_cb);
#else
                APPL_TRACE_DEBUG("Av stream alreday started");
                if (btif_media_cb.peer_sep == AVDT_TSEP_SNK)
                    btif_a2dp_encoder_update();
#endif
>>>>>>> 67687e53
                a2dp_cmd_acknowledge(A2DP_CTRL_ACK_SUCCESS);
            }
            else if (btif_av_stream_ready() == TRUE)
            {
                /* setup audio data channel listener */
#ifndef BTA_AV_SPLIT_A2DP_ENABLED
                    /* already started, setup audio data channel listener
                    * and ack back immediately */
                UIPC_Open(UIPC_CH_ID_AV_AUDIO, btif_a2dp_data_cb);
#else
                APPL_TRACE_DEBUG("Av stream ready");
#endif
                /* post start event and wait for audio path to open */
                btif_dispatch_sm_event(BTIF_AV_START_STREAM_REQ_EVT, NULL, 0);

#if (BTA_AV_SINK_INCLUDED == TRUE)
                if (btif_media_cb.peer_sep == AVDT_TSEP_SRC)
                    a2dp_cmd_acknowledge(A2DP_CTRL_ACK_SUCCESS);
#endif
            }
            else
            {
                a2dp_cmd_acknowledge(A2DP_CTRL_ACK_FAILURE);
                break;
            }
            break;

        case A2DP_CTRL_CMD_STOP:
#ifndef BTA_AV_SPLIT_A2DP_ENABLED
            if (btif_media_cb.peer_sep == AVDT_TSEP_SNK && btif_media_cb.is_tx_timer == FALSE)
#else
            if (btif_media_cb.peer_sep == AVDT_TSEP_SNK && btif_media_cb.tx_started == FALSE)
#endif
            {
                /* we are already stopped, just ack back */
                a2dp_cmd_acknowledge(A2DP_CTRL_ACK_SUCCESS);
                break;
            }

            APPL_TRACE_DEBUG("Stop stream request to Av");
            btif_dispatch_sm_event(BTIF_AV_STOP_STREAM_REQ_EVT, NULL, 0);

            a2dp_cmd_acknowledge(A2DP_CTRL_ACK_SUCCESS);
            break;

        case A2DP_CTRL_CMD_SUSPEND:
            /* local suspend */
            if (btif_av_stream_started_ready())
            {
                APPL_TRACE_DEBUG("Suspend stream request to Av");
                btif_dispatch_sm_event(BTIF_AV_SUSPEND_STREAM_REQ_EVT, NULL, 0);
            }
            else
            {
                /* if we are not in started state, just ack back ok and let
                   audioflinger close the channel. This can happen if we are
                   remotely suspended, clear REMOTE SUSPEND Flag */
                btif_av_clear_remote_suspend_flag();
                a2dp_cmd_acknowledge(A2DP_CTRL_ACK_SUCCESS);
            }
            break;

        case A2DP_CTRL_GET_AUDIO_CONFIG:
        {
            uint32_t sample_rate = btif_media_cb.sample_rate;
            uint8_t channel_count = btif_media_cb.channel_count;

            a2dp_cmd_acknowledge(A2DP_CTRL_ACK_SUCCESS);
            UIPC_Send(UIPC_CH_ID_AV_CTRL, 0, (UINT8 *)&sample_rate, 4);
            UIPC_Send(UIPC_CH_ID_AV_CTRL, 0, &channel_count, 1);
            break;
        }

        default:
            APPL_TRACE_ERROR("UNSUPPORTED CMD (%d)", cmd);
            a2dp_cmd_acknowledge(A2DP_CTRL_ACK_FAILURE);
            break;
    }
    APPL_TRACE_DEBUG("a2dp-ctrl-cmd : %s DONE", dump_a2dp_ctrl_event(cmd));
}

static void btif_a2dp_ctrl_cb(tUIPC_CH_ID ch_id, tUIPC_EVENT event)
{
    UNUSED(ch_id);

    APPL_TRACE_DEBUG("A2DP-CTRL-CHANNEL EVENT %s", dump_uipc_event(event));

    switch(event)
    {
        case UIPC_OPEN_EVT:
            /* fetch av statemachine handle */
            btif_media_cb.av_sm_hdl = btif_av_get_sm_handle();
            break;

        case UIPC_CLOSE_EVT:
            /* restart ctrl server unless we are shutting down */
            if (media_task_running == MEDIA_TASK_STATE_ON)
                UIPC_Open(UIPC_CH_ID_AV_CTRL , btif_a2dp_ctrl_cb);
            break;

        case UIPC_RX_DATA_READY_EVT:
            btif_recv_ctrl_data();
            break;

        default :
            APPL_TRACE_ERROR("### A2DP-CTRL-CHANNEL EVENT %d NOT HANDLED ###", event);
            break;
    }
}

static void btif_a2dp_data_cb(tUIPC_CH_ID ch_id, tUIPC_EVENT event)
{
    UNUSED(ch_id);

    APPL_TRACE_DEBUG("BTIF MEDIA (A2DP-DATA) EVENT %s", dump_uipc_event(event));

    switch(event)
    {
        case UIPC_OPEN_EVT:

            /*  read directly from media task from here on (keep callback for
                connection events */
            UIPC_Ioctl(UIPC_CH_ID_AV_AUDIO, UIPC_REG_REMOVE_ACTIVE_READSET, NULL);
            UIPC_Ioctl(UIPC_CH_ID_AV_AUDIO, UIPC_SET_READ_POLL_TMO,
                       (void *)A2DP_DATA_READ_POLL_MS);

            if (btif_media_cb.peer_sep == AVDT_TSEP_SNK) {
                /* Start the media task to encode SBC */
                btif_media_task_start_aa_req();

                /* make sure we update any changed sbc encoder params */
                btif_a2dp_encoder_update();
            }
            btif_media_cb.data_channel_open = TRUE;

            /* ack back when media task is fully started */
            break;

        case UIPC_CLOSE_EVT:
            a2dp_cmd_acknowledge(A2DP_CTRL_ACK_SUCCESS);
            btif_audiopath_detached();
            btif_media_cb.data_channel_open = FALSE;
            break;

        default :
            APPL_TRACE_ERROR("### A2DP-DATA EVENT %d NOT HANDLED ###", event);
            break;
    }
}


/*****************************************************************************
 **  BTIF ADAPTATION
 *****************************************************************************/

static UINT16 btif_media_task_get_sbc_rate(void)
{
    UINT16 rate = DEFAULT_SBC_BITRATE;

    /* restrict bitrate if a2dp link is non-edr */
    if (!btif_av_is_peer_edr())
    {
        rate = BTIF_A2DP_NON_EDR_MAX_RATE;
        APPL_TRACE_DEBUG("non-edr a2dp sink detected, restrict rate to %d", rate);
    }

    return rate;
}

static void btif_a2dp_encoder_init(void)
{
    UINT16 minmtu;
    tBTIF_MEDIA_INIT_AUDIO msg;
    tA2D_SBC_CIE sbc_config;

    /* lookup table for converting channel mode */
    UINT16 codec_mode_tbl[5] = { SBC_JOINT_STEREO, SBC_STEREO, SBC_DUAL, 0, SBC_MONO };

    /* lookup table for converting number of blocks */
    UINT16 codec_block_tbl[5] = { 16, 12, 8, 0, 4 };

    /* lookup table to convert freq */
    UINT16 freq_block_tbl[5] = { SBC_sf48000, SBC_sf44100, SBC_sf32000, 0, SBC_sf16000 };

    APPL_TRACE_DEBUG("btif_a2dp_encoder_init");

    /* Retrieve the current SBC configuration (default if currently not used) */
    bta_av_co_audio_get_sbc_config(&sbc_config, &minmtu);
    msg.NumOfSubBands = (sbc_config.num_subbands == A2D_SBC_IE_SUBBAND_4) ? 4 : 8;
    msg.NumOfBlocks = codec_block_tbl[sbc_config.block_len >> 5];
    msg.AllocationMethod = (sbc_config.alloc_mthd == A2D_SBC_IE_ALLOC_MD_L) ? SBC_LOUDNESS : SBC_SNR;
    msg.ChannelMode = codec_mode_tbl[sbc_config.ch_mode >> 1];
    msg.SamplingFreq = freq_block_tbl[sbc_config.samp_freq >> 5];
    msg.MtuSize = minmtu;

    APPL_TRACE_EVENT("msg.ChannelMode %x", msg.ChannelMode);

    /* Init the media task to encode SBC properly */
    btif_media_task_enc_init_req(&msg);
}

static void btif_a2dp_encoder_update(void)
{
    UINT16 minmtu;
    tA2D_SBC_CIE sbc_config;
    tBTIF_MEDIA_UPDATE_AUDIO msg;
    UINT8 pref_min;
    UINT8 pref_max;

    APPL_TRACE_DEBUG("btif_a2dp_encoder_update");

    /* Retrieve the current SBC configuration (default if currently not used) */
    bta_av_co_audio_get_sbc_config(&sbc_config, &minmtu);

    APPL_TRACE_DEBUG("btif_a2dp_encoder_update: Common min_bitpool:%d(0x%x) max_bitpool:%d(0x%x)",
            sbc_config.min_bitpool, sbc_config.min_bitpool,
            sbc_config.max_bitpool, sbc_config.max_bitpool);

    if (sbc_config.min_bitpool > sbc_config.max_bitpool)
    {
        APPL_TRACE_ERROR("btif_a2dp_encoder_update: ERROR btif_a2dp_encoder_update min_bitpool > max_bitpool");
    }

    /* check if remote sink has a preferred bitpool range */
    if (bta_av_co_get_remote_bitpool_pref(&pref_min, &pref_max) == TRUE)
    {
        /* adjust our preferred bitpool with the remote preference if within
           our capable range */

        if (pref_min < sbc_config.min_bitpool)
            pref_min = sbc_config.min_bitpool;

        if (pref_max > sbc_config.max_bitpool)
            pref_max = sbc_config.max_bitpool;

        msg.MinBitPool = pref_min;
        msg.MaxBitPool = pref_max;

        if ((pref_min != sbc_config.min_bitpool) || (pref_max != sbc_config.max_bitpool))
        {
            APPL_TRACE_EVENT("## adjusted our bitpool range to peer pref [%d:%d] ##",
                pref_min, pref_max);
        }
    }
    else
    {
        msg.MinBitPool = sbc_config.min_bitpool;
        msg.MaxBitPool = sbc_config.max_bitpool;
    }

    msg.MinMtuSize = minmtu;

#ifdef BTA_AV_SPLIT_A2DP_ENABLED
        btif_media_cb.max_bitpool = msg.MaxBitPool;
        btif_media_cb.min_bitpool = msg.MinBitPool;
        APPL_TRACE_DEBUG("Updated min_bitpool: 0x%x max_bitpool: 0x%x",
            btif_media_cb.min_bitpool, btif_media_cb.max_bitpool);
#endif

    /* Update the media task to encode SBC properly */
    btif_media_task_enc_update_req(&msg);
}

bool btif_a2dp_start_media_task(void)
{
    if (media_task_running != MEDIA_TASK_STATE_OFF)
    {
        APPL_TRACE_ERROR("warning : media task already running");
        return false;
    }

    APPL_TRACE_EVENT("## A2DP START MEDIA THREAD ##");

    btif_media_cmd_msg_queue = fixed_queue_new(SIZE_MAX);

    /* start a2dp media task */
    worker_thread = thread_new("media_worker");
    if (worker_thread == NULL)
        goto error_exit;

    fixed_queue_register_dequeue(btif_media_cmd_msg_queue,
        thread_get_reactor(worker_thread),
        btif_media_thread_handle_cmd,
        NULL);

    thread_post(worker_thread, btif_media_thread_init, NULL);

    APPL_TRACE_EVENT("## A2DP MEDIA THREAD STARTED ##");

    return true;

 error_exit:;
    APPL_TRACE_ERROR("%s unable to start up media thread", __func__);
    return false;
}

void btif_a2dp_stop_media_task(void)
{
    APPL_TRACE_EVENT("## A2DP STOP MEDIA THREAD ##");

    // Stop timer
    alarm_free(btif_media_cb.media_alarm);
    btif_media_cb.media_alarm = NULL;
    btif_media_cb.is_tx_timer = FALSE;

    // Exit thread
    fixed_queue_free(btif_media_cmd_msg_queue, NULL);
    thread_post(worker_thread, btif_media_thread_cleanup, NULL);
    thread_free(worker_thread);

    worker_thread = NULL;
    btif_media_cmd_msg_queue = NULL;
}

/*****************************************************************************
**
** Function        btif_a2dp_on_init
**
** Description
**
** Returns
**
*******************************************************************************/

void btif_a2dp_on_init(void)
{
    //tput_mon(1, 0, 1);
}


/*****************************************************************************
**
** Function        btif_a2dp_setup_codec
**
** Description     does codec setup
**
** Returns        tBTIF_STATUS
**
*******************************************************************************/

tBTIF_STATUS btif_a2dp_setup_codec(void)
{
    tBTIF_AV_MEDIA_FEEDINGS media_feeding;
    tBTIF_STATUS status;

    APPL_TRACE_EVENT("## A2DP SETUP CODEC ##");

    GKI_disable();

<<<<<<< HEAD
    /* for now hardcode 44/48 khz 16 bit stereo */
#ifdef SAMPLE_RATE_48K
    media_feeding.cfg.pcm.sampling_freq = 48000;
#else
=======

#ifdef BTA_AV_SPLIT_A2DP_DEF_FREQ_48KHZ
    /* for now hardcode 48 khz 16 bit stereo PCM format */
    media_feeding.cfg.pcm.sampling_freq = 48000;
#else
    /* for now hardcode 44.1 khz 16 bit stereo PCM format */
>>>>>>> 67687e53
    media_feeding.cfg.pcm.sampling_freq = 44100;
#endif
    media_feeding.cfg.pcm.bit_per_sample = 16;
    media_feeding.cfg.pcm.num_channel = 2;
    media_feeding.format = BTIF_AV_CODEC_PCM;

    if (bta_av_co_audio_set_codec(&media_feeding, &status))
    {
        tBTIF_MEDIA_INIT_AUDIO_FEEDING mfeed;

        /* Init the encoding task */
        btif_a2dp_encoder_init();

        /* Build the media task configuration */
        mfeed.feeding = media_feeding;
        mfeed.feeding_mode = BTIF_AV_FEEDING_ASYNCHRONOUS;
        /* Send message to Media task to configure transcoding */
        btif_media_task_audio_feeding_init_req(&mfeed);
    }
    else
    {
        status = BTIF_ERROR_SRV_AV_FEEDING_NOT_SUPPORTED;
    }
    GKI_enable();
    return status;
}


/*****************************************************************************
**
** Function        btif_a2dp_on_idle
**
** Description
**
** Returns
**
*******************************************************************************/

void btif_a2dp_on_idle(void)
{
    APPL_TRACE_EVENT("## ON A2DP IDLE ##");
    if (btif_media_cb.peer_sep == AVDT_TSEP_SNK)
    {
        /* Make sure media task is stopped */
        btif_media_task_stop_aa_req();
    }
#ifdef BTA_AV_SPLIT_A2DP_ENABLED
    btif_media_send_reset_vendor_state();
#endif

    bta_av_co_init();
#if (BTA_AV_SINK_INCLUDED == TRUE)
    if (btif_media_cb.peer_sep == AVDT_TSEP_SRC)
    {
        btif_media_cb.rx_flush = TRUE;
        btif_media_task_aa_rx_flush_req();
        btif_media_task_aa_handle_stop_decoding();
        btif_media_task_clear_track();
#ifdef USE_AUDIO_TRACK
        btif_media_cb.rx_audio_focus_state = BTIF_MEDIA_FOCUS_IDLE;
#endif
        APPL_TRACE_DEBUG("Stopped BT track");
    }
#endif
}

/*****************************************************************************
**
** Function        btif_a2dp_on_open
**
** Description
**
** Returns
**
*******************************************************************************/

void btif_a2dp_on_open(void)
{
    APPL_TRACE_EVENT("## ON A2DP OPEN ##");

#ifndef BTA_AV_SPLIT_A2DP_ENABLED
    /* always use callback to notify socket events */
    UIPC_Open(UIPC_CH_ID_AV_AUDIO, btif_a2dp_data_cb);
#endif
}

/*******************************************************************************
 **
 ** Function         btif_media_task_clear_track
 **
 ** Description
 **
 ** Returns          TRUE is success
 **
 *******************************************************************************/
BOOLEAN btif_media_task_clear_track(void)
{
    BT_HDR *p_buf;

    if (NULL == (p_buf = GKI_getbuf(sizeof(BT_HDR))))
    {
        return FALSE;
    }

    p_buf->event = BTIF_MEDIA_AUDIO_SINK_CLEAR_TRACK;

    if (btif_media_cmd_msg_queue != NULL)
        fixed_queue_enqueue(btif_media_cmd_msg_queue, p_buf);
    return TRUE;
}

/*****************************************************************************
**
** Function        btif_reset_decoder
**
** Description
**
** Returns
**
*******************************************************************************/

void btif_reset_decoder(UINT8 *p_av)
{
    APPL_TRACE_EVENT("btif_reset_decoder");
    APPL_TRACE_DEBUG("btif_reset_decoder p_codec_info[%x:%x:%x:%x:%x:%x]",
            p_av[1], p_av[2], p_av[3],
            p_av[4], p_av[5], p_av[6]);

    tBTIF_MEDIA_SINK_CFG_UPDATE *p_buf;
    if (NULL == (p_buf = GKI_getbuf(sizeof(tBTIF_MEDIA_SINK_CFG_UPDATE))))
    {
        APPL_TRACE_EVENT("btif_reset_decoder No Buffer ");
        return;
    }

    memcpy(p_buf->codec_info,p_av, AVDT_CODEC_SIZE);
    p_buf->hdr.event = BTIF_MEDIA_AUDIO_SINK_CFG_UPDATE;

    if (btif_media_cmd_msg_queue != NULL)
        fixed_queue_enqueue(btif_media_cmd_msg_queue, p_buf);
}

/*****************************************************************************
**
** Function        btif_a2dp_on_started
**
** Description
**
** Returns
**
*******************************************************************************/

BOOLEAN btif_a2dp_on_started(tBTA_AV_START *p_av, BOOLEAN pending_start)
{
    BOOLEAN ack = FALSE;

    APPL_TRACE_EVENT("## ON A2DP STARTED ##");

    if (p_av == NULL)
    {
#ifdef BTA_AV_SPLIT_A2DP_ENABLED
        if (btif_media_cb.peer_sep == AVDT_TSEP_SNK)
        {
            btif_media_on_start_vendor_command();
        }
#else
        /* ack back a local start request */
        a2dp_cmd_acknowledge(A2DP_CTRL_ACK_SUCCESS);
#endif
        return TRUE;
    }

    if (p_av->status == BTA_AV_SUCCESS)
    {
        if (p_av->suspending == FALSE)
        {
            if (p_av->initiator)
            {
                if (pending_start) {
#ifdef BTA_AV_SPLIT_A2DP_ENABLED
                    if (btif_media_cb.peer_sep == AVDT_TSEP_SNK)
                    {
                        btif_media_on_start_vendor_command();
                    }
#else
                    a2dp_cmd_acknowledge(A2DP_CTRL_ACK_SUCCESS);
#endif
                    ack = TRUE;
                }
            }
            else
            {
                /* we were remotely started,  make sure codec
                   is setup before datapath is started */
#ifdef BTA_AV_SPLIT_A2DP_ENABLED
                if (btif_media_cb.peer_sep == AVDT_TSEP_SNK)
                {
                    APPL_TRACE_IMP("start VS command exchange on remote start");
                    btif_media_on_start_vendor_command();
                }
#else
                btif_a2dp_setup_codec();
#endif
            }

            /* media task is autostarted upon a2dp audiopath connection */
        }
    }
    else if (pending_start)
    {
        a2dp_cmd_acknowledge(A2DP_CTRL_ACK_FAILURE);
        ack = TRUE;
    }
    return ack;
}


/*****************************************************************************
**
** Function        btif_a2dp_ack_fail
**
** Description
**
** Returns
**
*******************************************************************************/

void btif_a2dp_ack_fail(void)
{
    APPL_TRACE_EVENT("## A2DP_CTRL_ACK_FAILURE ##");
    a2dp_cmd_acknowledge(A2DP_CTRL_ACK_FAILURE);
}

/*****************************************************************************
**
** Function        btif_a2dp_on_stopped
**
** Description
**
** Returns
**
*******************************************************************************/

void btif_a2dp_on_stopped(tBTA_AV_SUSPEND *p_av)
{
    APPL_TRACE_EVENT("## ON A2DP STOPPED ##");
    if (btif_media_cb.peer_sep == AVDT_TSEP_SRC) /*  Handling for A2DP SINK cases*/
    {
        btif_media_cb.rx_flush = TRUE;
        btif_media_task_aa_rx_flush_req();
        btif_media_task_aa_handle_stop_decoding();
#ifndef USE_AUDIO_TRACK
        UIPC_Close(UIPC_CH_ID_AV_AUDIO);
#endif
        btif_media_cb.data_channel_open = FALSE;
        return;
    }
    /* allow using this api for other than suspend */
    if (p_av != NULL)
    {
        if (p_av->status != BTA_AV_SUCCESS)
        {
            APPL_TRACE_EVENT("AV STOP FAILED (%d)", p_av->status);

            if (p_av->initiator)
                a2dp_cmd_acknowledge(A2DP_CTRL_ACK_FAILURE);
            return;
        }
    }

    /* ensure tx frames are immediately suspended */
    btif_media_cb.tx_flush = 1;

    /* request to stop media task  */
#ifndef BTA_AV_SPLIT_A2DP_ENABLED
    btif_media_task_aa_tx_flush_req();
#endif
    btif_media_task_stop_aa_req();

    /* once stream is fully stopped we will ack back */
}


/*****************************************************************************
**
** Function        btif_a2dp_on_suspended
**
** Description
**
** Returns
**
*******************************************************************************/

void btif_a2dp_on_suspended(tBTA_AV_SUSPEND *p_av)
{
    APPL_TRACE_EVENT("## ON A2DP SUSPENDED ##");
    if (btif_media_cb.peer_sep == AVDT_TSEP_SRC)
    {
        btif_media_cb.rx_flush = TRUE;
        btif_media_task_aa_rx_flush_req();
        btif_media_task_aa_handle_stop_decoding();
#ifndef USE_AUDIO_TRACK
        UIPC_Close(UIPC_CH_ID_AV_AUDIO);
#endif
        return;
    }

    /* check for status failures */
    if (p_av->status != BTA_AV_SUCCESS)
    {
        if (p_av->initiator == TRUE)
            a2dp_cmd_acknowledge(A2DP_CTRL_ACK_FAILURE);
    }

    /* once stream is fully stopped we will ack back */

    /* ensure tx frames are immediately flushed */
    btif_media_cb.tx_flush = 1;

    /* stop timer tick */
    btif_media_task_stop_aa_req();
}

/* when true media task discards any rx frames */
void btif_a2dp_set_rx_flush(BOOLEAN enable)
{
    APPL_TRACE_EVENT("## DROP RX %d ##", enable);
    btif_media_cb.rx_flush = enable;
}

/* when true media task discards any tx frames */
void btif_a2dp_set_tx_flush(BOOLEAN enable)
{
    APPL_TRACE_EVENT("## DROP TX %d ##", enable);
    btif_media_cb.tx_flush = enable;
}
#ifdef USE_AUDIO_TRACK
void btif_a2dp_set_audio_focus_state(btif_media_audio_focus_state state)
{
    APPL_TRACE_EVENT("btif_a2dp_set_audio_focus_state");
    tBTIF_MEDIA_SINK_FOCUS_UPDATE *p_buf;
    if (NULL == (p_buf = GKI_getbuf(sizeof(tBTIF_MEDIA_SINK_FOCUS_UPDATE))))
    {
        APPL_TRACE_EVENT("btif_a2dp_set_audio_focus_state No Buffer ");
        return;
    }

    p_buf->focus_state = state;
    p_buf->hdr.event = BTIF_MEDIA_AUDIO_SINK_SET_FOCUS_STATE;
<<<<<<< HEAD
    fixed_queue_enqueue(btif_media_cmd_msg_queue, p_buf);
=======
    if (btif_media_cmd_msg_queue != NULL)
        fixed_queue_enqueue(btif_media_cmd_msg_queue, p_buf);
>>>>>>> 67687e53
}
#endif
#if (BTA_AV_SINK_INCLUDED == TRUE)
static void btif_media_task_avk_handle_timer(UNUSED_ATTR void *context)
{
    UINT8 count;
    tBT_SBC_HDR *p_msg;
    int num_sbc_frames;
    int num_frames_to_process;

    count = btif_media_cb.RxSbcQ._count;
    if (0 == count)
    {
        APPL_TRACE_DEBUG("  QUE  EMPTY ");
    }
    else
    {
#ifdef USE_AUDIO_TRACK
        switch(btif_media_cb.rx_audio_focus_state)
        {
            /* Don't Do anything in case of Idle, Requested */
            case BTIF_MEIDA_FOCUS_REQUESTED:
            case BTIF_MEDIA_FOCUS_IDLE:
                return;
            break;
            /* In case of Ready, request for focus and wait to move in granted */
            case BTIF_MEIDA_FOCUS_READY:
                btif_queue_focus_rquest();
                btif_media_cb.rx_audio_focus_state = BTIF_MEIDA_FOCUS_REQUESTED;
                return;
            break;
            /* play only in this case */
            case BTIF_MEIDA_FOCUS_GRANTED:
            break;
        }
#endif
        if (btif_media_cb.rx_flush == TRUE)
        {
            btif_media_flush_q(&(btif_media_cb.RxSbcQ));
            return;
        }

        num_frames_to_process = btif_media_cb.frames_to_process;
        APPL_TRACE_DEBUG(" Process Frames + ");

        do
        {
            p_msg = (tBT_SBC_HDR *)GKI_getfirst(&(btif_media_cb.RxSbcQ));
            if (p_msg == NULL)
                return;
            num_sbc_frames  = p_msg->num_frames_to_be_processed; /* num of frames in Que Packets */
            APPL_TRACE_DEBUG(" Frames left in topmost packet %d", num_sbc_frames);
            APPL_TRACE_DEBUG(" Remaining frames to process in tick %d", num_frames_to_process);
            APPL_TRACE_DEBUG(" Num of Packets in Que %d", btif_media_cb.RxSbcQ._count);

            if ( num_sbc_frames > num_frames_to_process) /*  Que Packet has more frames*/
            {
                 p_msg->num_frames_to_be_processed= num_frames_to_process;
                 btif_media_task_handle_inc_media(p_msg);
                 p_msg->num_frames_to_be_processed = num_sbc_frames - num_frames_to_process;
                 num_frames_to_process = 0;
                 break;
            }
            else                                        /*  Que packet has less frames */
            {
                btif_media_task_handle_inc_media(p_msg);
                p_msg = (tBT_SBC_HDR *)GKI_dequeue(&(btif_media_cb.RxSbcQ));
                if( p_msg == NULL )
                {
                     APPL_TRACE_ERROR("Insufficient data in que ");
                     break;
                }
                num_frames_to_process = num_frames_to_process - p_msg->num_frames_to_be_processed;
                GKI_freebuf(p_msg);
            }
        }while(num_frames_to_process > 0);

        APPL_TRACE_DEBUG(" Process Frames - ");
    }
}
#else
static void btif_media_task_avk_handle_timer(UNUSED_ATTR void *context) {}
#endif

static void btif_media_task_aa_handle_timer(UNUSED_ATTR void *context)
{
    log_tstamps_us("media task tx timer");

#if (BTA_AV_INCLUDED == TRUE)
    if(btif_media_cb.is_tx_timer == TRUE)
    {
        btif_media_send_aa_frame();
    }
    else
    {
        APPL_TRACE_ERROR("ERROR Media task Scheduled after Suspend");
    }
#endif
}

#if (BTA_AV_INCLUDED == TRUE)
static void btif_media_task_aa_handle_uipc_rx_rdy(void)
{
    /* process all the UIPC data */
    btif_media_aa_prep_2_send(0xFF);

    /* send it */
    LOG_VERBOSE("btif_media_task_aa_handle_uipc_rx_rdy calls bta_av_ci_src_data_ready");
    bta_av_ci_src_data_ready(BTA_AV_CHNL_AUDIO);
}
#endif

static void btif_media_thread_init(UNUSED_ATTR void *context) {
  memset(&btif_media_cb, 0, sizeof(btif_media_cb));
  UIPC_Init(NULL);

#if (BTA_AV_INCLUDED == TRUE)
  UIPC_Open(UIPC_CH_ID_AV_CTRL , btif_a2dp_ctrl_cb);
#endif

  raise_priority_a2dp(TASK_HIGH_MEDIA);
  media_task_running = MEDIA_TASK_STATE_ON;
}

static void btif_media_thread_cleanup(UNUSED_ATTR void *context) {
  /* make sure no channels are restarted while shutting down */
  media_task_running = MEDIA_TASK_STATE_SHUTTING_DOWN;

  /* this calls blocks until uipc is fully closed */
  UIPC_Close(UIPC_CH_ID_ALL);

  /* Clear media task flag */
  media_task_running = MEDIA_TASK_STATE_OFF;
}

/*******************************************************************************
 **
 ** Function         btif_media_task_send_cmd_evt
 **
 ** Description
 **
 ** Returns          TRUE is success
 **
 *******************************************************************************/
BOOLEAN btif_media_task_send_cmd_evt(UINT16 Evt)
{
    BT_HDR *p_buf;
    if (NULL == (p_buf = GKI_getbuf(sizeof(BT_HDR))))
    {
        return FALSE;
    }

    p_buf->event = Evt;

    if (btif_media_cmd_msg_queue != NULL)
        fixed_queue_enqueue(btif_media_cmd_msg_queue, p_buf);
    return TRUE;
}

/*******************************************************************************
 **
 ** Function         btif_media_flush_q
 **
 ** Description
 **
 ** Returns          void
 **
 *******************************************************************************/
static void btif_media_flush_q(BUFFER_Q *p_q)
{
    while (!GKI_queue_is_empty(p_q))
    {
        GKI_freebuf(GKI_dequeue(p_q));
    }
}

static void btif_media_thread_handle_cmd(fixed_queue_t *queue, UNUSED_ATTR void *context)
{
    BT_HDR *p_msg = (BT_HDR *)fixed_queue_dequeue(queue);
    LOG_VERBOSE("btif_media_thread_handle_cmd : %d %s", p_msg->event,
             dump_media_event(p_msg->event));

    switch (p_msg->event)
    {
#if (BTA_AV_INCLUDED == TRUE)
    case BTIF_MEDIA_START_AA_TX:
        btif_media_task_aa_start_tx();
        break;
    case BTIF_MEDIA_STOP_AA_TX:
        btif_media_task_aa_stop_tx();
        break;
    case BTIF_MEDIA_SBC_ENC_INIT:
        btif_media_task_enc_init(p_msg);
        break;
    case BTIF_MEDIA_SBC_ENC_UPDATE:
        btif_media_task_enc_update(p_msg);
        break;
    case BTIF_MEDIA_AUDIO_FEEDING_INIT:
        btif_media_task_audio_feeding_init(p_msg);
        break;
    case BTIF_MEDIA_FLUSH_AA_TX:
        btif_media_task_aa_tx_flush(p_msg);
        break;
    case BTIF_MEDIA_UIPC_RX_RDY:
        btif_media_task_aa_handle_uipc_rx_rdy();
        break;
#ifdef USE_AUDIO_TRACK
    case BTIF_MEDIA_AUDIO_SINK_SET_FOCUS_STATE:
        if(!btif_av_is_connected())
            break;
        btif_media_cb.rx_audio_focus_state = ((tBTIF_MEDIA_SINK_FOCUS_UPDATE *)p_msg)->focus_state;
        APPL_TRACE_DEBUG("Setting focus state to %d ",btif_media_cb.rx_audio_focus_state);
        break;
#endif
    case BTIF_MEDIA_AUDIO_SINK_CFG_UPDATE:
#if (BTA_AV_SINK_INCLUDED == TRUE)
        btif_media_task_aa_handle_decoder_reset(p_msg);
#endif
        break;
    case BTIF_MEDIA_AUDIO_SINK_CLEAR_TRACK:
#if (BTA_AV_SINK_INCLUDED == TRUE)
        btif_media_task_aa_handle_clear_track();
#endif
        break;
     case BTIF_MEDIA_FLUSH_AA_RX:
        btif_media_task_aa_rx_flush();
        break;
#ifdef BTA_AV_SPLIT_A2DP_ENABLED
    case BTIF_MEDIA_RESET_VS_STATE:
        btif_media_cb.tx_started = FALSE;
        btif_media_cb.tx_stop_initiated = FALSE;
        btif_media_cb.vs_configs_exchanged = FALSE;
        break;
    case BTIF_MEDIA_START_VS_CMD:
        btif_a2dp_encoder_update();
        btif_media_start_vendor_command();
        break;
    case BTIF_MEDIA_STOP_VS_CMD:
        btif_media_send_vendor_stop();
        break;
    case BTIF_MEDIA_VS_A2DP_START_SUCCESS:
        btif_media_cb.tx_started = TRUE;
        a2dp_cmd_acknowledge(A2DP_CTRL_ACK_SUCCESS);
        break;
    case BTIF_MEDIA_VS_A2DP_STOP_SUCCESS:
        btif_media_cb.tx_started = FALSE;
        btif_media_cb.tx_stop_initiated = FALSE;
        a2dp_cmd_acknowledge(A2DP_CTRL_ACK_SUCCESS);
        break;
    case BTIF_MEDIA_VS_A2DP_STOP_FAILURE:
        btif_media_cb.tx_stop_initiated = FALSE;
        a2dp_cmd_acknowledge(A2DP_CTRL_ACK_FAILURE);
        break;
    case BTIF_MEDIA_VS_A2DP_MEDIA_CHNL_CFG_SUCCESS:
        btif_media_send_vendor_pref_bit_rate();
        break;
    case BTIF_MEDIA_VS_A2DP_WRITE_SBC_CFG_SUCCESS:
        btif_media_send_vendor_media_chn_cfg();
        break;
    case BTIF_MEDIA_VS_A2DP_PREF_BIT_RATE_SUCCESS:
#if (BTA_AV_CO_CP_SCMS_T == TRUE)
        btif_media_send_vendor_scmst_hdr();
#else
        if (!btif_media_cb.vs_configs_exchanged)
            btif_media_cb.vs_configs_exchanged = TRUE;
        btif_media_send_vendor_start();
#endif
        break;
#if (BTA_AV_CO_CP_SCMS_T == TRUE)
    case BTIF_MEDIA_VS_A2DP_SET_SCMST_HDR_SUCCESS:
        if (!btif_media_cb.vs_configs_exchanged)
            btif_media_cb.vs_configs_exchanged = TRUE;
        btif_media_send_vendor_start();
        break;
#endif
#endif
#endif
    default:
        APPL_TRACE_ERROR("ERROR in %s unknown event %d", __func__, p_msg->event);
    }
    GKI_freebuf(p_msg);
    LOG_VERBOSE("%s: %s DONE", __func__, dump_media_event(p_msg->event));
}

#if (BTA_AV_SINK_INCLUDED == TRUE)
/*******************************************************************************
 **
 ** Function         btif_media_task_handle_inc_media
 **
 ** Description
 **
 ** Returns          void
 **
 *******************************************************************************/
static void btif_media_task_handle_inc_media(tBT_SBC_HDR*p_msg)
{
    UINT8 *sbc_start_frame = ((UINT8*)(p_msg + 1) + p_msg->offset + 1);
    int count;
    UINT32 pcmBytes, availPcmBytes;
    OI_INT16 *pcmDataPointer = pcmData; /*Will be overwritten on next packet receipt*/
    OI_STATUS status;
    int num_sbc_frames = p_msg->num_frames_to_be_processed;
    UINT32 sbc_frame_len = p_msg->len - 1;
    availPcmBytes = sizeof(pcmData);

#ifdef USE_AUDIO_TRACK
    int retwriteAudioTrack = 0;
#endif
    if ((btif_media_cb.peer_sep == AVDT_TSEP_SNK) || (btif_media_cb.rx_flush))
    {
        APPL_TRACE_DEBUG(" State Changed happened in this tick ");
        return;
    }
#ifndef USE_AUDIO_TRACK
    // ignore data if no one is listening
    if (!btif_media_cb.data_channel_open)
    {
        APPL_TRACE_ERROR(" btif_media_task_handle_inc_media Channel not open, returning");
        return;
    }
#endif
    APPL_TRACE_DEBUG("Number of sbc frames %d, frame_len %d", num_sbc_frames, sbc_frame_len);

    for(count = 0; count < num_sbc_frames && sbc_frame_len != 0; count ++)
    {
        pcmBytes = availPcmBytes;
        status = OI_CODEC_SBC_DecodeFrame(&context, (const OI_BYTE**)&sbc_start_frame,
                                                        (OI_UINT32 *)&sbc_frame_len,
                                                        (OI_INT16 *)pcmDataPointer,
                                                        (OI_UINT32 *)&pcmBytes);
        if (!OI_SUCCESS(status)) {
            APPL_TRACE_ERROR("Decoding failure: %d\n", status);
            break;
        }
        availPcmBytes -= pcmBytes;
        pcmDataPointer += pcmBytes/2;
        p_msg->offset += (p_msg->len - 1) - sbc_frame_len;
        p_msg->len = sbc_frame_len + 1;
    }

#ifdef USE_AUDIO_TRACK
    retwriteAudioTrack = btWriteData((void*)pcmData, (sizeof(pcmData) - availPcmBytes));
#else
    UIPC_Send(UIPC_CH_ID_AV_AUDIO, 0, (UINT8 *)pcmData, (sizeof(pcmData) - availPcmBytes));
#endif
    APPL_TRACE_LATENCY_AUDIO("Written to audio, seq number %d", p_msg->layer_specific);
}
#endif

#if (BTA_AV_INCLUDED == TRUE)
/*******************************************************************************
 **
 ** Function         btif_media_task_enc_init_req
 **
 ** Description
 **
 ** Returns          TRUE is success
 **
 *******************************************************************************/
BOOLEAN btif_media_task_enc_init_req(tBTIF_MEDIA_INIT_AUDIO *p_msg)
{
    tBTIF_MEDIA_INIT_AUDIO *p_buf;
    if (NULL == (p_buf = GKI_getbuf(sizeof(tBTIF_MEDIA_INIT_AUDIO))))
    {
        return FALSE;
    }

    memcpy(p_buf, p_msg, sizeof(tBTIF_MEDIA_INIT_AUDIO));
    p_buf->hdr.event = BTIF_MEDIA_SBC_ENC_INIT;

    if (btif_media_cmd_msg_queue != NULL)
        fixed_queue_enqueue(btif_media_cmd_msg_queue, p_buf);
    return TRUE;
}

/*******************************************************************************
 **
 ** Function         btif_media_task_enc_update_req
 **
 ** Description
 **
 ** Returns          TRUE is success
 **
 *******************************************************************************/
BOOLEAN btif_media_task_enc_update_req(tBTIF_MEDIA_UPDATE_AUDIO *p_msg)
{
    tBTIF_MEDIA_UPDATE_AUDIO *p_buf;
    if (NULL == (p_buf = GKI_getbuf(sizeof(tBTIF_MEDIA_UPDATE_AUDIO))))
    {
        return FALSE;
    }

    memcpy(p_buf, p_msg, sizeof(tBTIF_MEDIA_UPDATE_AUDIO));
    p_buf->hdr.event = BTIF_MEDIA_SBC_ENC_UPDATE;

    if (btif_media_cmd_msg_queue != NULL)
        fixed_queue_enqueue(btif_media_cmd_msg_queue, p_buf);
    return TRUE;
}

/*******************************************************************************
 **
 ** Function         btif_media_task_audio_feeding_init_req
 **
 ** Description
 **
 ** Returns          TRUE is success
 **
 *******************************************************************************/
BOOLEAN btif_media_task_audio_feeding_init_req(tBTIF_MEDIA_INIT_AUDIO_FEEDING *p_msg)
{
    tBTIF_MEDIA_INIT_AUDIO_FEEDING *p_buf;
    if (NULL == (p_buf = GKI_getbuf(sizeof(tBTIF_MEDIA_INIT_AUDIO_FEEDING))))
    {
        return FALSE;
    }

    memcpy(p_buf, p_msg, sizeof(tBTIF_MEDIA_INIT_AUDIO_FEEDING));
    p_buf->hdr.event = BTIF_MEDIA_AUDIO_FEEDING_INIT;

    if (btif_media_cmd_msg_queue != NULL)
        fixed_queue_enqueue(btif_media_cmd_msg_queue, p_buf);
    return TRUE;
}

/*******************************************************************************
 **
 ** Function         btif_media_task_start_aa_req
 **
 ** Description
 **
 ** Returns          TRUE is success
 **
 *******************************************************************************/
BOOLEAN btif_media_task_start_aa_req(void)
{
    BT_HDR *p_buf;
    if (NULL == (p_buf = GKI_getbuf(sizeof(BT_HDR))))
    {
        APPL_TRACE_EVENT("GKI failed");
        return FALSE;
    }

    p_buf->event = BTIF_MEDIA_START_AA_TX;

    if (btif_media_cmd_msg_queue != NULL)
        fixed_queue_enqueue(btif_media_cmd_msg_queue, p_buf);
    return TRUE;
}

/*******************************************************************************
 **
 ** Function         btif_media_task_stop_aa_req
 **
 ** Description
 **
 ** Returns          TRUE is success
 **
 *******************************************************************************/
BOOLEAN btif_media_task_stop_aa_req(void)
{
    BT_HDR *p_buf;
    if (NULL == (p_buf = GKI_getbuf(sizeof(BT_HDR))))
    {
        return FALSE;
    }

    p_buf->event = BTIF_MEDIA_STOP_AA_TX;

    /*
     * Explicitly check whether the btif_media_cmd_msg_queue is not NULL to
     * avoid a race condition during shutdown of the Bluetooth stack.
     * This race condition is triggered when A2DP audio is streaming on
     * shutdown:
     * "btif_a2dp_on_stopped() -> btif_media_task_stop_aa_req()" is called
     * to stop the particular audio stream, and this happens right after
     * the "cleanup() -> btif_a2dp_stop_media_task()" processing during
     * the shutdown of the Bluetooth stack.
     */
    if (btif_media_cmd_msg_queue != NULL)
        fixed_queue_enqueue(btif_media_cmd_msg_queue, p_buf);

    return TRUE;
}
/*******************************************************************************
 **
 ** Function         btif_media_task_aa_rx_flush_req
 **
 ** Description
 **
 ** Returns          TRUE is success
 **
 *******************************************************************************/
BOOLEAN btif_media_task_aa_rx_flush_req(void)
{
    BT_HDR *p_buf;

    if (GKI_queue_is_empty(&(btif_media_cb.RxSbcQ))== TRUE) /*  Que is already empty */
        return TRUE;

    if (NULL == (p_buf = GKI_getbuf(sizeof(BT_HDR))))
    {
        return FALSE;
    }

    p_buf->event = BTIF_MEDIA_FLUSH_AA_RX;

    if (btif_media_cmd_msg_queue != NULL)
        fixed_queue_enqueue(btif_media_cmd_msg_queue, p_buf);
    return TRUE;
}

/*******************************************************************************
 **
 ** Function         btif_media_task_aa_tx_flush_req
 **
 ** Description
 **
 ** Returns          TRUE is success
 **
 *******************************************************************************/
BOOLEAN btif_media_task_aa_tx_flush_req(void)
{
    BT_HDR *p_buf = GKI_getbuf(sizeof(BT_HDR));

    if (p_buf == NULL)
        return FALSE;

    p_buf->event = BTIF_MEDIA_FLUSH_AA_TX;

    /*
     * Explicitly check whether the btif_media_cmd_msg_queue is not NULL to
     * avoid a race condition during shutdown of the Bluetooth stack.
     * This race condition is triggered when A2DP audio is streaming on
     * shutdown:
     * "btif_a2dp_on_stopped() -> btif_media_task_aa_tx_flush_req()" is called
     * to stop the particular audio stream, and this happens right after
     * the "cleanup() -> btif_a2dp_stop_media_task()" processing during
     * the shutdown of the Bluetooth stack.
     */
    if (btif_media_cmd_msg_queue != NULL)
        fixed_queue_enqueue(btif_media_cmd_msg_queue, p_buf);

    return TRUE;
}
/*******************************************************************************
 **
 ** Function         btif_media_task_aa_rx_flush
 **
 ** Description
 **
 ** Returns          void
 **
 *******************************************************************************/
static void btif_media_task_aa_rx_flush(void)
{
    /* Flush all enqueued GKI SBC  buffers (encoded) */
    APPL_TRACE_DEBUG("btif_media_task_aa_rx_flush");

    btif_media_flush_q(&(btif_media_cb.RxSbcQ));
}


/*******************************************************************************
 **
 ** Function         btif_media_task_aa_tx_flush
 **
 ** Description
 **
 ** Returns          void
 **
 *******************************************************************************/
static void btif_media_task_aa_tx_flush(BT_HDR *p_msg)
{
    UNUSED(p_msg);

    /* Flush all enqueued GKI music buffers (encoded) */
    APPL_TRACE_DEBUG("btif_media_task_aa_tx_flush");

    btif_media_cb.media_feeding_state.pcm.counter = 0;
    btif_media_cb.media_feeding_state.pcm.aa_feed_residue = 0;

    btif_media_flush_q(&(btif_media_cb.TxAaQ));

    UIPC_Ioctl(UIPC_CH_ID_AV_AUDIO, UIPC_REQ_RX_FLUSH, NULL);
}

/*******************************************************************************
 **
 ** Function       btif_media_task_enc_init
 **
 ** Description    Initialize encoding task
 **
 ** Returns        void
 **
 *******************************************************************************/
static void btif_media_task_enc_init(BT_HDR *p_msg)
{
    tBTIF_MEDIA_INIT_AUDIO *pInitAudio = (tBTIF_MEDIA_INIT_AUDIO *) p_msg;

    APPL_TRACE_DEBUG("btif_media_task_enc_init");

    btif_media_cb.timestamp = 0;

    /* SBC encoder config (enforced even if not used) */
    btif_media_cb.encoder.s16ChannelMode = pInitAudio->ChannelMode;
    btif_media_cb.encoder.s16NumOfSubBands = pInitAudio->NumOfSubBands;
    btif_media_cb.encoder.s16NumOfBlocks = pInitAudio->NumOfBlocks;
    btif_media_cb.encoder.s16AllocationMethod = pInitAudio->AllocationMethod;
    btif_media_cb.encoder.s16SamplingFreq = pInitAudio->SamplingFreq;

    btif_media_cb.encoder.u16BitRate = btif_media_task_get_sbc_rate();

    /* Default transcoding is PCM to SBC, modified by feeding configuration */
    btif_media_cb.TxTranscoding = BTIF_MEDIA_TRSCD_PCM_2_SBC;
    btif_media_cb.TxAaMtuSize = ((BTIF_MEDIA_AA_BUF_SIZE-BTIF_MEDIA_AA_SBC_OFFSET-sizeof(BT_HDR))
            < pInitAudio->MtuSize) ? (BTIF_MEDIA_AA_BUF_SIZE - BTIF_MEDIA_AA_SBC_OFFSET
            - sizeof(BT_HDR)) : pInitAudio->MtuSize;

    APPL_TRACE_EVENT("btif_media_task_enc_init busy %d, mtu %d, peer mtu %d",
                     btif_media_cb.busy_level, btif_media_cb.TxAaMtuSize, pInitAudio->MtuSize);
    APPL_TRACE_EVENT("      ch mode %d, subnd %d, nb blk %d, alloc %d, rate %d, freq %d",
            btif_media_cb.encoder.s16ChannelMode, btif_media_cb.encoder.s16NumOfSubBands,
            btif_media_cb.encoder.s16NumOfBlocks,
            btif_media_cb.encoder.s16AllocationMethod, btif_media_cb.encoder.u16BitRate,
            btif_media_cb.encoder.s16SamplingFreq);

#ifndef BTA_AV_SPLIT_A2DP_ENABLED
    /* Reset entirely the SBC encoder */
    SBC_Encoder_Init(&(btif_media_cb.encoder));
<<<<<<< HEAD
=======
#endif
>>>>>>> 67687e53
    btif_media_cb.TxNumSBCFrames = check_for_max_number_of_frames_per_packet();
    APPL_TRACE_DEBUG("btif_media_task_enc_init bit pool %d", btif_media_cb.encoder.s16BitPool);
}

/*******************************************************************************
 **
 ** Function       btif_media_task_enc_update
 **
 ** Description    Update encoding task
 **
 ** Returns        void
 **
 *******************************************************************************/

static void btif_media_task_enc_update(BT_HDR *p_msg)
{
    tBTIF_MEDIA_UPDATE_AUDIO * pUpdateAudio = (tBTIF_MEDIA_UPDATE_AUDIO *) p_msg;
    SBC_ENC_PARAMS *pstrEncParams = &btif_media_cb.encoder;
    UINT16 s16SamplingFreq;
    SINT16 s16BitPool = 0;
    SINT16 s16BitRate;
    SINT16 s16FrameLen;
    UINT8 protect = 0;

    APPL_TRACE_DEBUG("btif_media_task_enc_update : minmtu %d, maxbp %d minbp %d",
            pUpdateAudio->MinMtuSize, pUpdateAudio->MaxBitPool, pUpdateAudio->MinBitPool);

    if (!pstrEncParams->s16NumOfSubBands)
    {
        APPL_TRACE_ERROR("Error: SubBands are set to 0, resetting to Max");
        pstrEncParams->s16NumOfSubBands = SBC_MAX_NUM_OF_SUBBANDS;
    }
    if (!pstrEncParams->s16NumOfBlocks)
    {
        APPL_TRACE_ERROR("Error: Blocks are set to 0, resetting to Max");
        pstrEncParams->s16NumOfBlocks = SBC_MAX_NUM_OF_BLOCKS;
    }
    if (!pstrEncParams->s16NumOfChannels)
    {
        APPL_TRACE_ERROR("Error: Channels are set to 0, resetting to Max");
        pstrEncParams->s16NumOfChannels = SBC_MAX_NUM_OF_CHANNELS;
    }
    /* Only update the bitrate and MTU size while timer is running to make sure it has been initialized */
    //if (btif_media_cb.is_tx_timer)
    {
        btif_media_cb.TxAaMtuSize = ((BTIF_MEDIA_AA_BUF_SIZE -
                                      BTIF_MEDIA_AA_SBC_OFFSET - sizeof(BT_HDR))
                < pUpdateAudio->MinMtuSize) ? (BTIF_MEDIA_AA_BUF_SIZE - BTIF_MEDIA_AA_SBC_OFFSET
                - sizeof(BT_HDR)) : pUpdateAudio->MinMtuSize;
        /* Set the initial target bit rate */
        pstrEncParams->u16BitRate = btif_media_task_get_sbc_rate();

        if (pstrEncParams->s16SamplingFreq == SBC_sf16000)
            s16SamplingFreq = 16000;
        else if (pstrEncParams->s16SamplingFreq == SBC_sf32000)
            s16SamplingFreq = 32000;
        else if (pstrEncParams->s16SamplingFreq == SBC_sf44100)
            s16SamplingFreq = 44100;
        else
            s16SamplingFreq = 48000;

        do
        {
            if (pstrEncParams->s16NumOfBlocks == 0 || pstrEncParams->s16NumOfSubBands == 0
                || pstrEncParams->s16NumOfChannels == 0)
            {
                APPL_TRACE_ERROR("btif_media_task_enc_update() - Avoiding division by zero...");
                APPL_TRACE_ERROR("btif_media_task_enc_update() - block=%d, subBands=%d, channels=%d",
                    pstrEncParams->s16NumOfBlocks, pstrEncParams->s16NumOfSubBands,
                    pstrEncParams->s16NumOfChannels);
                break;
            }

            if ((pstrEncParams->s16ChannelMode == SBC_JOINT_STEREO) ||
                (pstrEncParams->s16ChannelMode == SBC_STEREO) )
            {
                s16BitPool = (SINT16)( (pstrEncParams->u16BitRate *
                    pstrEncParams->s16NumOfSubBands * 1000 / s16SamplingFreq)
                    -( (32 + (4 * pstrEncParams->s16NumOfSubBands *
                    pstrEncParams->s16NumOfChannels)
                    + ( (pstrEncParams->s16ChannelMode - 2) *
                    pstrEncParams->s16NumOfSubBands )   )
                    / pstrEncParams->s16NumOfBlocks) );

                s16FrameLen = 4 + (4*pstrEncParams->s16NumOfSubBands*
                    pstrEncParams->s16NumOfChannels)/8
                    + ( ((pstrEncParams->s16ChannelMode - 2) *
                    pstrEncParams->s16NumOfSubBands)
                    + (pstrEncParams->s16NumOfBlocks * s16BitPool) ) / 8;

                s16BitRate = (8 * s16FrameLen * s16SamplingFreq)
                    / (pstrEncParams->s16NumOfSubBands *
                    pstrEncParams->s16NumOfBlocks * 1000);

                if (s16BitRate > pstrEncParams->u16BitRate)
                    s16BitPool--;

                if(pstrEncParams->s16NumOfSubBands == 8)
                    s16BitPool = (s16BitPool > 255) ? 255 : s16BitPool;
                else
                    s16BitPool = (s16BitPool > 128) ? 128 : s16BitPool;
            }
            else
            {
                s16BitPool = (SINT16)( ((pstrEncParams->s16NumOfSubBands *
                    pstrEncParams->u16BitRate * 1000)
                    / (s16SamplingFreq * pstrEncParams->s16NumOfChannels))
                    -( ( (32 / pstrEncParams->s16NumOfChannels) +
                    (4 * pstrEncParams->s16NumOfSubBands) )
                    /   pstrEncParams->s16NumOfBlocks ) );

                pstrEncParams->s16BitPool = (s16BitPool >
                    (16 * pstrEncParams->s16NumOfSubBands))
                    ? (16*pstrEncParams->s16NumOfSubBands) : s16BitPool;
            }

            if (s16BitPool < 0)
            {
                s16BitPool = 0;
            }

            APPL_TRACE_EVENT("bitpool candidate : %d (%d kbps)",
                         s16BitPool, pstrEncParams->u16BitRate);

            if (s16BitPool > pUpdateAudio->MaxBitPool)
            {
                APPL_TRACE_DEBUG("btif_media_task_enc_update computed bitpool too large (%d)",
                                    s16BitPool);
                /* Decrease bitrate */
                btif_media_cb.encoder.u16BitRate -= BTIF_MEDIA_BITRATE_STEP;
                /* Record that we have decreased the bitrate */
                protect |= 1;
            }
            else if (s16BitPool < pUpdateAudio->MinBitPool)
            {
                APPL_TRACE_WARNING("btif_media_task_enc_update computed bitpool too small (%d)", s16BitPool);

                /* Increase bitrate */
                UINT16 previous_u16BitRate = btif_media_cb.encoder.u16BitRate;
                btif_media_cb.encoder.u16BitRate += BTIF_MEDIA_BITRATE_STEP;
                /* Record that we have increased the bitrate */
                protect |= 2;
                /* Check over-flow */
                if (btif_media_cb.encoder.u16BitRate < previous_u16BitRate)
                    protect |= 3;
            }
            else
            {
                break;
            }
            /* In case we have already increased and decreased the bitrate, just stop */
            if (protect == 3)
            {
                APPL_TRACE_ERROR("btif_media_task_enc_update could not find bitpool in range");
                break;
            }
        } while (1);

        /* Finally update the bitpool in the encoder structure */
        pstrEncParams->s16BitPool = s16BitPool;

        APPL_TRACE_DEBUG("btif_media_task_enc_update final bit rate %d, final bit pool %d",
                btif_media_cb.encoder.u16BitRate, btif_media_cb.encoder.s16BitPool);

#ifndef BTA_AV_SPLIT_A2DP_ENABLED
        /* make sure we reinitialize encoder with new settings */
        SBC_Encoder_Init(&(btif_media_cb.encoder));
<<<<<<< HEAD
=======
#endif
>>>>>>> 67687e53
        btif_media_cb.TxNumSBCFrames = check_for_max_number_of_frames_per_packet();
    }
}

/*******************************************************************************
 **
 ** Function         btif_media_task_pcm2sbc_init
 **
 ** Description      Init encoding task for PCM to SBC according to feeding
 **
 ** Returns          void
 **
 *******************************************************************************/
static void btif_media_task_pcm2sbc_init(tBTIF_MEDIA_INIT_AUDIO_FEEDING * p_feeding)
{
    BOOLEAN reconfig_needed = FALSE;

    APPL_TRACE_DEBUG("PCM feeding:");
    APPL_TRACE_DEBUG("sampling_freq:%d", p_feeding->feeding.cfg.pcm.sampling_freq);
    APPL_TRACE_DEBUG("num_channel:%d", p_feeding->feeding.cfg.pcm.num_channel);
    APPL_TRACE_DEBUG("bit_per_sample:%d", p_feeding->feeding.cfg.pcm.bit_per_sample);

    /* Check the PCM feeding sampling_freq */
    switch (p_feeding->feeding.cfg.pcm.sampling_freq)
    {
        case  8000:
        case 12000:
        case 16000:
        case 24000:
        case 32000:
        case 48000:
            /* For these sampling_freq the AV connection must be 48000 */
            if (btif_media_cb.encoder.s16SamplingFreq != SBC_sf48000)
            {
                /* Reconfiguration needed at 48000 */
                APPL_TRACE_DEBUG("SBC Reconfiguration needed at 48000");
                btif_media_cb.encoder.s16SamplingFreq = SBC_sf48000;
                reconfig_needed = TRUE;
            }
            break;

        case 11025:
        case 22050:
        case 44100:
            /* For these sampling_freq the AV connection must be 44100 */
            if (btif_media_cb.encoder.s16SamplingFreq != SBC_sf44100)
            {
                /* Reconfiguration needed at 44100 */
                APPL_TRACE_DEBUG("SBC Reconfiguration needed at 44100");
                btif_media_cb.encoder.s16SamplingFreq = SBC_sf44100;
                reconfig_needed = TRUE;
            }
            break;
        default:
            APPL_TRACE_DEBUG("Feeding PCM sampling_freq unsupported");
            break;
    }

    /* Some AV Headsets do not support Mono => always ask for Stereo */
    if (btif_media_cb.encoder.s16ChannelMode == SBC_MONO)
    {
        APPL_TRACE_DEBUG("SBC Reconfiguration needed in Stereo");
        btif_media_cb.encoder.s16ChannelMode = SBC_JOINT_STEREO;
        reconfig_needed = TRUE;
    }

    if (reconfig_needed != FALSE)
    {
        APPL_TRACE_DEBUG("btif_media_task_pcm2sbc_init :: mtu %d", btif_media_cb.TxAaMtuSize);
        APPL_TRACE_DEBUG("ch mode %d, nbsubd %d, nb %d, alloc %d, rate %d, freq %d",
                btif_media_cb.encoder.s16ChannelMode,
                btif_media_cb.encoder.s16NumOfSubBands, btif_media_cb.encoder.s16NumOfBlocks,
                btif_media_cb.encoder.s16AllocationMethod, btif_media_cb.encoder.u16BitRate,
                btif_media_cb.encoder.s16SamplingFreq);
#ifndef BTA_AV_SPLIT_A2DP_ENABLED
        SBC_Encoder_Init(&(btif_media_cb.encoder));
#endif
    }
    else
    {
        APPL_TRACE_DEBUG("btif_media_task_pcm2sbc_init no SBC reconfig needed");
    }
}


/*******************************************************************************
 **
 ** Function         btif_media_task_audio_feeding_init
 **
 ** Description      Initialize the audio path according to the feeding format
 **
 ** Returns          void
 **
 *******************************************************************************/
static void btif_media_task_audio_feeding_init(BT_HDR *p_msg)
{
    tBTIF_MEDIA_INIT_AUDIO_FEEDING *p_feeding = (tBTIF_MEDIA_INIT_AUDIO_FEEDING *) p_msg;

    APPL_TRACE_DEBUG("btif_media_task_audio_feeding_init format:%d", p_feeding->feeding.format);

    /* Save Media Feeding information */
    btif_media_cb.feeding_mode = p_feeding->feeding_mode;
    btif_media_cb.media_feeding = p_feeding->feeding;

    /* Handle different feeding formats */
    switch (p_feeding->feeding.format)
    {
        case BTIF_AV_CODEC_PCM:
            btif_media_cb.TxTranscoding = BTIF_MEDIA_TRSCD_PCM_2_SBC;
            btif_media_task_pcm2sbc_init(p_feeding);
            break;

        default :
            APPL_TRACE_ERROR("unknown feeding format %d", p_feeding->feeding.format);
            break;
    }
}

int btif_a2dp_get_track_frequency(UINT8 frequency) {
    int freq = 48000;
    switch (frequency) {
        case A2D_SBC_IE_SAMP_FREQ_16:
            freq = 16000;
            break;
        case A2D_SBC_IE_SAMP_FREQ_32:
            freq = 32000;
            break;
        case A2D_SBC_IE_SAMP_FREQ_44:
            freq = 44100;
            break;
        case A2D_SBC_IE_SAMP_FREQ_48:
            freq = 48000;
            break;
    }
    return freq;
}

int btif_a2dp_get_track_channel_count(UINT8 channeltype) {
    int count = 1;
    switch (channeltype) {
        case A2D_SBC_IE_CH_MD_MONO:
            count = 1;
            break;
        case A2D_SBC_IE_CH_MD_DUAL:
        case A2D_SBC_IE_CH_MD_STEREO:
        case A2D_SBC_IE_CH_MD_JOINT:
            count = 2;
            break;
    }
    return count;
}
#ifdef USE_AUDIO_TRACK
    int a2dp_get_track_channel_type(UINT8 channeltype) {
        int count = 1;
        switch (channeltype) {
            case A2D_SBC_IE_CH_MD_MONO:
                count = 1;
                break;
            case A2D_SBC_IE_CH_MD_DUAL:
            case A2D_SBC_IE_CH_MD_STEREO:
            case A2D_SBC_IE_CH_MD_JOINT:
                count = 3;
                break;
        }
        return count;
    }
#endif

void btif_a2dp_set_peer_sep(UINT8 sep) {
    btif_media_cb.peer_sep = sep;
}

static void btif_decode_alarm_cb(UNUSED_ATTR void *context) {
    if(worker_thread != NULL)
        thread_post(worker_thread, btif_media_task_avk_handle_timer, NULL);
}

static void btif_media_task_aa_handle_stop_decoding(void) {
  alarm_free(btif_media_cb.decode_alarm);
  btif_media_cb.decode_alarm = NULL;
#ifdef USE_AUDIO_TRACK
  btPauseTrack();
#endif
}

static void btif_media_task_aa_handle_start_decoding(void) {
  if (btif_media_cb.decode_alarm)
    return;
#ifdef USE_AUDIO_TRACK
  btStartTrack();
#endif
  btif_media_cb.decode_alarm = alarm_new();
  if (!btif_media_cb.decode_alarm) {
    LOG_ERROR("%s unable to allocate decode alarm.", __func__);
    return;
  }

  alarm_set_periodic(btif_media_cb.decode_alarm, BTIF_SINK_MEDIA_TIME_TICK, btif_decode_alarm_cb, NULL);
}

#if (BTA_AV_SINK_INCLUDED == TRUE)

static void btif_media_task_aa_handle_clear_track (void)
{
    APPL_TRACE_DEBUG("btif_media_task_aa_handle_clear_track");
#ifdef USE_AUDIO_TRACK
    btStopTrack();
    btDeleteTrack();
#endif
}

/*******************************************************************************
 **
 ** Function         btif_media_task_aa_handle_decoder_reset
 **
 ** Description
 **
 ** Returns          void
 **
 *******************************************************************************/
static void btif_media_task_aa_handle_decoder_reset(BT_HDR *p_msg)
{
    tBTIF_MEDIA_SINK_CFG_UPDATE *p_buf = (tBTIF_MEDIA_SINK_CFG_UPDATE*) p_msg;
    tA2D_STATUS a2d_status;
    tA2D_SBC_CIE sbc_cie;
    OI_STATUS       status;
    UINT32          freq_multiple = 48*20; /* frequency multiple for 20ms of data , initialize with 48K*/
    UINT32          num_blocks = 16;
    UINT32          num_subbands = 8;

    APPL_TRACE_DEBUG("btif_media_task_aa_handle_decoder_reset p_codec_info[%x:%x:%x:%x:%x:%x]",
            p_buf->codec_info[1], p_buf->codec_info[2], p_buf->codec_info[3],
            p_buf->codec_info[4], p_buf->codec_info[5], p_buf->codec_info[6]);

    a2d_status = A2D_ParsSbcInfo(&sbc_cie, p_buf->codec_info, FALSE);
    if (a2d_status != A2D_SUCCESS)
    {
        APPL_TRACE_ERROR("ERROR dump_codec_info A2D_ParsSbcInfo fail:%d", a2d_status);
        return;
    }

    btif_media_cb.sample_rate = btif_a2dp_get_track_frequency(sbc_cie.samp_freq);
    btif_media_cb.channel_count = btif_a2dp_get_track_channel_count(sbc_cie.ch_mode);

    btif_media_cb.rx_flush = FALSE;
    APPL_TRACE_DEBUG("Reset to sink role");
    status = OI_CODEC_SBC_DecoderReset(&context, contextData, sizeof(contextData), 2, 2, FALSE);
    if (!OI_SUCCESS(status)) {
        APPL_TRACE_ERROR("OI_CODEC_SBC_DecoderReset failed with error code %d\n", status);
    }

#ifdef USE_AUDIO_TRACK
    APPL_TRACE_DEBUG("A2dpSink: sbc Create Track");
    if (btCreateTrack(btif_a2dp_get_track_frequency(sbc_cie.samp_freq), a2dp_get_track_channel_type(sbc_cie.ch_mode)) == -1) {
        APPL_TRACE_ERROR("A2dpSink: Track creation fails!!!");
        return;
    }
#else
    UIPC_Open(UIPC_CH_ID_AV_AUDIO, btif_a2dp_data_cb);
#endif

    switch(sbc_cie.samp_freq)
    {
        case A2D_SBC_IE_SAMP_FREQ_16:
            APPL_TRACE_DEBUG("\tsamp_freq:%d (16000)", sbc_cie.samp_freq);
            freq_multiple = 16*20;
            break;
        case A2D_SBC_IE_SAMP_FREQ_32:
            APPL_TRACE_DEBUG("\tsamp_freq:%d (32000)", sbc_cie.samp_freq);
            freq_multiple = 32*20;
            break;
        case A2D_SBC_IE_SAMP_FREQ_44:
            APPL_TRACE_DEBUG("\tsamp_freq:%d (44100)", sbc_cie.samp_freq);
            freq_multiple = 441*2;
            break;
        case A2D_SBC_IE_SAMP_FREQ_48:
            APPL_TRACE_DEBUG("\tsamp_freq:%d (48000)", sbc_cie.samp_freq);
            freq_multiple = 48*20;
            break;
        default:
            APPL_TRACE_DEBUG(" Unknown Frequency ");
            break;
    }

    switch(sbc_cie.ch_mode)
    {
        case A2D_SBC_IE_CH_MD_MONO:
            APPL_TRACE_DEBUG("\tch_mode:%d (Mono)", sbc_cie.ch_mode);
            break;
        case A2D_SBC_IE_CH_MD_DUAL:
            APPL_TRACE_DEBUG("\tch_mode:%d (DUAL)", sbc_cie.ch_mode);
            break;
        case A2D_SBC_IE_CH_MD_STEREO:
            APPL_TRACE_DEBUG("\tch_mode:%d (STEREO)", sbc_cie.ch_mode);
            break;
        case A2D_SBC_IE_CH_MD_JOINT:
            APPL_TRACE_DEBUG("\tch_mode:%d (JOINT)", sbc_cie.ch_mode);
            break;
        default:
            APPL_TRACE_DEBUG(" Unknown Mode ");
            break;
    }

    switch(sbc_cie.block_len)
    {
        case A2D_SBC_IE_BLOCKS_4:
            APPL_TRACE_DEBUG("\tblock_len:%d (4)", sbc_cie.block_len);
            num_blocks = 4;
            break;
        case A2D_SBC_IE_BLOCKS_8:
            APPL_TRACE_DEBUG("\tblock_len:%d (8)", sbc_cie.block_len);
            num_blocks = 8;
            break;
        case A2D_SBC_IE_BLOCKS_12:
            APPL_TRACE_DEBUG("\tblock_len:%d (12)", sbc_cie.block_len);
            num_blocks = 12;
            break;
        case A2D_SBC_IE_BLOCKS_16:
            APPL_TRACE_DEBUG("\tblock_len:%d (16)", sbc_cie.block_len);
            num_blocks = 16;
            break;
        default:
            APPL_TRACE_DEBUG(" Unknown BlockLen ");
            break;
    }

    switch(sbc_cie.num_subbands)
    {
        case A2D_SBC_IE_SUBBAND_4:
            APPL_TRACE_DEBUG("\tnum_subbands:%d (4)", sbc_cie.num_subbands);
            num_subbands = 4;
            break;
        case A2D_SBC_IE_SUBBAND_8:
            APPL_TRACE_DEBUG("\tnum_subbands:%d (8)", sbc_cie.num_subbands);
            num_subbands = 8;
            break;
        default:
            APPL_TRACE_DEBUG(" Unknown SubBands ");
            break;
    }

    switch(sbc_cie.alloc_mthd)
    {
        case A2D_SBC_IE_ALLOC_MD_S:
            APPL_TRACE_DEBUG("\talloc_mthd:%d (SNR)", sbc_cie.alloc_mthd);
            break;
        case A2D_SBC_IE_ALLOC_MD_L:
            APPL_TRACE_DEBUG("\talloc_mthd:%d (Loudness)", sbc_cie.alloc_mthd);
            break;
        default:
            APPL_TRACE_DEBUG(" Unknown Allocation Method");
            break;
    }

    APPL_TRACE_DEBUG("\tBit pool Min:%d Max:%d", sbc_cie.min_bitpool, sbc_cie.max_bitpool);

    btif_media_cb.frames_to_process = ((freq_multiple)/(num_blocks*num_subbands)) + 1;
    APPL_TRACE_DEBUG(" Frames to be processed in 20 ms %d",btif_media_cb.frames_to_process);
}
#endif

/*******************************************************************************
 **
 ** Function         btif_media_task_feeding_state_reset
 **
 ** Description      Reset the media feeding state
 **
 ** Returns          void
 **
 *******************************************************************************/
static void btif_media_task_feeding_state_reset(void)
{
    /* By default, just clear the entire state */
    memset(&btif_media_cb.media_feeding_state, 0, sizeof(btif_media_cb.media_feeding_state));

    if (btif_media_cb.TxTranscoding == BTIF_MEDIA_TRSCD_PCM_2_SBC)
    {
        btif_media_cb.media_feeding_state.pcm.bytes_per_tick =
                (btif_media_cb.media_feeding.cfg.pcm.sampling_freq *
                 btif_media_cb.media_feeding.cfg.pcm.bit_per_sample / 8 *
                 btif_media_cb.media_feeding.cfg.pcm.num_channel *
                 BTIF_MEDIA_TIME_TICK)/1000;

        APPL_TRACE_WARNING("pcm bytes per tick %d",
                            (int)btif_media_cb.media_feeding_state.pcm.bytes_per_tick);
    }
}

static void btif_media_task_alarm_cb(UNUSED_ATTR void *context) {
  thread_post(worker_thread, btif_media_task_aa_handle_timer, NULL);
}

/*******************************************************************************
 **
 ** Function         btif_media_task_aa_start_tx
 **
 ** Description      Start media task encoding
 **
 ** Returns          void
 **
 *******************************************************************************/
static void btif_media_task_aa_start_tx(void)
{
    APPL_TRACE_DEBUG("btif_media_task_aa_start_tx is timer %d, feeding mode %d",
             btif_media_cb.is_tx_timer, btif_media_cb.feeding_mode);

    /* Use a timer to poll the UIPC, get rid of the UIPC call back */
    // UIPC_Ioctl(UIPC_CH_ID_AV_AUDIO, UIPC_REG_CBACK, NULL);

    btif_media_cb.is_tx_timer = TRUE;
    last_frame_us = 0;

    /* Reset the media feeding state */
    btif_media_task_feeding_state_reset();

#ifndef BTA_AV_SPLIT_A2DP_ENABLED

    APPL_TRACE_EVENT("starting timer %dms", BTIF_MEDIA_TIME_TICK);

    assert(btif_media_cb.media_alarm == NULL);

    btif_media_cb.media_alarm = alarm_new();
    if (!btif_media_cb.media_alarm) {
      LOG_ERROR("%s unable to allocate media alarm.", __func__);
      return;
    }

    alarm_set_periodic(btif_media_cb.media_alarm, BTIF_MEDIA_TIME_TICK, btif_media_task_alarm_cb, NULL);
#endif
}

/*******************************************************************************
 **
 ** Function         btif_media_task_aa_stop_tx
 **
 ** Description      Stop media task encoding
 **
 ** Returns          void
 **
 *******************************************************************************/
static void btif_media_task_aa_stop_tx(void)
{
#ifndef BTA_AV_SPLIT_A2DP_ENABLED
    const bool send_ack = (btif_media_cb.is_tx_timer != FALSE);
    APPL_TRACE_DEBUG("%s is_tx_timer: %d", __func__, btif_media_cb.is_tx_timer);

    /* Stop the timer first */
    alarm_free(btif_media_cb.media_alarm);
    btif_media_cb.media_alarm = NULL;
    btif_media_cb.is_tx_timer = FALSE;

    UIPC_Close(UIPC_CH_ID_AV_AUDIO);

    /* Try to send acknowldegment once the media stream is
       stopped. This will make sure that the A2DP HAL layer is
       un-blocked on wait for acknowledgment for the sent command.
       This resolves a corner cases AVDTP SUSPEND collision
       when the DUT and the remote device issue SUSPEND simultaneously
       and due to the processing of the SUSPEND request from the remote,
       the media path is torn down. If the A2DP HAL happens to wait
       for ACK for the initiated SUSPEND, it would never receive it casuing
       a block/wait. Due to this acknowledgement, the A2DP HAL is guranteed
       to get the ACK for any pending command in such cases. */

    if (send_ack)
        a2dp_cmd_acknowledge(A2DP_CTRL_ACK_SUCCESS);

    /* audio engine stopped, reset tx suspended flag */
    btif_media_cb.tx_flush = 0;
    last_frame_us = 0;

    /* Reset the media feeding state */
    btif_media_task_feeding_state_reset();
#else
    APPL_TRACE_IMP("%s tx_started: %d, tx_stop_initiated: %d",
        __func__, btif_media_cb.tx_started, btif_media_cb.tx_stop_initiated);
    if (btif_media_cb.tx_started && !btif_media_cb.tx_stop_initiated)
        btif_media_send_vendor_stop();
    else
        a2dp_cmd_acknowledge(A2DP_CTRL_ACK_SUCCESS);
#endif
}

static UINT32 get_frame_length()
{
    UINT32 frame_len = 0;
    APPL_TRACE_DEBUG("channel mode: %d, sub-band: %d, number of block: %d, \
            bitpool: %d, sampling frequency: %d, num channels: %d",
            btif_media_cb.encoder.s16ChannelMode,
            btif_media_cb.encoder.s16NumOfSubBands,
            btif_media_cb.encoder.s16NumOfBlocks,
            btif_media_cb.encoder.s16BitPool,
            btif_media_cb.encoder.s16SamplingFreq,
            btif_media_cb.encoder.s16NumOfChannels);

    switch(btif_media_cb.encoder.s16ChannelMode)
    {
        case SBC_MONO:
        case SBC_DUAL:
            frame_len = 4 + ((UINT32)(4 * btif_media_cb.encoder.s16NumOfSubBands *
                btif_media_cb.encoder.s16NumOfChannels) / 8) +
                ((UINT32)(btif_media_cb.encoder.s16NumOfBlocks *
                btif_media_cb.encoder.s16NumOfChannels *
                btif_media_cb.encoder.s16BitPool) / 8);
            break;
        case SBC_STEREO:
            frame_len = 4 + ((UINT32)(4 * btif_media_cb.encoder.s16NumOfSubBands *
                btif_media_cb.encoder.s16NumOfChannels) / 8) +
                ((UINT32)(btif_media_cb.encoder.s16NumOfBlocks *
                btif_media_cb.encoder.s16BitPool) / 8);
            break;
        case SBC_JOINT_STEREO:
            frame_len = 4 + ((UINT32)(4 * btif_media_cb.encoder.s16NumOfSubBands *
                btif_media_cb.encoder.s16NumOfChannels) / 8) +
                ((UINT32)(btif_media_cb.encoder.s16NumOfSubBands +
                (btif_media_cb.encoder.s16NumOfBlocks *
                btif_media_cb.encoder.s16BitPool)) / 8);
            break;
        default:
            APPL_TRACE_DEBUG("Invalid channel number");
    }
    APPL_TRACE_DEBUG("calculated frame length: %d", frame_len);
    return frame_len;
}

static UINT8 check_for_max_number_of_frames_per_packet()
{
    UINT16 result = 0;
    UINT16 effective_mtu_size = btif_media_cb.TxAaMtuSize;
    UINT32 frame_len;

    APPL_TRACE_DEBUG("original AVDTP MTU size: %d", btif_media_cb.TxAaMtuSize);
    if (btif_av_is_peer_edr() && (btif_av_peer_supports_3mbps() == FALSE)) {
        // This condition would be satisfied only if remote is EDR and supports only 2mbps
        // but effective AVDTP MTU size exceeds 2dh5 packet size
        APPL_TRACE_DEBUG("Headset is edr but does not support 3mbps");
        if (effective_mtu_size > MAX_2MBPS_AVDTP_MTU)
        {
            APPL_TRACE_DEBUG("restricting AVDTP MTU size to 675");
            effective_mtu_size = MAX_2MBPS_AVDTP_MTU;
            btif_media_cb.TxAaMtuSize = effective_mtu_size;
        }
    }

    if (!btif_media_cb.encoder.s16NumOfSubBands)
    {
        APPL_TRACE_ERROR("Error: SubBands are set to 0, resetting to Max");
        btif_media_cb.encoder.s16NumOfSubBands = SBC_MAX_NUM_OF_SUBBANDS;
    }
    if (!btif_media_cb.encoder.s16NumOfBlocks)
    {
        APPL_TRACE_ERROR("Error: Blocks are set to 0, resetting to Max");
        btif_media_cb.encoder.s16NumOfBlocks = SBC_MAX_NUM_OF_BLOCKS;
    }
    if (!btif_media_cb.encoder.s16NumOfChannels)
    {
        APPL_TRACE_ERROR("Error: Channels are set to 0, resetting to Max");
        btif_media_cb.encoder.s16NumOfChannels = SBC_MAX_NUM_OF_CHANNELS;
    }
    frame_len = get_frame_length();

    APPL_TRACE_DEBUG("effective Tx MTU to be considered: %d",
                                            effective_mtu_size);
    switch(btif_media_cb.encoder.s16SamplingFreq)
    {
        case SBC_sf44100:
            if(!frame_len)
            {
                APPL_TRACE_ERROR("Error: Calculating frame length, \
                                            resetting it to default");
                frame_len = MAX_SBC_HQ_FRAME_SIZE_44_1;
            }
            result = (effective_mtu_size - A2DP_HDR_SIZE) / frame_len;
            APPL_TRACE_DEBUG("max number of sbc frames: %d", result);
            break;

        case SBC_sf48000:
            if(!frame_len)
            {
                APPL_TRACE_ERROR("Error: Calculating frame length, \
                                            resetting it to default");
                frame_len = MAX_SBC_HQ_FRAME_SIZE_48;
            }
            result = (effective_mtu_size - A2DP_HDR_SIZE) / frame_len;
            APPL_TRACE_DEBUG("max number of sbc frames: %d", result);
            break;

        default:
            APPL_TRACE_ERROR("Error: max number of sbc frames: %d", result);

    }
    return result;
}

static UINT32 get_frame_length()
{
    UINT32 frame_len = 0;
    APPL_TRACE_DEBUG("channel mode: %d, sub-band: %d, number of block: %d, \
            bitpool: %d, sampling frequency: %d, num channels: %d",
            btif_media_cb.encoder.s16ChannelMode,
            btif_media_cb.encoder.s16NumOfSubBands,
            btif_media_cb.encoder.s16NumOfBlocks,
            btif_media_cb.encoder.s16BitPool,
            btif_media_cb.encoder.s16SamplingFreq,
            btif_media_cb.encoder.s16NumOfChannels);

    switch(btif_media_cb.encoder.s16ChannelMode)
    {
        case SBC_MONO:
        case SBC_DUAL:
            frame_len = 4 + ((UINT32)(4 * btif_media_cb.encoder.s16NumOfSubBands *
                btif_media_cb.encoder.s16NumOfChannels) / 8) +
                ((UINT32)(btif_media_cb.encoder.s16NumOfBlocks *
                btif_media_cb.encoder.s16NumOfChannels *
                btif_media_cb.encoder.s16BitPool) / 8);
            break;
        case SBC_STEREO:
            frame_len = 4 + ((UINT32)(4 * btif_media_cb.encoder.s16NumOfSubBands *
                btif_media_cb.encoder.s16NumOfChannels) / 8) +
                ((UINT32)(btif_media_cb.encoder.s16NumOfBlocks *
                btif_media_cb.encoder.s16BitPool) / 8);
            break;
        case SBC_JOINT_STEREO:
            frame_len = 4 + ((UINT32)(4 * btif_media_cb.encoder.s16NumOfSubBands *
                btif_media_cb.encoder.s16NumOfChannels) / 8) +
                ((UINT32)(btif_media_cb.encoder.s16NumOfSubBands +
                (btif_media_cb.encoder.s16NumOfBlocks *
                btif_media_cb.encoder.s16BitPool)) / 8);
            break;
        default:
            APPL_TRACE_DEBUG("Invalid channel number");
    }
    APPL_TRACE_DEBUG("calculated frame length: %d", frame_len);
    return frame_len;
}

static UINT8 check_for_max_number_of_frames_per_packet()
{
    UINT16 result = 0;
    UINT16 effective_mtu_size = btif_media_cb.TxAaMtuSize;
    UINT32 frame_len;

    APPL_TRACE_DEBUG("original AVDTP MTU size: %d", btif_media_cb.TxAaMtuSize);
    if (btif_av_is_peer_edr() && (btif_av_peer_supports_3mbps() == FALSE)) {
        // This condition would be satisfied only if remote is EDR and supports only 2mbps
        // but effective AVDTP MTU size exceeds 2dh5 packet size
        APPL_TRACE_DEBUG("Headset is edr but does not support 3mbps");
        if (effective_mtu_size > MAX_2MBPS_AVDTP_MTU)
        {
            APPL_TRACE_DEBUG("restricting AVDTP MTU size to 675");
            effective_mtu_size = MAX_2MBPS_AVDTP_MTU;
            btif_media_cb.TxAaMtuSize = effective_mtu_size;
        }
    }

    if (!btif_media_cb.encoder.s16NumOfSubBands)
    {
        APPL_TRACE_ERROR("Error: SubBands are set to 0, resetting to Max");
        btif_media_cb.encoder.s16NumOfSubBands = SBC_MAX_NUM_OF_SUBBANDS;
    }
    if (!btif_media_cb.encoder.s16NumOfBlocks)
    {
        APPL_TRACE_ERROR("Error: Blocks are set to 0, resetting to Max");
        btif_media_cb.encoder.s16NumOfBlocks = SBC_MAX_NUM_OF_BLOCKS;
    }
    if (!btif_media_cb.encoder.s16NumOfChannels)
    {
        APPL_TRACE_ERROR("Error: Channels are set to 0, resetting to Max");
        btif_media_cb.encoder.s16NumOfChannels = SBC_MAX_NUM_OF_CHANNELS;
    }
    frame_len = get_frame_length();

    APPL_TRACE_DEBUG("effective Tx MTU to be considered: %d",
                                            effective_mtu_size);
    switch(btif_media_cb.encoder.s16SamplingFreq)
    {
        case SBC_sf44100:
            if(!frame_len)
            {
                APPL_TRACE_ERROR("Error: Calculating frame length, \
                                            resetting it to default");
                frame_len = MAX_SBC_HQ_FRAME_SIZE_44_1;
            }
            result = (effective_mtu_size - A2DP_HDR_SIZE) / frame_len;
            APPL_TRACE_DEBUG("max number of sbc frames: %d", result);
            break;

        case SBC_sf48000:
            if(!frame_len)
            {
                APPL_TRACE_ERROR("Error: Calculating frame length, \
                                            resetting it to default");
                frame_len = MAX_SBC_HQ_FRAME_SIZE_48;
            }
            result = (effective_mtu_size - A2DP_HDR_SIZE) / frame_len;
            APPL_TRACE_DEBUG("max number of sbc frames: %d", result);
            break;

        default:
            APPL_TRACE_ERROR("Error: max number of sbc frames: %d", result);

    }
    return result;
}

/*******************************************************************************
 **
 ** Function         btif_get_num_aa_frame
 **
 ** Description      returns number of frames to send and number of iterations
 **                  to be used. num_of_ietrations and num_of_frames parameters
 **                  are used as output param for returning the respective values
 **
 ** Returns          void
 **
 *******************************************************************************/
static void btif_get_num_aa_frame(UINT8 *num_of_iterations, UINT8 *num_of_frames)
{
    UINT32 result=0;
    UINT8 nof = 0;
    UINT8 noi = 1;

    switch (btif_media_cb.TxTranscoding)
    {
        case BTIF_MEDIA_TRSCD_PCM_2_SBC:
        {
            UINT32 pcm_bytes_per_frame = btif_media_cb.encoder.s16NumOfSubBands *
                             btif_media_cb.encoder.s16NumOfBlocks *
                             btif_media_cb.media_feeding.cfg.pcm.num_channel *
                             btif_media_cb.media_feeding.cfg.pcm.bit_per_sample / 8;
            APPL_TRACE_DEBUG("pcm_bytes_per_frame %u", pcm_bytes_per_frame);

            UINT32 us_this_tick = BTIF_MEDIA_TIME_TICK * 1000;
            UINT64 now_us = time_now_us();
            if (last_frame_us != 0)
                us_this_tick = (now_us - last_frame_us);
            last_frame_us = now_us;

            btif_media_cb.media_feeding_state.pcm.counter +=
                                btif_media_cb.media_feeding_state.pcm.bytes_per_tick *
                                us_this_tick / (BTIF_MEDIA_TIME_TICK * 1000);

            /* calculate nbr of frames pending for this media tick */
            result = btif_media_cb.media_feeding_state.pcm.counter/pcm_bytes_per_frame;
            APPL_TRACE_DEBUG("num of frames calculated as per available pcm data:  %u", result);
            if(btif_av_is_peer_edr())
<<<<<<< HEAD
            {
                if (!btif_media_cb.TxNumSBCFrames)
                {
                    APPL_TRACE_ERROR("Error: TxNumSBCFrames not updated, update from here");
                    btif_media_cb.TxNumSBCFrames = check_for_max_number_of_frames_per_packet();
                }
                nof = btif_media_cb.TxNumSBCFrames;
                if(!nof) {
                    APPL_TRACE_ERROR("Error: Num frames not updated, set calculated values");
                    nof = result;
                    noi = 1;
                }
                else
                {
                    if (nof < result)
                    {
                        noi = result / nof; // number of iterations would vary
                        if (noi > MAX_PCM_ITER_NUM_PER_TICK)
                        {
                            APPL_TRACE_ERROR("## Audio Congestion (iterations:%d > max (%d))",
                                 noi, MAX_PCM_ITER_NUM_PER_TICK);
                            noi = MAX_PCM_ITER_NUM_PER_TICK;
                            btif_media_cb.media_feeding_state.pcm.counter
                                = noi * nof * pcm_bytes_per_frame;
                        }
                        result = nof;
                    }
                    else
                    {
                        noi = 1; // number of iterations is 1
                        APPL_TRACE_DEBUG("reducing number of frames as per available pcm data");
                        nof = result;
                    }
                }
            }
            else
            {
                // For BR cases nof will be same as the value retrieved at result
                APPL_TRACE_DEBUG("headset is of type BR %u", nof);
                if (result > MAX_PCM_FRAME_NUM_PER_TICK)
                {
                    APPL_TRACE_ERROR("## Audio Congestion (frames: %d > max (%d))"
                        ,result, MAX_PCM_FRAME_NUM_PER_TICK);
                    result = MAX_PCM_FRAME_NUM_PER_TICK;
                    btif_media_cb.media_feeding_state.pcm.counter
                         = noi * result * pcm_bytes_per_frame;
                }
                nof = result;
            }
=======
            {
                if (!btif_media_cb.TxNumSBCFrames)
                {
                    APPL_TRACE_ERROR("Error: TxNumSBCFrames not updated, update from here");
                    btif_media_cb.TxNumSBCFrames = check_for_max_number_of_frames_per_packet();
                }
                nof = btif_media_cb.TxNumSBCFrames;
                if(!nof) {
                    APPL_TRACE_ERROR("Error: Num frames not updated, set calculated values");
                    nof = result;
                    noi = 1;
                }
                else
                {
                    if (nof < result)
                    {
                        noi = result / nof; // number of iterations would vary
                        if (noi > MAX_PCM_ITER_NUM_PER_TICK)
                        {
                            APPL_TRACE_ERROR("## Audio Congestion (iterations:%d > max (%d))",
                                 noi, MAX_PCM_ITER_NUM_PER_TICK);
                            noi = MAX_PCM_ITER_NUM_PER_TICK;
                            btif_media_cb.media_feeding_state.pcm.counter
                                = noi * nof * pcm_bytes_per_frame;
                        }
                        result = nof;
                    }
                    else
                    {
                        noi = 1; // number of iterations is 1
                        APPL_TRACE_DEBUG("reducing number of frames as per available pcm data");
                        nof = result;
                    }
                }
            }
            else
            {
                // For BR cases nof will be same as the value retrieved at result
                APPL_TRACE_DEBUG("headset is of type BR %u", nof);
                if (result > MAX_PCM_FRAME_NUM_PER_TICK)
                {
                    APPL_TRACE_ERROR("## Audio Congestion (frames: %d > max (%d))"
                        ,result, MAX_PCM_FRAME_NUM_PER_TICK);
                    result = MAX_PCM_FRAME_NUM_PER_TICK;
                    btif_media_cb.media_feeding_state.pcm.counter
                         = noi * result * pcm_bytes_per_frame;
                }
                nof = result;
            }
>>>>>>> 67687e53
            btif_media_cb.media_feeding_state.pcm.counter -= noi * nof * pcm_bytes_per_frame;
            APPL_TRACE_DEBUG("effective num of frames %u", nof);
            APPL_TRACE_DEBUG("num of iterations %u", noi);
            LOG_VERBOSE("WRITE %d FRAMES", result);
        }
        break;

        default:
            APPL_TRACE_ERROR("ERROR btif_get_num_aa_frame Unsupported transcoding format 0x%x",
                    btif_media_cb.TxTranscoding);
            result = nof = 0;
            noi = 0;
            break;
    }
    *num_of_frames = nof;
    *num_of_iterations = noi;
}

/*******************************************************************************
 **
 ** Function         btif_media_sink_enque_buf
 **
 ** Description      This function is called by the av_co to fill A2DP Sink Queue
 **
 **
 ** Returns          size of the queue
 *******************************************************************************/
UINT8 btif_media_sink_enque_buf(BT_HDR *p_pkt)
{
    tBT_SBC_HDR *p_msg;

    if(btif_media_cb.rx_flush == TRUE) /* Flush enabled, do not enque*/
        return GKI_queue_length(&btif_media_cb.RxSbcQ);
    if(GKI_queue_length(&btif_media_cb.RxSbcQ) >= MAX_OUTPUT_A2DP_FRAME_QUEUE_SZ)
    {
         return GKI_queue_length(&btif_media_cb.RxSbcQ);
    }

    BTIF_TRACE_VERBOSE("btif_media_sink_enque_buf + ");
    /* allocate and Queue this buffer */
    if ((p_msg = (tBT_SBC_HDR *)GKI_getbuf(sizeof(tBT_SBC_HDR) + p_pkt->len)) != NULL)
    {
        UINT8 *p_dest;

        p_dest = (UINT8*)(p_msg + 1);
        memcpy(p_dest, (UINT8*)(p_pkt + 1) + p_pkt->offset, p_pkt->len);

        p_msg->num_frames_to_be_processed = p_dest[0] & 0x0f;
        p_msg->len = p_pkt->len;
        p_msg->offset = 0;
        p_msg->layer_specific = p_pkt->layer_specific;

        BTIF_TRACE_VERBOSE("btif_media_sink_enque_buf + ", p_msg->num_frames_to_be_processed);
        GKI_enqueue(&(btif_media_cb.RxSbcQ), p_msg);
        if(GKI_queue_length(&btif_media_cb.RxSbcQ) == MAX_A2DP_DELAYED_START_FRAME_COUNT)
        {
            BTIF_TRACE_DEBUG(" Initiate Decoding ");
            btif_media_task_aa_handle_start_decoding();
        }
    }
    else
    {
        /* let caller deal with a failed allocation */
        BTIF_TRACE_VERBOSE("btif_media_sink_enque_buf No Buffer left - ");
    }
    return GKI_queue_length(&btif_media_cb.RxSbcQ);
}

/*******************************************************************************
 **
 ** Function         btif_media_aa_readbuf
 **
 ** Description      This function is called by the av_co to get the next buffer to send
 **
 **
 ** Returns          void
 *******************************************************************************/
BT_HDR *btif_media_aa_readbuf(void)
{
    return GKI_dequeue(&(btif_media_cb.TxAaQ));
}

/*******************************************************************************
 **
 ** Function         btif_media_aa_read_feeding
 **
 ** Description
 **
 ** Returns          void
 **
 *******************************************************************************/

BOOLEAN btif_media_aa_read_feeding(tUIPC_CH_ID channel_id)
{
    UINT16 event;
    UINT16 blocm_x_subband = btif_media_cb.encoder.s16NumOfSubBands * \
                             btif_media_cb.encoder.s16NumOfBlocks;
    UINT32 read_size;
    UINT16 sbc_sampling = 48000;
    UINT32 src_samples;
    UINT16 bytes_needed = blocm_x_subband * btif_media_cb.encoder.s16NumOfChannels * \
                          btif_media_cb.media_feeding.cfg.pcm.bit_per_sample / 8;
    static UINT16 up_sampled_buffer[SBC_MAX_NUM_FRAME * SBC_MAX_NUM_OF_BLOCKS
            * SBC_MAX_NUM_OF_CHANNELS * SBC_MAX_NUM_OF_SUBBANDS * 2];
    static UINT16 read_buffer[SBC_MAX_NUM_FRAME * SBC_MAX_NUM_OF_BLOCKS
            * SBC_MAX_NUM_OF_CHANNELS * SBC_MAX_NUM_OF_SUBBANDS];
    UINT32 src_size_used;
    UINT32 dst_size_used;
    BOOLEAN fract_needed;
    INT32   fract_max;
    INT32   fract_threshold;
    UINT32  nb_byte_read;
    #ifdef BT_AUDIO_SYSTRACE_LOG
    char trace_buf[512];
    #endif

    /* Get the SBC sampling rate */
    switch (btif_media_cb.encoder.s16SamplingFreq)
    {
    case SBC_sf48000:
        sbc_sampling = 48000;
        break;
    case SBC_sf44100:
        sbc_sampling = 44100;
        break;
    case SBC_sf32000:
        sbc_sampling = 32000;
        break;
    case SBC_sf16000:
        sbc_sampling = 16000;
        break;
    }

    if (sbc_sampling == btif_media_cb.media_feeding.cfg.pcm.sampling_freq) {
        read_size = bytes_needed - btif_media_cb.media_feeding_state.pcm.aa_feed_residue;
        nb_byte_read = UIPC_Read(channel_id, &event,
                  ((UINT8 *)btif_media_cb.encoder.as16PcmBuffer) +
                  btif_media_cb.media_feeding_state.pcm.aa_feed_residue,
                  read_size);
        if (nb_byte_read == read_size) {
            btif_media_cb.media_feeding_state.pcm.aa_feed_residue = 0;
            return TRUE;
        } else {
            APPL_TRACE_WARNING("### UNDERFLOW :: ONLY READ %d BYTES OUT OF %d ###",
                nb_byte_read, read_size);
            btif_media_cb.media_feeding_state.pcm.aa_feed_residue += nb_byte_read;
            return FALSE;
        }
    }

    /* Some Feeding PCM frequencies require to split the number of sample */
    /* to read. */
    /* E.g 128/6=21.3333 => read 22 and 21 and 21 => max = 2; threshold = 0*/
    fract_needed = FALSE;   /* Default */
    switch (btif_media_cb.media_feeding.cfg.pcm.sampling_freq)
    {
    case 32000:
    case 8000:
        fract_needed = TRUE;
        fract_max = 2;          /* 0, 1 and 2 */
        fract_threshold = 0;    /* Add one for the first */
        break;
    case 16000:
        fract_needed = TRUE;
        fract_max = 2;          /* 0, 1 and 2 */
        fract_threshold = 1;    /* Add one for the first two frames*/
        break;
    }

    /* Compute number of sample to read from source */
    src_samples = blocm_x_subband;
    src_samples *= btif_media_cb.media_feeding.cfg.pcm.sampling_freq;
    src_samples /= sbc_sampling;

    /* The previous division may have a remainder not null */
    if (fract_needed)
    {
        if (btif_media_cb.media_feeding_state.pcm.aa_feed_counter <= fract_threshold)
        {
            src_samples++; /* for every read before threshold add one sample */
        }

        /* do nothing if counter >= threshold */
        btif_media_cb.media_feeding_state.pcm.aa_feed_counter++; /* one more read */
        if (btif_media_cb.media_feeding_state.pcm.aa_feed_counter > fract_max)
        {
            btif_media_cb.media_feeding_state.pcm.aa_feed_counter = 0;
        }
    }

    /* Compute number of bytes to read from source */
    read_size = src_samples;
    read_size *= btif_media_cb.media_feeding.cfg.pcm.num_channel;
    read_size *= (btif_media_cb.media_feeding.cfg.pcm.bit_per_sample / 8);

    /* Read Data from UIPC channel */
    nb_byte_read = UIPC_Read(channel_id, &event, (UINT8 *)read_buffer, read_size);

    //tput_mon(TRUE, nb_byte_read, FALSE);

    if (nb_byte_read < read_size)
    {
        APPL_TRACE_WARNING("### UNDERRUN :: ONLY READ %d BYTES OUT OF %d ###",
                nb_byte_read, read_size);
        #ifdef BT_AUDIO_SYSTRACE_LOG
        snprintf(trace_buf, 32, "A2DP UNDERRUN read %ld ", nb_byte_read);

        if (PERF_SYSTRACE)
        {
            ATRACE_BEGIN(trace_buf);
        }

        if (PERF_SYSTRACE)
        {
            ATRACE_END();
        }
        #endif

        if (nb_byte_read == 0)
            return FALSE;

        if(btif_media_cb.feeding_mode == BTIF_AV_FEEDING_ASYNCHRONOUS)
        {
            /* Fill the unfilled part of the read buffer with silence (0) */
            memset(((UINT8 *)read_buffer) + nb_byte_read, 0, read_size - nb_byte_read);
            nb_byte_read = read_size;
        }
    }

    /* Initialize PCM up-sampling engine */
    bta_av_sbc_init_up_sample(btif_media_cb.media_feeding.cfg.pcm.sampling_freq,
            sbc_sampling, btif_media_cb.media_feeding.cfg.pcm.bit_per_sample,
            btif_media_cb.media_feeding.cfg.pcm.num_channel);

    /* re-sample read buffer */
    /* The output PCM buffer will be stereo, 16 bit per sample */
    dst_size_used = bta_av_sbc_up_sample((UINT8 *)read_buffer,
            (UINT8 *)up_sampled_buffer + btif_media_cb.media_feeding_state.pcm.aa_feed_residue,
            nb_byte_read,
            sizeof(up_sampled_buffer) - btif_media_cb.media_feeding_state.pcm.aa_feed_residue,
            &src_size_used);

#if (defined(DEBUG_MEDIA_AV_FLOW) && (DEBUG_MEDIA_AV_FLOW == TRUE))
    APPL_TRACE_DEBUG("btif_media_aa_read_feeding readsz:%d src_size_used:%d dst_size_used:%d",
            read_size, src_size_used, dst_size_used);
#endif

    /* update the residue */
    btif_media_cb.media_feeding_state.pcm.aa_feed_residue += dst_size_used;

    /* only copy the pcm sample when we have up-sampled enough PCM */
    if(btif_media_cb.media_feeding_state.pcm.aa_feed_residue >= bytes_needed)
    {
        /* Copy the output pcm samples in SBC encoding buffer */
        memcpy((UINT8 *)btif_media_cb.encoder.as16PcmBuffer,
                (UINT8 *)up_sampled_buffer,
                bytes_needed);
        /* update the residue */
        btif_media_cb.media_feeding_state.pcm.aa_feed_residue -= bytes_needed;

        if (btif_media_cb.media_feeding_state.pcm.aa_feed_residue != 0)
        {
            memcpy((UINT8 *)up_sampled_buffer,
                   (UINT8 *)up_sampled_buffer + bytes_needed,
                   btif_media_cb.media_feeding_state.pcm.aa_feed_residue);
        }
        return TRUE;
    }

#if (defined(DEBUG_MEDIA_AV_FLOW) && (DEBUG_MEDIA_AV_FLOW == TRUE))
    APPL_TRACE_DEBUG("btif_media_aa_read_feeding residue:%d, dst_size_used %d, bytes_needed %d",
            btif_media_cb.media_feeding_state.pcm.aa_feed_residue, dst_size_used, bytes_needed);
#endif

    return FALSE;
}

/*******************************************************************************
 **
 ** Function         btif_media_aa_prep_sbc_2_send
 **
 ** Description
 **
 ** Returns          void
 **
 *******************************************************************************/
static void btif_media_aa_prep_sbc_2_send(UINT8 nb_frame)
{
    BT_HDR * p_buf;
    UINT16 blocm_x_subband = btif_media_cb.encoder.s16NumOfSubBands *
                             btif_media_cb.encoder.s16NumOfBlocks;

#if (defined(DEBUG_MEDIA_AV_FLOW) && (DEBUG_MEDIA_AV_FLOW == TRUE))
    APPL_TRACE_DEBUG("btif_media_aa_prep_sbc_2_send nb_frame %d, TxAaQ %d",
                       nb_frame, btif_media_cb.TxAaQ.count);
#endif
    while (nb_frame)
    {
        if (NULL == (p_buf = GKI_getpoolbuf(BTIF_MEDIA_AA_POOL_ID)))
        {
            APPL_TRACE_ERROR ("ERROR btif_media_aa_prep_sbc_2_send no buffer TxCnt %d ",
                                GKI_queue_length(&btif_media_cb.TxAaQ));
            return;
        }

        /* Init buffer */
        p_buf->offset = BTIF_MEDIA_AA_SBC_OFFSET;
        p_buf->len = 0;
        p_buf->layer_specific = 0;

        do
        {
            /* Write @ of allocated buffer in encoder.pu8Packet */
            btif_media_cb.encoder.pu8Packet = (UINT8 *) (p_buf + 1) + p_buf->offset + p_buf->len;
            /* Fill allocated buffer with 0 */
            memset(btif_media_cb.encoder.as16PcmBuffer, 0, blocm_x_subband
                    * btif_media_cb.encoder.s16NumOfChannels);

            /* Read PCM data and upsample them if needed */
            if (btif_media_aa_read_feeding(UIPC_CH_ID_AV_AUDIO))
            {
                /* SBC encode and descramble frame */
                SBC_Encoder(&(btif_media_cb.encoder));
                A2D_SbcChkFrInit(btif_media_cb.encoder.pu8Packet);
                A2D_SbcDescramble(btif_media_cb.encoder.pu8Packet, btif_media_cb.encoder.u16PacketLength);
                /* Update SBC frame length */
                p_buf->len += btif_media_cb.encoder.u16PacketLength;
                nb_frame--;
                p_buf->layer_specific++;
            }
            else
            {
                APPL_TRACE_WARNING("btif_media_aa_prep_sbc_2_send underflow %d, %d",
                    nb_frame, btif_media_cb.media_feeding_state.pcm.aa_feed_residue);
                btif_media_cb.media_feeding_state.pcm.counter += nb_frame *
                     btif_media_cb.encoder.s16NumOfSubBands *
                     btif_media_cb.encoder.s16NumOfBlocks *
                     btif_media_cb.media_feeding.cfg.pcm.num_channel *
                     btif_media_cb.media_feeding.cfg.pcm.bit_per_sample / 8;
                /* no more pcm to read */
                nb_frame = 0;

                /* break read loop if timer was stopped (media task stopped) */
                if ( btif_media_cb.is_tx_timer == FALSE )
                {
                    GKI_freebuf(p_buf);
                    return;
                }
            }

        } while (((p_buf->len + btif_media_cb.encoder.u16PacketLength) < btif_media_cb.TxAaMtuSize)
                && (p_buf->layer_specific < 0x0F) && nb_frame);

        if(p_buf->len)
        {
            /* timestamp of the media packet header represent the TS of the first SBC frame
               i.e the timestamp before including this frame */
            *((UINT32 *) (p_buf + 1)) = btif_media_cb.timestamp;

            btif_media_cb.timestamp += p_buf->layer_specific * blocm_x_subband;

            if (btif_media_cb.tx_flush)
            {
                APPL_TRACE_DEBUG("### tx suspended, discarded frame ###");

                if (GKI_queue_length(&btif_media_cb.TxAaQ) > 0)
                    btif_media_flush_q(&(btif_media_cb.TxAaQ));

                GKI_freebuf(p_buf);
                return;
            }

            /* Enqueue the encoded SBC frame in AA Tx Queue */
            GKI_enqueue(&(btif_media_cb.TxAaQ), p_buf);
        }
        else
        {
            GKI_freebuf(p_buf);
        }
    }
}


/*******************************************************************************
 **
 ** Function         btif_media_aa_prep_2_send
 **
 ** Description
 **
 ** Returns          void
 **
 *******************************************************************************/

static void btif_media_aa_prep_2_send(UINT8 nb_frame)
{
    UINT8* p_buf;

    // Check for TX queue overflow

    if (nb_frame > MAX_OUTPUT_A2DP_FRAME_QUEUE_SZ)
        nb_frame = MAX_OUTPUT_A2DP_FRAME_QUEUE_SZ;

    if (GKI_queue_length(&btif_media_cb.TxAaQ) > (MAX_OUTPUT_A2DP_FRAME_QUEUE_SZ - nb_frame))
    {
        APPL_TRACE_WARNING("%s() - TX queue buffer count %d/%d", __func__,
            GKI_queue_length(&btif_media_cb.TxAaQ), MAX_OUTPUT_A2DP_FRAME_QUEUE_SZ - nb_frame);
    }

    while (GKI_queue_length(&btif_media_cb.TxAaQ) > (MAX_OUTPUT_A2DP_FRAME_QUEUE_SZ - nb_frame))
    {
        p_buf = GKI_dequeue(&(btif_media_cb.TxAaQ));
        if (p_buf)
        {
            GKI_freebuf(p_buf);
        }
        else {
            APPL_TRACE_DEBUG("%s btif_media_cb.TxAaQ become empty", __func__);
            break;
        }
    }


    // Transcode frame

    switch (btif_media_cb.TxTranscoding)
    {
    case BTIF_MEDIA_TRSCD_PCM_2_SBC:
        btif_media_aa_prep_sbc_2_send(nb_frame);
        break;

    default:
        APPL_TRACE_ERROR("%s unsupported transcoding format 0x%x", __func__, btif_media_cb.TxTranscoding);
        break;
    }
}

/*******************************************************************************
 **
 ** Function         btif_media_send_aa_frame
 **
 ** Description
 **
 ** Returns          void
 **
 *******************************************************************************/
static void btif_media_send_aa_frame(void)
{
    UINT8 nb_frame_2_send;
    UINT8 nb_iterations;
    UINT8 counter;

    #ifdef BT_AUDIO_SYSTRACE_LOG
    char trace_buf[1024];
    #endif
    /* get the number of frame to send */
    btif_get_num_aa_frame(&nb_iterations, &nb_frame_2_send);

    for (counter = 0; counter < nb_iterations; counter++)
    {
        /* format and Q buffer to send */
        if (nb_frame_2_send != 0) {
            btif_media_aa_prep_2_send(nb_frame_2_send);
        }
    }
    /* send it */
    LOG_VERBOSE("btif_media_send_aa_frame : send %d frames", nb_frame_2_send);
    #ifdef BT_AUDIO_SYSTRACE_LOG
    snprintf(trace_buf, 32, "btif_media_send_aa_frame:");
    if (PERF_SYSTRACE)
    {
        ATRACE_BEGIN(trace_buf);
    }
    #endif

    /* send it */

    #ifdef BT_AUDIO_SYSTRACE_LOG
    if (PERF_SYSTRACE)
    {
        ATRACE_END();
    }
    #endif
    bta_av_ci_src_data_ready(BTA_AV_CHNL_AUDIO);
}

#ifdef BTA_AV_SPLIT_A2DP_ENABLED
/*******************************************************************************
 **
 ** Function         bta_av_co_send_vendor_start
 **
 ** Description      Send Vendor Specific A2dp START command to controller
 **
 ** Returns          TRUE if command succeeds, FALSE otherwize
 **
 *******************************************************************************/

#define HCI_VSQC_CONTROLLER_A2DP_OPCODE 0x000A

#define VS_QHCI_READ_A2DP_CFG                 0x01
#define VS_QHCI_WRITE_SBC_CFG                 0x02
#define VS_QHCI_WRITE_A2DP_MEDIA_CHANNEL_CFG  0x03
#define VS_QHCI_START_A2DP_MEDIA              0x04
#define VS_QHCI_STOP_A2DP_MEDIA               0x05
#define VS_QHCI_A2DP_WRITE_SUGGESTED_BITRATE  0x06
#define VS_QHCI_A2DP_TRANSPORT_CONFIGURATION  0x07
#define VS_QHCI_A2DP_WRITE_SCMS_T_CP          0x08

void btif_media_send_reset_vendor_state()
{
    BT_HDR *p_buf;
    if (NULL == (p_buf = GKI_getbuf(sizeof(BT_HDR))))
    {
        APPL_TRACE_EVENT("GKI alloc failed");
        return;
    }
    p_buf->event = BTIF_MEDIA_RESET_VS_STATE;
    fixed_queue_enqueue(btif_media_cmd_msg_queue, p_buf);
}

void btif_media_start_vendor_command()
{
    APPL_TRACE_IMP("btif_media_start_vendor_command_exchange:\
        vs_configs_exchanged:%u", btif_media_cb.vs_configs_exchanged);
    if(btif_media_cb.vs_configs_exchanged)
    {
        btif_media_send_vendor_start();
    }
    else
    {
        btif_media_send_vendor_write_sbc_cfg();
    }
}

void btif_media_on_start_vendor_command()
{
    BT_HDR *p_buf;
    if (NULL == (p_buf = GKI_getbuf(sizeof(BT_HDR))))
    {
        APPL_TRACE_EVENT("GKI alloc failed: ACK failure");
        a2dp_cmd_acknowledge(A2DP_CTRL_ACK_FAILURE);
        return;
    }
    p_buf->event = BTIF_MEDIA_START_VS_CMD;
    fixed_queue_enqueue(btif_media_cmd_msg_queue, p_buf);
}

void btif_media_on_stop_vendor_command()
{
    BT_HDR *p_buf;
    if (NULL == (p_buf = GKI_getbuf(sizeof(BT_HDR))))
    {
        APPL_TRACE_EVENT("GKI alloc failed: ACK failure");
        a2dp_cmd_acknowledge(A2DP_CTRL_ACK_FAILURE);
        return;
    }
    APPL_TRACE_IMP("btif_media_on_stop_vendor_command");
    p_buf->event = BTIF_MEDIA_STOP_VS_CMD;
    fixed_queue_enqueue(btif_media_cmd_msg_queue, p_buf);
}

void btif_media_a2dp_start_cb(tBTM_VSC_CMPL *param)
{
    unsigned char status = 0;
    BT_HDR *p_buf;

    if (param->param_len)
    {
        status = param->p_param_buf[0];
    }
    APPL_TRACE_IMP("VS_QHCI_START_A2DP_MEDIA sent with error code: %u", status);

    if ((!status) && (NULL != (p_buf = GKI_getbuf(sizeof(BT_HDR)))))
    {
        p_buf->event = BTIF_MEDIA_VS_A2DP_START_SUCCESS;
        fixed_queue_enqueue(btif_media_cmd_msg_queue, p_buf);
    }
    else
    {
        APPL_TRACE_ERROR("Error in processing Vendor command response");
        a2dp_cmd_acknowledge(A2DP_CTRL_ACK_FAILURE);
    }
}

BOOLEAN btif_media_send_vendor_start()
{
    UINT8 param[2];

    APPL_TRACE_IMP("btif_media_send_vendor_start");

    param[0] = VS_QHCI_START_A2DP_MEDIA;
    param[1] = 0; /*needs to send index for multi A2dp*/

    return BTA_DmVendorSpecificCommand(HCI_VSQC_CONTROLLER_A2DP_OPCODE, 2,
                                            param, btif_media_a2dp_start_cb);
}

void btif_media_a2dp_stop_cb(tBTM_VSC_CMPL *param)
{
    unsigned char status = 0;
    BT_HDR *p_buf;

    if (param->param_len)
    {
        status = param->p_param_buf[0];
    }
    APPL_TRACE_IMP("VS_QHCI_STOP_A2DP_MEDIA sent with error code: %u", status);

    if ((!status) && (NULL != (p_buf = GKI_getbuf(sizeof(BT_HDR)))))
        p_buf->event = BTIF_MEDIA_VS_A2DP_STOP_SUCCESS;
    else
        p_buf->event = BTIF_MEDIA_VS_A2DP_STOP_FAILURE;

    fixed_queue_enqueue(btif_media_cmd_msg_queue, p_buf);
}

BOOLEAN btif_media_send_vendor_stop()
{
    UINT8 param[2];

    APPL_TRACE_IMP("btif_media_send_vendor_stop");

    btif_media_cb.tx_stop_initiated = TRUE;

    param[0] = VS_QHCI_STOP_A2DP_MEDIA;
    param[1] = 0; /*needs to send index for multi A2dp*/

    return BTA_DmVendorSpecificCommand(HCI_VSQC_CONTROLLER_A2DP_OPCODE, 2,
                                            param, btif_media_a2dp_stop_cb);
}

void btif_media_a2dp_media_chn_cfg_cb(tBTM_VSC_CMPL *param)
{
    unsigned char status = 0;
    BT_HDR *p_buf;

    if (param->param_len)
    {
        status = param->p_param_buf[0];
    }
    APPL_TRACE_IMP("VS_QHCI_WRITE_A2DP_MEDIA_CHANNEL_CFG sent with error code: %u",
                                                                        status);

    if ((!status) && (NULL != (p_buf = GKI_getbuf(sizeof(BT_HDR)))))
    {
        p_buf->event = BTIF_MEDIA_VS_A2DP_MEDIA_CHNL_CFG_SUCCESS;
        fixed_queue_enqueue(btif_media_cmd_msg_queue, p_buf);
    }
    else
    {
        APPL_TRACE_ERROR("Error in processing Vendor command response");
        a2dp_cmd_acknowledge(A2DP_CTRL_ACK_FAILURE);
    }
}

BOOLEAN btif_media_send_vendor_media_chn_cfg()
{
    UINT8 param[8];
    bt_bdaddr_t bd_addr;
    BD_ADDR addr;
    btif_av_get_peer_addr(&bd_addr);
    memcpy(addr, bd_addr.address, sizeof(BD_ADDR));
    UINT16 acl_hdl = BTM_GetHCIConnHandle(addr, BT_TRANSPORT_BR_EDR);
    APPL_TRACE_IMP("btif_media_send_vendor_media_chn_cfg");
    APPL_TRACE_IMP("AVDTP mtu: %u, hdl: %u", btif_media_cb.TxAaMtuSize, acl_hdl);

    param[0] = VS_QHCI_WRITE_A2DP_MEDIA_CHANNEL_CFG;
    param[1] = 0; /*needs to send index for multi A2dp*/
    param[2] = (UINT8)(acl_hdl & 0x00ff);
    param[3] = (UINT8)(((acl_hdl & 0xff00) >> 8) & 0x00ff);
    param[4] = (UINT8)(btif_av_get_streaming_channel_id()& 0x00ff);
    param[5] = (UINT8)(((btif_av_get_streaming_channel_id() & 0xff00)
                                                        >> 8) & 0x00ff);
    param[6] = (UINT8)(btif_media_cb.TxAaMtuSize & 0x00ff);
    param[7] = (UINT8)(((btif_media_cb.TxAaMtuSize & 0xff00) >> 8) & 0x00ff);
    return BTA_DmVendorSpecificCommand(HCI_VSQC_CONTROLLER_A2DP_OPCODE, 8,
                                    param, btif_media_a2dp_media_chn_cfg_cb);
}

void btif_media_a2dp_write_sbc_cfg_cb(tBTM_VSC_CMPL *param)
{
    unsigned char status = 0;
    BT_HDR *p_buf;

    if (param->param_len)
    {
        status = param->p_param_buf[0];
    }
    APPL_TRACE_IMP("VS_QHCI_WRITE_SBC_CFG sent with error code: %u", status);

    if ((!status) && (NULL != (p_buf = GKI_getbuf(sizeof(BT_HDR)))))
    {
        p_buf->event = BTIF_MEDIA_VS_A2DP_WRITE_SBC_CFG_SUCCESS;
        fixed_queue_enqueue(btif_media_cmd_msg_queue, p_buf);
    }
    else
    {
        APPL_TRACE_ERROR("Error in processing Vendor command response");
        a2dp_cmd_acknowledge(A2DP_CTRL_ACK_FAILURE);
    }
}

BOOLEAN btif_media_send_vendor_write_sbc_cfg()
{
    UINT8 param[12];
    bt_bdaddr_t bd_addr;
    BD_ADDR addr;
    btif_av_get_peer_addr(&bd_addr);
    memcpy(addr, bd_addr.address, sizeof(BD_ADDR));
    UINT16 acl_hdl = BTM_GetHCIConnHandle(addr, BT_TRANSPORT_BR_EDR);
    APPL_TRACE_IMP("btif_media_send_vendor_write_sbc_cfg");
    APPL_TRACE_IMP("acl hdl: %u", acl_hdl);
    APPL_TRACE_IMP("channel mode: %u", btif_media_cb.encoder.s16ChannelMode);
    APPL_TRACE_IMP("sampling frequency: %u", btif_media_cb.encoder.s16SamplingFreq);
    APPL_TRACE_IMP("allocation method: %u", btif_media_cb.encoder.s16AllocationMethod);
    APPL_TRACE_IMP("subbands: %u", btif_media_cb.encoder.s16NumOfSubBands);
    APPL_TRACE_IMP("num of blocks: %u", btif_media_cb.encoder.s16NumOfBlocks);
    APPL_TRACE_IMP("bitpool: <%u>,<%u>", btif_media_cb.min_bitpool, btif_media_cb.max_bitpool);
    APPL_TRACE_IMP("Scmst flag: %u", bta_av_co_cp_get_flag());

    param[0] = VS_QHCI_WRITE_SBC_CFG;
    param[1] = (UINT8)((1 << (3 - btif_media_cb.encoder.s16ChannelMode)) |
            (1 << (7 - btif_media_cb.encoder.s16SamplingFreq)));
    param[2] = (UINT8)((1 << btif_media_cb.encoder.s16AllocationMethod) |
            (1 << (3 - (btif_media_cb.encoder.s16NumOfSubBands >> 3))) |
            (1 << (7 - ((btif_media_cb.encoder.s16NumOfBlocks - 4) >> 2))));
    param[3] = btif_media_cb.min_bitpool;
    param[4] = btif_media_cb.max_bitpool;
    param[5] = 0; // Not in use as latency calculation will now be taken care of in SOC
    param[6] = 0; // Not in use as latency calculation will now be taken care of in SOC
    param[7] = 0; // Not in use as latency calculation will now be taken care of in SOC
    param[8] = 0; // Not in use as latency calculation will now be taken care of in SOC
    param[9] = 0; // 0 as delayed report not supported
#if (BTA_AV_CO_CP_SCMS_T == TRUE)
    param[10] = 1;
#else
    param[10] = 0;
#endif
    param[11] = bta_av_co_cp_get_flag();

    return BTA_DmVendorSpecificCommand(HCI_VSQC_CONTROLLER_A2DP_OPCODE, 12,
                                    param, btif_media_a2dp_write_sbc_cfg_cb);
}

void btif_media_pref_bit_rate_cb(tBTM_VSC_CMPL *param)
{
    unsigned char status = 0;
    BT_HDR *p_buf;

    if (param->param_len)
    {
        status = param->p_param_buf[0];
    }
    APPL_TRACE_IMP("VS_QHCI_A2DP_WRITE_SUGGESTED_BITRATE sent with error code: %u", status);

    if ((!status) && (NULL != (p_buf = GKI_getbuf(sizeof(BT_HDR)))))
    {
        p_buf->event = BTIF_MEDIA_VS_A2DP_PREF_BIT_RATE_SUCCESS;
        fixed_queue_enqueue(btif_media_cmd_msg_queue, p_buf);
    }
    else
    {
        APPL_TRACE_ERROR("Error in processing Vendor command response");
        a2dp_cmd_acknowledge(A2DP_CTRL_ACK_FAILURE);
    }
}

BOOLEAN btif_media_send_vendor_pref_bit_rate()
{
    UINT8 param[3];

    APPL_TRACE_IMP("btif_media_send_vendor_pref_bit_rate: bitrate: %d", btif_media_cb.encoder.u16BitRate);

    param[0] = VS_QHCI_A2DP_WRITE_SUGGESTED_BITRATE;
    param[1] = (UINT8)(btif_media_cb.encoder.u16BitRate & 0x00ff);
    param[2] = (UINT8)((btif_media_cb.encoder.u16BitRate & 0xff00) >> 8);

    return BTA_DmVendorSpecificCommand(HCI_VSQC_CONTROLLER_A2DP_OPCODE, 3,
                                            param, btif_media_pref_bit_rate_cb);
}

void btif_media_scmst_cb(tBTM_VSC_CMPL *param)
{
    unsigned char status = 0;
    BT_HDR *p_buf;

    if (param->param_len)
    {
        status = param->p_param_buf[0];
    }
    APPL_TRACE_IMP("VS_QHCI_A2DP_WRITE_SCMS_T_CP sent with error code: %u", status);

    if ((!status) && (NULL != (p_buf = GKI_getbuf(sizeof(BT_HDR)))))
    {
        p_buf->event = BTIF_MEDIA_VS_A2DP_SET_SCMST_HDR_SUCCESS;
        fixed_queue_enqueue(btif_media_cmd_msg_queue, p_buf);
    }
    else
    {
        APPL_TRACE_ERROR("Error in processing Vendor command response");
        a2dp_cmd_acknowledge(A2DP_CTRL_ACK_FAILURE);
    }
}

BOOLEAN btif_media_send_vendor_scmst_hdr()
{
    UINT8 param[3];

    APPL_TRACE_IMP("btif_media_send_vendor_pref_bit_rate");

    param[0] = VS_QHCI_A2DP_WRITE_SCMS_T_CP;
    param[1] = bta_av_co_cp_get_flag();

    return BTA_DmVendorSpecificCommand(HCI_VSQC_CONTROLLER_A2DP_OPCODE, 2,
                                            param, btif_media_pref_bit_rate_cb);
}

#endif

#endif /* BTA_AV_INCLUDED == TRUE */

/*******************************************************************************
 **
 ** Function         dump_codec_info
 **
 ** Description      Decode and display codec_info (for debug)
 **
 ** Returns          void
 **
 *******************************************************************************/
void dump_codec_info(unsigned char *p_codec)
{
    tA2D_STATUS a2d_status;
    tA2D_SBC_CIE sbc_cie;

    a2d_status = A2D_ParsSbcInfo(&sbc_cie, p_codec, FALSE);
    if (a2d_status != A2D_SUCCESS)
    {
        APPL_TRACE_ERROR("ERROR dump_codec_info A2D_ParsSbcInfo fail:%d", a2d_status);
        return;
    }

    APPL_TRACE_DEBUG("dump_codec_info");

    if (sbc_cie.samp_freq == A2D_SBC_IE_SAMP_FREQ_16)
    {    APPL_TRACE_DEBUG("\tsamp_freq:%d (16000)", sbc_cie.samp_freq);}
    else  if (sbc_cie.samp_freq == A2D_SBC_IE_SAMP_FREQ_32)
    {    APPL_TRACE_DEBUG("\tsamp_freq:%d (32000)", sbc_cie.samp_freq);}
    else  if (sbc_cie.samp_freq == A2D_SBC_IE_SAMP_FREQ_44)
    {    APPL_TRACE_DEBUG("\tsamp_freq:%d (44.100)", sbc_cie.samp_freq);}
    else  if (sbc_cie.samp_freq == A2D_SBC_IE_SAMP_FREQ_48)
    {    APPL_TRACE_DEBUG("\tsamp_freq:%d (48000)", sbc_cie.samp_freq);}
    else
    {    APPL_TRACE_DEBUG("\tBAD samp_freq:%d", sbc_cie.samp_freq);}

    if (sbc_cie.ch_mode == A2D_SBC_IE_CH_MD_MONO)
    {    APPL_TRACE_DEBUG("\tch_mode:%d (Mono)", sbc_cie.ch_mode);}
    else  if (sbc_cie.ch_mode == A2D_SBC_IE_CH_MD_DUAL)
    {    APPL_TRACE_DEBUG("\tch_mode:%d (Dual)", sbc_cie.ch_mode);}
    else  if (sbc_cie.ch_mode == A2D_SBC_IE_CH_MD_STEREO)
    {    APPL_TRACE_DEBUG("\tch_mode:%d (Stereo)", sbc_cie.ch_mode);}
    else  if (sbc_cie.ch_mode == A2D_SBC_IE_CH_MD_JOINT)
    {    APPL_TRACE_DEBUG("\tch_mode:%d (Joint)", sbc_cie.ch_mode);}
    else
    {    APPL_TRACE_DEBUG("\tBAD ch_mode:%d", sbc_cie.ch_mode);}

    if (sbc_cie.block_len == A2D_SBC_IE_BLOCKS_4)
    {    APPL_TRACE_DEBUG("\tblock_len:%d (4)", sbc_cie.block_len);}
    else  if (sbc_cie.block_len == A2D_SBC_IE_BLOCKS_8)
    {    APPL_TRACE_DEBUG("\tblock_len:%d (8)", sbc_cie.block_len);}
    else  if (sbc_cie.block_len == A2D_SBC_IE_BLOCKS_12)
    {    APPL_TRACE_DEBUG("\tblock_len:%d (12)", sbc_cie.block_len);}
    else  if (sbc_cie.block_len == A2D_SBC_IE_BLOCKS_16)
    {    APPL_TRACE_DEBUG("\tblock_len:%d (16)", sbc_cie.block_len);}
    else
    {    APPL_TRACE_DEBUG("\tBAD block_len:%d", sbc_cie.block_len);}

    if (sbc_cie.num_subbands == A2D_SBC_IE_SUBBAND_4)
    {    APPL_TRACE_DEBUG("\tnum_subbands:%d (4)", sbc_cie.num_subbands);}
    else  if (sbc_cie.num_subbands == A2D_SBC_IE_SUBBAND_8)
    {    APPL_TRACE_DEBUG("\tnum_subbands:%d (8)", sbc_cie.num_subbands);}
    else
    {    APPL_TRACE_DEBUG("\tBAD num_subbands:%d", sbc_cie.num_subbands);}

    if (sbc_cie.alloc_mthd == A2D_SBC_IE_ALLOC_MD_S)
    {    APPL_TRACE_DEBUG("\talloc_mthd:%d (SNR)", sbc_cie.alloc_mthd);}
    else  if (sbc_cie.alloc_mthd == A2D_SBC_IE_ALLOC_MD_L)
    {    APPL_TRACE_DEBUG("\talloc_mthd:%d (Loundess)", sbc_cie.alloc_mthd);}
    else
    {    APPL_TRACE_DEBUG("\tBAD alloc_mthd:%d", sbc_cie.alloc_mthd);}

    APPL_TRACE_DEBUG("\tBit pool Min:%d Max:%d", sbc_cie.min_bitpool, sbc_cie.max_bitpool);

}
<|MERGE_RESOLUTION|>--- conflicted
+++ resolved
@@ -98,14 +98,11 @@
 #define PERF_SYSTRACE 1
 #endif
 
-<<<<<<< HEAD
-=======
 #ifdef BTA_AV_SPLIT_A2DP_ENABLED
 #include "bta_api.h"
 #endif
 
 
->>>>>>> 67687e53
 /*****************************************************************************
  **  Constants
  *****************************************************************************/
@@ -138,8 +135,6 @@
 #ifdef USE_AUDIO_TRACK
     ,BTIF_MEDIA_AUDIO_SINK_SET_FOCUS_STATE
 #endif
-<<<<<<< HEAD
-=======
 #ifdef BTA_AV_SPLIT_A2DP_ENABLED
     ,BTIF_MEDIA_START_VS_CMD,
     BTIF_MEDIA_STOP_VS_CMD,
@@ -152,7 +147,6 @@
     BTIF_MEDIA_VS_A2DP_SET_SCMST_HDR_SUCCESS,
     BTIF_MEDIA_VS_A2DP_STOP_FAILURE
 #endif
->>>>>>> 67687e53
 };
 
 enum {
@@ -203,18 +197,6 @@
 #define BTIF_A2DP_NON_EDR_MAX_RATE 229
 #endif
 #endif
-
-#if (BTA_AV_CO_CP_SCMS_T == TRUE)
-/* A2DP header will contain a CP header of size 1 */
-#define A2DP_HDR_SIZE               2
-#else
-#define A2DP_HDR_SIZE               1
-#endif
-#define MAX_SBC_HQ_FRAME_SIZE_44_1  119
-#define MAX_SBC_HQ_FRAME_SIZE_48    115
-
-/* 2DH5 payload size (679 bytes) - (4 bytes L2CAP Header + 12 bytes AVDTP Header) */
-#define MAX_2MBPS_AVDTP_MTU         663
 
 #if (BTA_AV_CO_CP_SCMS_T == TRUE)
 /* A2DP header will contain a CP header of size 1 */
@@ -316,8 +298,6 @@
     alarm_t *media_alarm;
     alarm_t *decode_alarm;
     UINT8 TxNumSBCFrames;
-<<<<<<< HEAD
-=======
 #ifdef BTA_AV_SPLIT_A2DP_ENABLED
     UINT8 max_bitpool;
     UINT8 min_bitpool;
@@ -326,7 +306,6 @@
     BOOLEAN tx_stop_initiated;
 #endif
 
->>>>>>> 67687e53
 #endif
 
 } tBTIF_MEDIA_CB;
@@ -591,12 +570,6 @@
             * and ACK the audio HAL.*/
             if (btif_av_stream_started_ready())
             {
-<<<<<<< HEAD
-                /* already started, setup audio data channel listener
-                * and ack back immediately */
-                UIPC_Open(UIPC_CH_ID_AV_AUDIO, btif_a2dp_data_cb);
-
-=======
 #ifndef BTA_AV_SPLIT_A2DP_ENABLED
                 /* already started, setup audio data channel listener
                 * and ack back immediately */
@@ -606,7 +579,6 @@
                 if (btif_media_cb.peer_sep == AVDT_TSEP_SNK)
                     btif_a2dp_encoder_update();
 #endif
->>>>>>> 67687e53
                 a2dp_cmd_acknowledge(A2DP_CTRL_ACK_SUCCESS);
             }
             else if (btif_av_stream_ready() == TRUE)
@@ -956,19 +928,11 @@
 
     GKI_disable();
 
-<<<<<<< HEAD
+#if defined(SAMPLE_RATE_48K) || defined (BTA_AV_SPLIT_A2DP_DEF_FREQ_48KHZ)
     /* for now hardcode 44/48 khz 16 bit stereo */
-#ifdef SAMPLE_RATE_48K
-    media_feeding.cfg.pcm.sampling_freq = 48000;
-#else
-=======
-
-#ifdef BTA_AV_SPLIT_A2DP_DEF_FREQ_48KHZ
-    /* for now hardcode 48 khz 16 bit stereo PCM format */
     media_feeding.cfg.pcm.sampling_freq = 48000;
 #else
     /* for now hardcode 44.1 khz 16 bit stereo PCM format */
->>>>>>> 67687e53
     media_feeding.cfg.pcm.sampling_freq = 44100;
 #endif
     media_feeding.cfg.pcm.bit_per_sample = 16;
@@ -1318,12 +1282,8 @@
 
     p_buf->focus_state = state;
     p_buf->hdr.event = BTIF_MEDIA_AUDIO_SINK_SET_FOCUS_STATE;
-<<<<<<< HEAD
-    fixed_queue_enqueue(btif_media_cmd_msg_queue, p_buf);
-=======
     if (btif_media_cmd_msg_queue != NULL)
         fixed_queue_enqueue(btif_media_cmd_msg_queue, p_buf);
->>>>>>> 67687e53
 }
 #endif
 #if (BTA_AV_SINK_INCLUDED == TRUE)
@@ -1954,10 +1914,7 @@
 #ifndef BTA_AV_SPLIT_A2DP_ENABLED
     /* Reset entirely the SBC encoder */
     SBC_Encoder_Init(&(btif_media_cb.encoder));
-<<<<<<< HEAD
-=======
-#endif
->>>>>>> 67687e53
+#endif
     btif_media_cb.TxNumSBCFrames = check_for_max_number_of_frames_per_packet();
     APPL_TRACE_DEBUG("btif_media_task_enc_init bit pool %d", btif_media_cb.encoder.s16BitPool);
 }
@@ -2125,10 +2082,7 @@
 #ifndef BTA_AV_SPLIT_A2DP_ENABLED
         /* make sure we reinitialize encoder with new settings */
         SBC_Encoder_Init(&(btif_media_cb.encoder));
-<<<<<<< HEAD
-=======
-#endif
->>>>>>> 67687e53
+#endif
         btif_media_cb.TxNumSBCFrames = check_for_max_number_of_frames_per_packet();
     }
 }
@@ -2723,117 +2677,6 @@
     return result;
 }
 
-static UINT32 get_frame_length()
-{
-    UINT32 frame_len = 0;
-    APPL_TRACE_DEBUG("channel mode: %d, sub-band: %d, number of block: %d, \
-            bitpool: %d, sampling frequency: %d, num channels: %d",
-            btif_media_cb.encoder.s16ChannelMode,
-            btif_media_cb.encoder.s16NumOfSubBands,
-            btif_media_cb.encoder.s16NumOfBlocks,
-            btif_media_cb.encoder.s16BitPool,
-            btif_media_cb.encoder.s16SamplingFreq,
-            btif_media_cb.encoder.s16NumOfChannels);
-
-    switch(btif_media_cb.encoder.s16ChannelMode)
-    {
-        case SBC_MONO:
-        case SBC_DUAL:
-            frame_len = 4 + ((UINT32)(4 * btif_media_cb.encoder.s16NumOfSubBands *
-                btif_media_cb.encoder.s16NumOfChannels) / 8) +
-                ((UINT32)(btif_media_cb.encoder.s16NumOfBlocks *
-                btif_media_cb.encoder.s16NumOfChannels *
-                btif_media_cb.encoder.s16BitPool) / 8);
-            break;
-        case SBC_STEREO:
-            frame_len = 4 + ((UINT32)(4 * btif_media_cb.encoder.s16NumOfSubBands *
-                btif_media_cb.encoder.s16NumOfChannels) / 8) +
-                ((UINT32)(btif_media_cb.encoder.s16NumOfBlocks *
-                btif_media_cb.encoder.s16BitPool) / 8);
-            break;
-        case SBC_JOINT_STEREO:
-            frame_len = 4 + ((UINT32)(4 * btif_media_cb.encoder.s16NumOfSubBands *
-                btif_media_cb.encoder.s16NumOfChannels) / 8) +
-                ((UINT32)(btif_media_cb.encoder.s16NumOfSubBands +
-                (btif_media_cb.encoder.s16NumOfBlocks *
-                btif_media_cb.encoder.s16BitPool)) / 8);
-            break;
-        default:
-            APPL_TRACE_DEBUG("Invalid channel number");
-    }
-    APPL_TRACE_DEBUG("calculated frame length: %d", frame_len);
-    return frame_len;
-}
-
-static UINT8 check_for_max_number_of_frames_per_packet()
-{
-    UINT16 result = 0;
-    UINT16 effective_mtu_size = btif_media_cb.TxAaMtuSize;
-    UINT32 frame_len;
-
-    APPL_TRACE_DEBUG("original AVDTP MTU size: %d", btif_media_cb.TxAaMtuSize);
-    if (btif_av_is_peer_edr() && (btif_av_peer_supports_3mbps() == FALSE)) {
-        // This condition would be satisfied only if remote is EDR and supports only 2mbps
-        // but effective AVDTP MTU size exceeds 2dh5 packet size
-        APPL_TRACE_DEBUG("Headset is edr but does not support 3mbps");
-        if (effective_mtu_size > MAX_2MBPS_AVDTP_MTU)
-        {
-            APPL_TRACE_DEBUG("restricting AVDTP MTU size to 675");
-            effective_mtu_size = MAX_2MBPS_AVDTP_MTU;
-            btif_media_cb.TxAaMtuSize = effective_mtu_size;
-        }
-    }
-
-    if (!btif_media_cb.encoder.s16NumOfSubBands)
-    {
-        APPL_TRACE_ERROR("Error: SubBands are set to 0, resetting to Max");
-        btif_media_cb.encoder.s16NumOfSubBands = SBC_MAX_NUM_OF_SUBBANDS;
-    }
-    if (!btif_media_cb.encoder.s16NumOfBlocks)
-    {
-        APPL_TRACE_ERROR("Error: Blocks are set to 0, resetting to Max");
-        btif_media_cb.encoder.s16NumOfBlocks = SBC_MAX_NUM_OF_BLOCKS;
-    }
-    if (!btif_media_cb.encoder.s16NumOfChannels)
-    {
-        APPL_TRACE_ERROR("Error: Channels are set to 0, resetting to Max");
-        btif_media_cb.encoder.s16NumOfChannels = SBC_MAX_NUM_OF_CHANNELS;
-    }
-    frame_len = get_frame_length();
-
-    APPL_TRACE_DEBUG("effective Tx MTU to be considered: %d",
-                                            effective_mtu_size);
-    switch(btif_media_cb.encoder.s16SamplingFreq)
-    {
-        case SBC_sf44100:
-            if(!frame_len)
-            {
-                APPL_TRACE_ERROR("Error: Calculating frame length, \
-                                            resetting it to default");
-                frame_len = MAX_SBC_HQ_FRAME_SIZE_44_1;
-            }
-            result = (effective_mtu_size - A2DP_HDR_SIZE) / frame_len;
-            APPL_TRACE_DEBUG("max number of sbc frames: %d", result);
-            break;
-
-        case SBC_sf48000:
-            if(!frame_len)
-            {
-                APPL_TRACE_ERROR("Error: Calculating frame length, \
-                                            resetting it to default");
-                frame_len = MAX_SBC_HQ_FRAME_SIZE_48;
-            }
-            result = (effective_mtu_size - A2DP_HDR_SIZE) / frame_len;
-            APPL_TRACE_DEBUG("max number of sbc frames: %d", result);
-            break;
-
-        default:
-            APPL_TRACE_ERROR("Error: max number of sbc frames: %d", result);
-
-    }
-    return result;
-}
-
 /*******************************************************************************
  **
  ** Function         btif_get_num_aa_frame
@@ -2875,7 +2718,6 @@
             result = btif_media_cb.media_feeding_state.pcm.counter/pcm_bytes_per_frame;
             APPL_TRACE_DEBUG("num of frames calculated as per available pcm data:  %u", result);
             if(btif_av_is_peer_edr())
-<<<<<<< HEAD
             {
                 if (!btif_media_cb.TxNumSBCFrames)
                 {
@@ -2925,57 +2767,6 @@
                 }
                 nof = result;
             }
-=======
-            {
-                if (!btif_media_cb.TxNumSBCFrames)
-                {
-                    APPL_TRACE_ERROR("Error: TxNumSBCFrames not updated, update from here");
-                    btif_media_cb.TxNumSBCFrames = check_for_max_number_of_frames_per_packet();
-                }
-                nof = btif_media_cb.TxNumSBCFrames;
-                if(!nof) {
-                    APPL_TRACE_ERROR("Error: Num frames not updated, set calculated values");
-                    nof = result;
-                    noi = 1;
-                }
-                else
-                {
-                    if (nof < result)
-                    {
-                        noi = result / nof; // number of iterations would vary
-                        if (noi > MAX_PCM_ITER_NUM_PER_TICK)
-                        {
-                            APPL_TRACE_ERROR("## Audio Congestion (iterations:%d > max (%d))",
-                                 noi, MAX_PCM_ITER_NUM_PER_TICK);
-                            noi = MAX_PCM_ITER_NUM_PER_TICK;
-                            btif_media_cb.media_feeding_state.pcm.counter
-                                = noi * nof * pcm_bytes_per_frame;
-                        }
-                        result = nof;
-                    }
-                    else
-                    {
-                        noi = 1; // number of iterations is 1
-                        APPL_TRACE_DEBUG("reducing number of frames as per available pcm data");
-                        nof = result;
-                    }
-                }
-            }
-            else
-            {
-                // For BR cases nof will be same as the value retrieved at result
-                APPL_TRACE_DEBUG("headset is of type BR %u", nof);
-                if (result > MAX_PCM_FRAME_NUM_PER_TICK)
-                {
-                    APPL_TRACE_ERROR("## Audio Congestion (frames: %d > max (%d))"
-                        ,result, MAX_PCM_FRAME_NUM_PER_TICK);
-                    result = MAX_PCM_FRAME_NUM_PER_TICK;
-                    btif_media_cb.media_feeding_state.pcm.counter
-                         = noi * result * pcm_bytes_per_frame;
-                }
-                nof = result;
-            }
->>>>>>> 67687e53
             btif_media_cb.media_feeding_state.pcm.counter -= noi * nof * pcm_bytes_per_frame;
             APPL_TRACE_DEBUG("effective num of frames %u", nof);
             APPL_TRACE_DEBUG("num of iterations %u", noi);
