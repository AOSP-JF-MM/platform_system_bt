/******************************************************************************
 *  Copyright (c) 2016, The Linux Foundation. All rights reserved.
 *
 *  Not a contribution.
 ******************************************************************************/
/******************************************************************************
 *
 *  Copyright (C) 2009-2012 Broadcom Corporation
 *
 *  Licensed under the Apache License, Version 2.0 (the "License");
 *  you may not use this file except in compliance with the License.
 *  You may obtain a copy of the License at:
 *
 *  http://www.apache.org/licenses/LICENSE-2.0
 *
 *  Unless required by applicable law or agreed to in writing, software
 *  distributed under the License is distributed on an "AS IS" BASIS,
 *  WITHOUT WARRANTIES OR CONDITIONS OF ANY KIND, either express or implied.
 *  See the License for the specific language governing permissions and
 *  limitations under the License.
 *
 ******************************************************************************/

/******************************************************************************
 **
 **  Name:          btif_media_task.c
 **
 **  Description:   This is the multimedia module for the BTIF system.  It
 **                 contains task implementations AV, HS and HF profiles
 **                 audio & video processing
 **
 ******************************************************************************/
#ifdef BT_AUDIO_SYSTRACE_LOG
#define ATRACE_TAG ATRACE_TAG_ALWAYS
#endif

#define LOG_TAG "bt_btif_media"

#include <assert.h>
#include <fcntl.h>
#include <limits.h>
#include <pthread.h>
#include <stdint.h>
#include <stdio.h>
#include <dlfcn.h>
#include <string.h>
#include <sys/stat.h>
#include <sys/time.h>
#include <sys/types.h>
#include <unistd.h>
#include <audio_utils/primitives.h>
#include <audio_utils/format.h>

#include <hardware/bluetooth.h>

#include "osi/include/alarm.h"
#include "osi/include/fixed_queue.h"
#include "osi/include/log.h"
#include "osi/include/metrics.h"
#include "osi/include/mutex.h"
#include "osi/include/thread.h"
#include "bt_utils.h"
#include "a2d_api.h"
#include "a2d_int.h"
#include "a2d_sbc.h"
#include "a2d_aptx.h"
#include "a2d_aptx_hd.h"
#include "a2d_aac.h"
#include "audio_a2dp_hw.h"
#include "bt_target.h"
#include "bta_api.h"
#include "bta_av_api.h"
#include "bta_av_ci.h"
#include "bta_av_sbc.h"
#include "bta_av_aac.h"
#include "bta_sys.h"
#include "bta_sys_int.h"
#include "btif_av.h"
#include "btif_av_co.h"
#include "btif_media.h"
#include "btif_sm.h"
#include "btif_util.h"
#include "btu.h"
#include "bt_common.h"
#include "device/include/controller.h"
#include "l2c_api.h"

#if (BTA_AV_INCLUDED == TRUE)
#include "sbc_encoder.h"
#endif

#if (BTA_AV_SINK_INCLUDED == TRUE)
#include "oi_codec_sbc.h"
#include "oi_status.h"
#endif

#ifdef USE_AUDIO_TRACK
#include "btif_avrcp_audio_track.h"
#endif

#include "bthost_ipc.h"
#if (BTA_AV_SINK_INCLUDED == TRUE)
OI_CODEC_SBC_DECODER_CONTEXT context;
OI_UINT32 contextData[CODEC_DATA_WORDS(2, SBC_CODEC_FAST_FILTER_BUFFERS)];
OI_INT16 pcmData[15*SBC_MAX_SAMPLES_PER_FRAME*SBC_MAX_CHANNELS];
#endif

#ifdef BT_AUDIO_SYSTRACE_LOG
#include <cutils/trace.h>
#define PERF_SYSTRACE 1
#endif

#ifdef BTA_AV_SPLIT_A2DP_ENABLED
#include "bta_api.h"
#endif


/*****************************************************************************
 **  Constants
 *****************************************************************************/
#ifndef AUDIO_CHANNEL_OUT_MONO
#define AUDIO_CHANNEL_OUT_MONO 0x01
#endif

#ifndef AUDIO_CHANNEL_OUT_STEREO
#define AUDIO_CHANNEL_OUT_STEREO 0x03
#endif

/* BTIF media cmd event definition : BTIF_MEDIA_TASK_CMD */
enum
{
    BTIF_MEDIA_START_AA_TX = 1,
    BTIF_MEDIA_STOP_AA_TX,
    BTIF_MEDIA_AA_RX_RDY,
    BTIF_MEDIA_UIPC_RX_RDY,
    BTIF_MEDIA_SBC_ENC_INIT,
    BTIF_MEDIA_SBC_ENC_UPDATE,
    BTIF_MEDIA_SBC_DEC_INIT,
    BTIF_MEDIA_VIDEO_DEC_INIT,
    BTIF_MEDIA_FLUSH_AA_TX,
    BTIF_MEDIA_FLUSH_AA_RX,
    BTIF_MEDIA_AUDIO_FEEDING_INIT,
    BTIF_MEDIA_AUDIO_RECEIVING_INIT,
    BTIF_MEDIA_AUDIO_SINK_CFG_UPDATE,
    BTIF_MEDIA_AUDIO_SINK_CLEAR_TRACK,
    BTIF_MEDIA_AUDIO_SINK_SET_FOCUS_STATE
#ifdef BTA_AV_SPLIT_A2DP_ENABLED
    ,BTIF_MEDIA_START_VS_CMD,
    BTIF_MEDIA_STOP_VS_CMD,
    BTIF_MEDIA_RESET_VS_STATE,
    BTIF_MEDIA_VS_A2DP_START_SUCCESS,
    BTIF_MEDIA_VS_A2DP_STOP_SUCCESS,
    BTIF_MEDIA_VS_A2DP_MEDIA_CHNL_CFG_SUCCESS,
    BTIF_MEDIA_VS_A2DP_WRITE_SBC_CFG_SUCCESS,
    BTIF_MEDIA_VS_A2DP_PREF_BIT_RATE_SUCCESS,
    BTIF_MEDIA_VS_A2DP_SET_SCMST_HDR_SUCCESS,
    BTIF_MEDIA_VS_A2DP_STOP_FAILURE,
    BTIF_MEDIA_VS_A2DP_START_FAILURE,
    BTIF_MEDIA_VS_A2DP_SELECTED_CODEC_SUCCESS,
    BTIF_MEDIA_VS_A2DP_TRANSPORT_CFG_SUCCESS
#endif
};

enum {
    MEDIA_TASK_STATE_OFF = 0,
    MEDIA_TASK_STATE_ON = 1,
    MEDIA_TASK_STATE_SHUTTING_DOWN = 2
};
/* Macro to multiply the media task tick */
#ifndef BTIF_MEDIA_NUM_TICK
#define BTIF_MEDIA_NUM_TICK      1
#endif

/* Media task tick in milliseconds, must be set to multiple of
   (1000/TICKS_PER_SEC) (10) */

#define BTIF_MEDIA_TIME_TICK                     (20 * BTIF_MEDIA_NUM_TICK)
#define A2DP_DATA_READ_POLL_MS    (BTIF_MEDIA_TIME_TICK / 2)
#define BTIF_SINK_MEDIA_TIME_TICK_MS             (20 * BTIF_MEDIA_NUM_TICK)
#define BTIF_REMOTE_START_TOUT 3000

/* buffer pool */
#define BTIF_MEDIA_AA_BUF_SIZE  BT_DEFAULT_BUFFER_SIZE

/* offset */
#if (BTA_AV_CO_CP_SCMS_T == TRUE)
#define BTIF_MEDIA_AA_SBC_OFFSET (AVDT_MEDIA_OFFSET + BTA_AV_SBC_HDR_SIZE + 1)
#else
#define BTIF_MEDIA_AA_SBC_OFFSET (AVDT_MEDIA_OFFSET + BTA_AV_SBC_HDR_SIZE)
#endif

#if (BTA_AV_CO_CP_SCMS_T == TRUE)
#define BTIF_MEDIA_AA_AAC_OFFSET (AVDT_MEDIA_OFFSET + BTA_AV_AAC_HDR_SIZE + 1)
#else
#define BTIF_MEDIA_AA_AAC_OFFSET (AVDT_MEDIA_OFFSET + BTA_AV_AAC_HDR_SIZE)
#endif

#if (BTA_AV_CO_CP_SCMS_T == TRUE)
#define BTIF_MEDIA_AA_APTX_OFFSET (AVDT_MEDIA_OFFSET + 1)
#define BTIF_MEDIA_AA_APTX_HD_OFFSET (AVDT_MEDIA_OFFSET + 1)
#else
#define BTIF_MEDIA_AA_APTX_OFFSET (AVDT_MEDIA_OFFSET - AVDT_MEDIA_HDR_SIZE) //no RTP header for aptX classic
#define BTIF_MEDIA_AA_APTX_HD_OFFSET (AVDT_MEDIA_OFFSET) //there is an RTP header for aptX HD, but no CP byte
#endif
/* Define the bitrate step when trying to match bitpool value */
#ifndef BTIF_MEDIA_BITRATE_STEP
#define BTIF_MEDIA_BITRATE_STEP 5
#endif

#ifdef BTA_AV_SPLIT_A2DP_DEF_FREQ_48KHZ
#define BTIF_A2DP_DEFAULT_BITRATE 345

#ifndef BTIF_A2DP_NON_EDR_MAX_RATE
#define BTIF_A2DP_NON_EDR_MAX_RATE 237
#endif
#else
#define BTIF_A2DP_DEFAULT_BITRATE 328

#ifndef BTIF_A2DP_NON_EDR_MAX_RATE
#define BTIF_A2DP_NON_EDR_MAX_RATE 229
#endif
#endif

#if (BTA_AV_CO_CP_SCMS_T == TRUE)
/* A2DP header will contain a CP header of size 1 */
#define A2DP_HDR_SIZE               2
#else
#define A2DP_HDR_SIZE               1
#endif
#define MAX_SBC_HQ_FRAME_SIZE_44_1  119
#define MAX_SBC_HQ_FRAME_SIZE_48    115

/* 2DH5 payload size of 679 bytes - (4 bytes L2CAP Header + 12 bytes AVDTP Header) */
#define MAX_2MBPS_AVDTP_MTU         663
#define USEC_PER_SEC 1000000L
#define TPUT_STATS_INTERVAL_US (3000*1000)

/**
 * CONGESTION COMPENSATION CTRL ::
 *
 * Thus setting controls how many buffers we will hold in media task
 * during temp link congestion. Together with the stack buffer queues
 * it controls much temporary a2dp link congestion we can
 * compensate for. It however also depends on the default run level of sinks
 * jitterbuffers. Depending on type of sink this would vary.
 * Ideally the (SRC) max tx buffer capacity should equal the sinks
 * jitterbuffer runlevel including any intermediate buffers on the way
 * towards the sinks codec.
 */
#ifndef MAX_PCM_FRAME_NUM_PER_TICK
#define MAX_PCM_FRAME_NUM_PER_TICK     14
#endif
#define MAX_PCM_ITER_NUM_PER_TICK      3

/**
 * The typical runlevel of the tx queue size is ~1 buffer
 * but due to link flow control or thread preemption in lower
 * layers we might need to temporarily buffer up data.
 */
#define MAX_OUTPUT_A2DP_FRAME_QUEUE_SZ (MAX_PCM_FRAME_NUM_PER_TICK * 2)

/* In case of A2DP SINK, we will delay start by 5 AVDTP Packets*/
#define MAX_A2DP_DELAYED_START_FRAME_COUNT 5
#define PACKET_PLAYED_PER_TICK_48 8
#define PACKET_PLAYED_PER_TICK_44 7
#define PACKET_PLAYED_PER_TICK_32 5
#define PACKET_PLAYED_PER_TICK_16 3
#define MAX_MEDIA_WORKQUEUE_SEM_COUNT 1024

/* Readability constants */
#define SBC_FRAME_HEADER_SIZE_BYTES 4 // A2DP Spec v1.3, 12.4, Table 12.12
#define SBC_SCALE_FACTOR_BITS       4 // A2DP Spec v1.3, 12.4, Table 12.13

typedef struct {
    // Counter for total updates
    size_t total_updates;

    // Last update timestamp (in us)
    uint64_t last_update_us;

    // Counter for overdue scheduling
    size_t overdue_scheduling_count;

    // Accumulated overdue scheduling deviations (in us)
    uint64_t total_overdue_scheduling_delta_us;

    // Max. overdue scheduling delta time (in us)
    uint64_t max_overdue_scheduling_delta_us;

    // Counter for premature scheduling
    size_t premature_scheduling_count;

    // Accumulated premature scheduling deviations (in us)
    uint64_t total_premature_scheduling_delta_us;

    // Max. premature scheduling delta time (in us)
    uint64_t max_premature_scheduling_delta_us;

    // Counter for exact scheduling
    size_t exact_scheduling_count;

    // Accumulated and counted scheduling time (in us)
    uint64_t total_scheduling_time_us;
} scheduling_stats_t;

typedef struct {
    uint64_t session_start_us;
    uint64_t session_end_us;

    scheduling_stats_t tx_queue_enqueue_stats;
    scheduling_stats_t tx_queue_dequeue_stats;

    size_t tx_queue_total_frames;
    size_t tx_queue_max_frames_per_packet;

    uint64_t tx_queue_total_queueing_time_us;
    uint64_t tx_queue_max_queueing_time_us;

    size_t tx_queue_total_readbuf_calls;
    uint64_t tx_queue_last_readbuf_us;

    size_t tx_queue_total_flushed_messages;
    uint64_t tx_queue_last_flushed_us;

    size_t tx_queue_total_dropped_messages;
    size_t tx_queue_max_dropped_messages;
    size_t tx_queue_dropouts;
    uint64_t tx_queue_last_dropouts_us;

    size_t media_read_total_underflow_bytes;
    size_t media_read_total_underflow_count;
    uint64_t media_read_last_underflow_us;

    size_t media_read_total_underrun_bytes;
    size_t media_read_total_underrun_count;
    uint64_t media_read_last_underrun_us;

    size_t media_read_total_expected_frames;
    size_t media_read_max_expected_frames;
    size_t media_read_expected_count;

    size_t media_read_total_limited_frames;
    size_t media_read_max_limited_frames;
    size_t media_read_limited_count;
} btif_media_stats_t;

typedef struct
{
    UINT16 num_frames_to_be_processed;
    UINT16 len;
    UINT16 offset;
    UINT16 layer_specific;
} tBT_SBC_HDR;

typedef struct
{
    UINT32 aa_frame_counter;
    INT32  aa_feed_counter;
    INT32  aa_feed_residue;
    UINT32 counter;
    UINT32 bytes_per_tick;  /* pcm bytes read each media task tick */
} tBTIF_AV_MEDIA_FEEDINGS_PCM_STATE;

typedef union
{
    tBTIF_AV_MEDIA_FEEDINGS_PCM_STATE pcm;
} tBTIF_AV_MEDIA_FEEDINGS_STATE;

typedef struct
{
#if (BTA_AV_INCLUDED == TRUE)
    fixed_queue_t *TxAaQ;
    fixed_queue_t *RxSbcQ;
    UINT16 TxAaMtuSize;
    UINT32 timestamp;
    UINT8 TxTranscoding;
    tBTIF_AV_FEEDING_MODE feeding_mode;
    tBTIF_AV_MEDIA_FEEDINGS media_feeding;
    tBTIF_AV_MEDIA_FEEDINGS_STATE media_feeding_state;
    SBC_ENC_PARAMS encoder;
    UINT16 offset;
    A2D_APTX_ENC_PARAMS aptxEncoderParams;
    A2D_APTX_HD_ENC_PARAMS aptxhdEncoderParams;
    UINT16 as16PcmBuffer[1024];
    UINT32 as32PcmBuffer[1024];
    UINT8 busy_level;
    void* av_sm_hdl;
    UINT8 a2dp_cmd_pending; /* we can have max one command pending */
    BOOLEAN tx_flush; /* discards any outgoing data when true */
    BOOLEAN rx_flush; /* discards any incoming data when true */
    UINT8 peer_sep;
    BOOLEAN data_channel_open;
    UINT8 frames_to_process;
    UINT8 tx_sbc_frames;

    UINT32  sample_rate;
    UINT8   channel_count;
#ifdef USE_AUDIO_TRACK
    btif_media_audio_focus_state rx_audio_focus_state;
    void *audio_track;
#endif
    alarm_t *media_alarm;
    alarm_t *decode_alarm;
    alarm_t *remote_start_alarm;
    btif_media_stats_t stats;
    btif_media_stats_t accumulated_stats;
//#ifdef BTA_AV_SPLIT_A2DP_ENABLED
    UINT8 max_bitpool;
    UINT8 min_bitpool;
    BOOLEAN vs_configs_exchanged;
    BOOLEAN tx_started;
    BOOLEAN tx_stop_initiated;
    BOOLEAN tx_start_initiated;
    BOOLEAN tx_enc_update_initiated;
//#endif

<<<<<<< HEAD
=======
    btif_media_stats_t accumulated_stats;
    BOOLEAN is_medium_bitrate_enabled;
>>>>>>> 68cfc673
#endif
} tBTIF_MEDIA_CB;

typedef struct {
    long long rx;
    long long rx_tot;
    long long tx;
    long long tx_tot;
    long long ts_prev_us;
} t_stat;

static UINT64 last_frame_us = 0;

static void btif_a2dp_data_cb(tUIPC_CH_ID ch_id, tUIPC_EVENT event);
static void btif_a2dp_ctrl_cb(tUIPC_CH_ID ch_id, tUIPC_EVENT event);
static void btif_a2dp_encoder_update(void);
#if (BTA_AV_SINK_INCLUDED == TRUE)
extern OI_STATUS OI_CODEC_SBC_DecodeFrame(OI_CODEC_SBC_DECODER_CONTEXT *context,
                                          const OI_BYTE **frameData,
                                          unsigned long *frameBytes,
                                          OI_INT16 *pcmData,
                                          unsigned long *pcmBytes);
extern OI_STATUS OI_CODEC_SBC_DecoderReset(OI_CODEC_SBC_DECODER_CONTEXT *context,
                                           unsigned long *decoderData,
                                           unsigned long decoderDataBytes,
                                           OI_UINT8 maxChannels,
                                           OI_UINT8 pcmStride,
                                           OI_BOOL enhanced);
#endif
static void btif_media_flush_q(fixed_queue_t *p_q);
static void btif_media_task_aa_handle_stop_decoding(void );
static void btif_media_task_aa_rx_flush(void);

static UINT8 calculate_max_frames_per_packet();
static const char *dump_media_event(UINT16 event);
static void btif_media_thread_init(void *context);
static void btif_media_thread_cleanup(void *context);
static void btif_media_thread_handle_cmd(fixed_queue_t *queue, void *context);

/* Handle incoming media packets A2DP SINK streaming*/
#if (BTA_AV_SINK_INCLUDED == TRUE)
static void btif_media_task_handle_inc_media(tBT_SBC_HDR*p_msg);
#endif

BOOLEAN bta_av_co_audio_get_codec_config(UINT8 *p_config, UINT16 *p_minmtu, UINT8 type);

#if (BTA_AV_INCLUDED == TRUE)
static void btif_media_send_aa_frame(uint64_t timestamp_us);
static void btif_media_task_feeding_state_reset(void);
static void btif_media_task_aa_start_tx(void);
static void btif_media_task_aa_stop_tx(void);
static void btif_media_task_enc_init(BT_HDR *p_msg);
static void btif_media_task_enc_update(BT_HDR *p_msg);
static void btif_media_task_audio_feeding_init(BT_HDR *p_msg);
static void btif_media_task_aa_tx_flush(BT_HDR *p_msg);
static void btif_media_aa_prep_2_send(UINT8 nb_frame, uint64_t timestamp_us);
#if (BTA_AV_SINK_INCLUDED == TRUE)
static void btif_media_task_aa_handle_decoder_reset(BT_HDR *p_msg);
static void btif_media_task_aa_handle_clear_track(void);
#endif
static void btif_media_task_aa_handle_start_decoding(void);
#endif
BOOLEAN btif_media_task_clear_track(void);

static void btif_media_task_aa_handle_timer(UNUSED_ATTR void *context);
static void btif_media_task_avk_handle_timer(UNUSED_ATTR void *context);
extern BOOLEAN btif_hf_is_call_idle();
extern int btif_get_latest_playing_device_idx();
extern tBTA_AV_HNDL btif_av_get_playing_device_hdl();
extern int btif_get_num_playing_devices();
extern UINT16 btif_av_get_num_playing_devices(void);
extern BOOLEAN btif_av_get_multicast_state();
#ifdef BTA_AV_SPLIT_A2DP_ENABLED
extern tBTA_AV_HNDL btif_av_get_av_hdl_from_idx(UINT8 idx);
extern BOOLEAN btif_av_is_under_handoff();
void btif_media_send_reset_vendor_state();
void btif_media_on_start_vendor_command();
void btif_media_on_stop_vendor_command();
BOOLEAN btif_media_send_vendor_pref_bit_rate();
BOOLEAN btif_media_send_vendor_write_sbc_cfg();
BOOLEAN btif_media_send_vendor_media_chn_cfg();
BOOLEAN btif_media_send_vendor_stop();
void disconnect_a2dp_on_vendor_start_failure();
BOOLEAN btif_media_send_vendor_selected_codec();
BOOLEAN btif_media_send_vendor_transport_cfg();
BOOLEAN btif_media_send_vendor_scmst_hdr();
#else
#define btif_av_get_av_hdl_from_idx(idx) (0)
#define btif_av_is_under_handoff() (0)
#define btif_media_send_reset_vendor_state() (0)
#define btif_media_on_start_vendor_command() (0)
#define btif_media_on_stop_vendor_command()  (0)
#define btif_media_send_vendor_pref_bit_rate() (0)
#define btif_media_send_vendor_write_sbc_cfg() (0)
#define btif_media_send_vendor_media_chn_cfg() (0)
#define btif_media_send_vendor_stop()        (0)
#define disconnect_a2dp_on_vendor_start_failure() (0)
#define btif_media_send_vendor_selected_codec() (0)
#define btif_media_send_vendor_transport_cfg()  (0)
#define btif_media_send_vendor_scmst_hdr()      (0)
#endif
void btif_a2dp_remote_start_timer();

static tBTIF_MEDIA_CB btif_media_cb;
static int media_task_running = MEDIA_TASK_STATE_OFF;

static fixed_queue_t *btif_media_cmd_msg_queue;
static thread_t *worker_thread;

BOOLEAN bta_av_co_audio_get_codec_config(UINT8 *p_config, UINT16 *p_minmtu, UINT8 type);

extern BOOLEAN bt_split_a2dp_enabled;
extern int btif_max_av_clients;
static uint8_t multicast_query = FALSE;
/*****************************************************************************
 **  Misc helper functions
 *****************************************************************************/
void btif_a2dp_source_accumulate_scheduling_stats(scheduling_stats_t* src,
                                                  scheduling_stats_t* dst) {
    dst->total_updates += src->total_updates;
    dst->last_update_us = src->last_update_us;
    dst->overdue_scheduling_count += src->overdue_scheduling_count;
    dst->total_overdue_scheduling_delta_us += src->total_overdue_scheduling_delta_us;
    if (src->max_overdue_scheduling_delta_us > dst->max_overdue_scheduling_delta_us) {
        dst->max_overdue_scheduling_delta_us = src->max_overdue_scheduling_delta_us;
    }
    dst->premature_scheduling_count += src->premature_scheduling_count;
    dst->total_premature_scheduling_delta_us += src->total_premature_scheduling_delta_us;
    if (src->max_premature_scheduling_delta_us > dst->max_premature_scheduling_delta_us) {
        dst->max_premature_scheduling_delta_us = src->max_premature_scheduling_delta_us;
    }
    dst->exact_scheduling_count += src->exact_scheduling_count;
    dst->total_scheduling_time_us += src->total_scheduling_time_us;
}

void btif_a2dp_source_accumulate_stats(btif_media_stats_t* src,
                                       btif_media_stats_t* dst) {
    dst->tx_queue_total_frames += src->tx_queue_total_frames;
    if (src->tx_queue_max_frames_per_packet > dst->tx_queue_max_frames_per_packet) {
        dst->tx_queue_max_frames_per_packet = src->tx_queue_max_frames_per_packet;
    }
    dst->tx_queue_total_queueing_time_us += src->tx_queue_total_queueing_time_us;
    if (src->tx_queue_max_queueing_time_us > dst->tx_queue_max_queueing_time_us) {
        dst->tx_queue_max_queueing_time_us = src->tx_queue_max_queueing_time_us;
    }
    dst->tx_queue_total_readbuf_calls += src->tx_queue_total_readbuf_calls;
    dst->tx_queue_last_readbuf_us = src->tx_queue_last_readbuf_us;
    dst->tx_queue_total_flushed_messages += src->tx_queue_total_flushed_messages;
    dst->tx_queue_last_flushed_us = src->tx_queue_last_flushed_us;
    dst->tx_queue_total_dropped_messages += src->tx_queue_total_dropped_messages;
    if (src->tx_queue_max_dropped_messages > dst->tx_queue_max_dropped_messages) {
        dst->tx_queue_max_dropped_messages = src->tx_queue_max_dropped_messages;
    }
    dst->tx_queue_dropouts += src->tx_queue_dropouts;
    dst->tx_queue_last_dropouts_us = src->tx_queue_last_dropouts_us;
    dst->media_read_total_underflow_bytes +=
      src->media_read_total_underflow_bytes;
    dst->media_read_total_underflow_count +=
      src->media_read_total_underflow_count;
    dst->media_read_last_underflow_us = src->media_read_last_underflow_us;
    dst->media_read_total_underrun_bytes += src->media_read_total_underrun_bytes;
    dst->media_read_total_underflow_count += src->media_read_total_underrun_count;
    dst->media_read_last_underrun_us = src->media_read_last_underrun_us;
    dst->media_read_total_expected_frames += src->media_read_total_expected_frames;
    if (src->media_read_max_expected_frames > dst->media_read_max_expected_frames) {
        dst->media_read_max_expected_frames = src->media_read_max_expected_frames;
    }
    dst->media_read_expected_count += src->media_read_expected_count;
    dst->media_read_total_limited_frames += src->media_read_total_limited_frames;
    if (src->media_read_max_limited_frames > dst->media_read_max_limited_frames) {
        dst->media_read_max_limited_frames = src->media_read_max_limited_frames;
    }
    dst->media_read_limited_count += src->media_read_limited_count;
    btif_a2dp_source_accumulate_scheduling_stats(&src->tx_queue_enqueue_stats,
                                               &dst->tx_queue_enqueue_stats);
    btif_a2dp_source_accumulate_scheduling_stats(&src->tx_queue_dequeue_stats,
                                               &dst->tx_queue_dequeue_stats);
    memset(src, 0, sizeof(btif_media_stats_t));
}

static void update_scheduling_stats(scheduling_stats_t *stats,
                                    uint64_t now_us, uint64_t expected_delta)
{
    uint64_t last_us = stats->last_update_us;

    stats->total_updates++;
    stats->last_update_us = now_us;

    if (last_us == 0)
      return;           // First update: expected delta doesn't apply

    uint64_t deadline_us = last_us + expected_delta;
    if (deadline_us < now_us) {
        // Overdue scheduling
        uint64_t delta_us = now_us - deadline_us;
        // Ignore extreme outliers
        if (delta_us < 10 * expected_delta) {
            if (stats->max_overdue_scheduling_delta_us < delta_us)
                stats->max_overdue_scheduling_delta_us = delta_us;
            stats->total_overdue_scheduling_delta_us += delta_us;
            stats->overdue_scheduling_count++;
            stats->total_scheduling_time_us += now_us - last_us;
        }
    } else if (deadline_us > now_us) {
        // Premature scheduling
        uint64_t delta_us = deadline_us - now_us;
        // Ignore extreme outliers
        if (delta_us < 10 * expected_delta) {
            if (stats->max_premature_scheduling_delta_us < delta_us)
                stats->max_premature_scheduling_delta_us = delta_us;
            stats->total_premature_scheduling_delta_us += delta_us;
            stats->premature_scheduling_count++;
            stats->total_scheduling_time_us += now_us - last_us;
        }
    } else {
        // On-time scheduling
        stats->exact_scheduling_count++;
        stats->total_scheduling_time_us += now_us - last_us;
    }
}

static UINT64 time_now_us()
{
    struct timespec ts_now;
    clock_gettime(CLOCK_BOOTTIME, &ts_now);
    return ((UINT64)ts_now.tv_sec * USEC_PER_SEC) + ((UINT64)ts_now.tv_nsec / 1000);
}

static void log_tstamps_us(char *comment, uint64_t now_us)
{
    #define USEC_PER_MSEC 1000L
    static uint64_t prev_us = 0;
    static uint64_t diff_us = 0;

    diff_us = now_us - prev_us;
    if ((diff_us / USEC_PER_MSEC) > (BTIF_MEDIA_TIME_TICK + 10))
    {
        APPL_TRACE_ERROR("[%s] ts %08llu, diff : %08llu, queue sz %d", comment, now_us, diff_us,
                fixed_queue_length(btif_media_cb.TxAaQ));
    }
    else
    {
        APPL_TRACE_DEBUG("[%s] ts %08llu, diff : %08llu, queue sz %d", comment, now_us, diff_us,
                fixed_queue_length(btif_media_cb.TxAaQ));
    }

    prev_us = now_us;
}

UNUSED_ATTR static const char *dump_media_event(UINT16 event)
{
    switch (event)
    {
        CASE_RETURN_STR(BTIF_MEDIA_START_AA_TX)
        CASE_RETURN_STR(BTIF_MEDIA_STOP_AA_TX)
        CASE_RETURN_STR(BTIF_MEDIA_AA_RX_RDY)
        CASE_RETURN_STR(BTIF_MEDIA_UIPC_RX_RDY)
        CASE_RETURN_STR(BTIF_MEDIA_SBC_ENC_INIT)
        CASE_RETURN_STR(BTIF_MEDIA_SBC_ENC_UPDATE)
        CASE_RETURN_STR(BTIF_MEDIA_SBC_DEC_INIT)
        CASE_RETURN_STR(BTIF_MEDIA_VIDEO_DEC_INIT)
        CASE_RETURN_STR(BTIF_MEDIA_FLUSH_AA_TX)
        CASE_RETURN_STR(BTIF_MEDIA_FLUSH_AA_RX)
        CASE_RETURN_STR(BTIF_MEDIA_AUDIO_FEEDING_INIT)
        CASE_RETURN_STR(BTIF_MEDIA_AUDIO_RECEIVING_INIT)
        CASE_RETURN_STR(BTIF_MEDIA_AUDIO_SINK_CFG_UPDATE)
        CASE_RETURN_STR(BTIF_MEDIA_AUDIO_SINK_CLEAR_TRACK)
        CASE_RETURN_STR(BTIF_MEDIA_AUDIO_SINK_SET_FOCUS_STATE)

        default:
            return "UNKNOWN MEDIA EVENT";
    }
}

static void btm_read_rssi_cb(void *data)
{
    if (data == NULL)
    {
        LOG_ERROR(LOG_TAG, "%s RSSI request timed out", __func__);
        return;
    }

    tBTM_RSSI_RESULTS *result = (tBTM_RSSI_RESULTS*)data;
    if (result->status != BTM_SUCCESS)
    {
        LOG_ERROR(LOG_TAG, "%s unable to read remote RSSI (status %d)",
            __func__, result->status);
        return;
    }

    char temp_buffer[20] = {0};
    LOG_WARN(LOG_TAG, "%s device: %s, rssi: %d", __func__,
        bdaddr_to_string((bt_bdaddr_t *)result->rem_bda, temp_buffer,
            sizeof(temp_buffer)),
        result->rssi);
}

/*****************************************************************************
 **  A2DP CTRL PATH
 *****************************************************************************/

static const char* dump_a2dp_ctrl_event(UINT8 event)
{
    switch (event)
    {
        CASE_RETURN_STR(A2DP_CTRL_CMD_NONE)
        CASE_RETURN_STR(A2DP_CTRL_CMD_CHECK_READY)
        CASE_RETURN_STR(A2DP_CTRL_CMD_START)
        CASE_RETURN_STR(A2DP_CTRL_CMD_STOP)
        CASE_RETURN_STR(A2DP_CTRL_CMD_SUSPEND)
        CASE_RETURN_STR(A2DP_CTRL_CMD_OFFLOAD_START)
        CASE_RETURN_STR(A2DP_CTRL_CMD_OFFLOAD_SUPPORTED)
        CASE_RETURN_STR(A2DP_CTRL_CMD_OFFLOAD_NOT_SUPPORTED)
        CASE_RETURN_STR(A2DP_CTRL_GET_CODEC_CONFIG)
        CASE_RETURN_STR(A2DP_CTRL_GET_MULTICAST_STATUS)
        CASE_RETURN_STR(A2DP_CTRL_GET_CONNECTION_STATUS)
        default:
            return "UNKNOWN MSG ID";
    }
}

static void btif_audiopath_detached(void)
{
    APPL_TRACE_IMP("## AUDIO PATH DETACHED ##");

    /*  send stop request only if we are actively streaming and haven't received
        a stop request. Potentially audioflinger detached abnormally */
    if (alarm_is_scheduled(btif_media_cb.media_alarm)) {
        /* post stop event and wait for audio path to stop */
        btif_dispatch_sm_event(BTIF_AV_STOP_STREAM_REQ_EVT, NULL, 0);
    }
}

static void a2dp_cmd_acknowledge(int status)
{
    UINT8 ack = status;

    APPL_TRACE_IMP("## a2dp ack : %s, status %d ##",
          dump_a2dp_ctrl_event(btif_media_cb.a2dp_cmd_pending), status);

    /* sanity check */
    if (btif_media_cb.a2dp_cmd_pending == A2DP_CTRL_CMD_NONE)
    {
        APPL_TRACE_ERROR("warning : no command pending, ignore ack");
        return;
    }

    /* clear pending */
    btif_media_cb.a2dp_cmd_pending = A2DP_CTRL_CMD_NONE;

    /* acknowledge start request */
    UIPC_Send(UIPC_CH_ID_AV_CTRL, 0, &ack, 1);
}


static void btif_recv_ctrl_data(void)
{
    UINT8 cmd = 0;
    int n;
    n = UIPC_Read(UIPC_CH_ID_AV_CTRL, NULL, &cmd, 1);

    /* detach on ctrl channel means audioflinger process was terminated */
    if (n == 0)
    {
        APPL_TRACE_IMP("CTRL CH DETACHED");
        UIPC_Close(UIPC_CH_ID_AV_CTRL);
        /* we can operate only on datachannel, if af client wants to
           do send additional commands the ctrl channel would be reestablished */
        //btif_audiopath_detached();
        return;
    }

    APPL_TRACE_IMP("a2dp-ctrl-cmd : %s", dump_a2dp_ctrl_event(cmd));

    btif_media_cb.a2dp_cmd_pending = cmd;

    switch (cmd)
    {
        case A2DP_CTRL_CMD_CHECK_READY:

            if (media_task_running == MEDIA_TASK_STATE_SHUTTING_DOWN)
            {
                APPL_TRACE_WARNING("%s: A2DP command %s while media task shutting down",
                                   __func__, dump_a2dp_ctrl_event(cmd));
                a2dp_cmd_acknowledge(A2DP_CTRL_ACK_FAILURE);
                return;
            }

            /* check whether av is ready to setup a2dp datapath */
            if ((btif_av_stream_ready() == TRUE) || (btif_av_stream_started_ready() == TRUE))
            {
                a2dp_cmd_acknowledge(A2DP_CTRL_ACK_SUCCESS);
            }
            else
            {
                APPL_TRACE_WARNING("%s: A2DP command %s while AV stream is not ready",
                                   __func__, dump_a2dp_ctrl_event(cmd));
                a2dp_cmd_acknowledge(A2DP_CTRL_ACK_FAILURE);
            }
            break;

        case A2DP_CTRL_CMD_CHECK_STREAM_STARTED:

            if((btif_av_stream_started_ready() == TRUE))
                a2dp_cmd_acknowledge(A2DP_CTRL_ACK_SUCCESS);
            else
                a2dp_cmd_acknowledge(A2DP_CTRL_ACK_FAILURE);
            break;

        case A2DP_CTRL_CMD_START:
            /* Don't sent START request to stack while we are in call.
               Some headsets like the Sony MW600, don't allow AVDTP START
               in call and respond BAD_STATE. */
            if (!btif_hf_is_call_idle())
            {
                a2dp_cmd_acknowledge(A2DP_CTRL_ACK_INCALL_FAILURE);
                break;
            }

            if (alarm_is_scheduled(btif_media_cb.media_alarm))
            {
                APPL_TRACE_WARNING("%s: A2DP command %s when media alarm already scheduled",
                                   __func__, dump_a2dp_ctrl_event(cmd));
                a2dp_cmd_acknowledge(A2DP_CTRL_ACK_FAILURE);
                break;
            }

            if (alarm_is_scheduled(btif_media_cb.remote_start_alarm))
            {
                APPL_TRACE_WARNING("%s: remote a2dp started, cancle remote start timer",
                                   __func__);
                alarm_free(btif_media_cb.remote_start_alarm);
                btif_media_cb.remote_start_alarm = NULL;
            }
            /* In Dual A2dp, first check for started state of stream
            * as we dont want to START again as while doing Handoff
            * the stack state will be started, so it is not needed
            * to send START again, just open the media socket
            * and ACK the audio HAL.*/
            if (btif_av_stream_started_ready())
            {
                if (!bt_split_a2dp_enabled)
                {
                    /* already started, setup audio data channel listener
                    * and ack back immediately */
                    UIPC_Open(UIPC_CH_ID_AV_AUDIO, btif_a2dp_data_cb);
                }
                else
                {
                    //UIPC_Open(UIPC_CH_ID_AV_AUDIO, btif_a2dp_data_cb);//Test Remove later
                    APPL_TRACE_DEBUG("Av stream alreday started");
                    if (btif_media_cb.peer_sep == AVDT_TSEP_SNK)
                        btif_a2dp_encoder_update();
                }
                a2dp_cmd_acknowledge(A2DP_CTRL_ACK_SUCCESS);
            }
            else if (btif_av_stream_ready() == TRUE)
            {
                /* setup audio data channel listener */
                if (!bt_split_a2dp_enabled)
                {
                    /* already started, setup audio data channel listener
                    * and ack back immediately */
                    UIPC_Open(UIPC_CH_ID_AV_AUDIO, btif_a2dp_data_cb);
                }
                else
                {
                    APPL_TRACE_DEBUG("Av stream ready");
                }
                /* post start event and wait for audio path to open */
                btif_dispatch_sm_event(BTIF_AV_START_STREAM_REQ_EVT, NULL, 0);

#if (BTA_AV_SINK_INCLUDED == TRUE)
                if (btif_media_cb.peer_sep == AVDT_TSEP_SRC)
                    a2dp_cmd_acknowledge(A2DP_CTRL_ACK_SUCCESS);
#endif
            }
            else
            {
                APPL_TRACE_WARNING("%s: A2DP command %s while AV stream is not ready",
                                   __func__, dump_a2dp_ctrl_event(cmd));
                a2dp_cmd_acknowledge(A2DP_CTRL_ACK_FAILURE);
                break;
            }
            break;

        case A2DP_CTRL_CMD_STOP:
            if ((!bt_split_a2dp_enabled && btif_media_cb.peer_sep == AVDT_TSEP_SNK &&
                 (!alarm_is_scheduled(btif_media_cb.media_alarm))) ||
                (bt_split_a2dp_enabled &&  btif_media_cb.peer_sep == AVDT_TSEP_SNK &&
                 btif_media_cb.tx_started == FALSE))
            {
                /* we are already stopped, just ack back */
                a2dp_cmd_acknowledge(A2DP_CTRL_ACK_SUCCESS);
                break;
            }

            APPL_TRACE_DEBUG("Stop stream request to Av");
            btif_dispatch_sm_event(BTIF_AV_STOP_STREAM_REQ_EVT, NULL, 0);

            a2dp_cmd_acknowledge(A2DP_CTRL_ACK_SUCCESS);
            break;

        case A2DP_CTRL_CMD_SUSPEND:
            /* local suspend */
            if (btif_av_stream_started_ready())
            {
                APPL_TRACE_DEBUG("Suspend stream request to Av");
                btif_dispatch_sm_event(BTIF_AV_SUSPEND_STREAM_REQ_EVT, NULL, 0);
            }
            else if (bt_split_a2dp_enabled && btif_av_is_under_handoff())
            {
                /* Do nothing when handoff is in progress. On suspend cfm, a2dp cmd will
                   be acknowledged. ACKing might lead to wrong codec config will be updated
                   to hal during multi-codec connection */
                APPL_TRACE_DEBUG("AV is under handoff");
            }
            else
            {
                /* if we are not in started state, just ack back ok and let
                   audioflinger close the channel. This can happen if we are
                   remotely suspended, clear REMOTE SUSPEND Flag */
                btif_av_clear_remote_suspend_flag();
                a2dp_cmd_acknowledge(A2DP_CTRL_ACK_SUCCESS);
            }
            break;

        case A2DP_CTRL_GET_AUDIO_CONFIG:
        {
            uint32_t sample_rate = btif_media_cb.sample_rate;
            uint8_t channel_count = btif_media_cb.channel_count;

            a2dp_cmd_acknowledge(A2DP_CTRL_ACK_SUCCESS);
            UIPC_Send(UIPC_CH_ID_AV_CTRL, 0, (UINT8 *)&sample_rate, 4);
            UIPC_Send(UIPC_CH_ID_AV_CTRL, 0, &channel_count, 1);
            break;
        }
        case A2DP_CTRL_CMD_OFFLOAD_START:
                btif_dispatch_sm_event(BTIF_AV_OFFLOAD_START_REQ_EVT, NULL, 0);
            break;
        case A2DP_CTRL_GET_CODEC_CONFIG:
        {
            UINT16 min_mtu;
            uint8_t param[MAX_CODEC_CFG_SIZE],idx,bta_hdl,codec_id = 0;
            uint32_t bitrate = 0;
            uint8_t i = 0;
            UIPC_Read(UIPC_CH_ID_AV_CTRL, NULL, &idx, 1);
            memset(param,0,MAX_CODEC_CFG_SIZE);

            if (btif_av_stream_started_ready() == FALSE)
            {
                BTIF_TRACE_ERROR("A2DP_CTRL_GET_CODEC_CONFIG: stream not started");
                a2dp_cmd_acknowledge(A2DP_CTRL_ACK_FAILURE);
                break;
            }
            /*
            If multicast is supported, codec config will be queried
            successively for num of playing devices
            */
            if (multicast_query)
            {
                if (idx == (btif_max_av_clients-1))
                {
                    multicast_query = FALSE;
                    //Get AV handle of index 1
                }
                BTIF_TRACE_DEBUG("Mulitcast Enabled, querying index =%d",idx);

                bta_hdl = btif_av_get_av_hdl_from_idx(idx);
                if (bta_hdl < 0)
                {
                    a2dp_cmd_acknowledge(A2DP_CTRL_ACK_FAILURE);
                    break;
                }
                //TODO Maintain selected codec info for Multicast with different codecs
            }
            else //get playing device hdl
            {
                codec_id =  bta_av_co_get_current_codec();
            }

            a2dp_cmd_acknowledge(A2DP_CTRL_ACK_SUCCESS);
            BTIF_TRACE_DEBUG("codec_id = %x",codec_id);

            if (get_soc_type() == BT_SOC_SMD)
            {
                //For Pronto PLs Audio pumps raw PCM data for others its encoded data to SOC
                param[1] = 4; //RAW PCM
                param[2] = AVDT_MEDIA_AUDIO;
                param[3] = BTIF_AV_CODEC_PCM;
                param[4] = btif_media_cb.media_feeding.cfg.pcm.sampling_freq;
                param[5] = btif_media_cb.media_feeding.cfg.pcm.num_channel;
            }
            else if (codec_id == BTIF_AV_CODEC_SBC)
            {
                tA2D_SBC_CIE codec_cfg;
                bta_av_co_audio_get_sbc_config(&codec_cfg, &min_mtu);
                A2D_BldSbcInfo(AVDT_MEDIA_AUDIO,&codec_cfg,&param[1]);
                bitrate = btif_media_cb.encoder.u16BitRate * 1000;
            }
#if defined(AAC_ENCODER_INCLUDED) && (AAC_ENCODER_INCLUDED == TRUE)
            else if (codec_id == BTIF_AV_CODEC_M24) {
                tA2D_AAC_CIE aac_cfg;
                bta_av_co_audio_get_aac_config(&aac_cfg, &min_mtu);
                A2D_BldAacInfo(AVDT_MEDIA_AUDIO,&aac_cfg,&param[1]);
                bitrate = btif_media_cb.encoder.u16BitRate * 1000;
            }
#endif
            else if (codec_id == A2D_NON_A2DP_MEDIA_CT) //this is changed to non-a2dp VS codec
            {
               //ADD APTX support
                UINT8* ptr = bta_av_co_get_current_codecInfo();
                int j;
                UINT8 *p_ptr = ptr;
                for(j=0; j< (int)sizeof(tA2D_APTX_CIE);j++)
                {
                    BTIF_TRACE_DEBUG("codec[%d] = %x",j,*p_ptr++);
                }
                if (ptr)
                {
                    tA2D_APTX_CIE* codecInfo = 0;
                    codecInfo = (tA2D_APTX_CIE*) &ptr[BTA_AV_CFG_START_IDX];
                    if (codecInfo && codecInfo->vendorId == A2D_APTX_VENDOR_ID
                        && codecInfo->codecId == A2D_APTX_CODEC_ID_BLUETOOTH)
                    {
                        tA2D_APTX_CIE aptx_config;
                        memset(&aptx_config,0,sizeof(tA2D_APTX_CIE));
                        aptx_config.vendorId = codecInfo->vendorId;
                        aptx_config.codecId = codecInfo->codecId;
                        aptx_config.sampleRate = codecInfo->sampleRate;
                        aptx_config.channelMode = codecInfo->channelMode;
                        BTIF_TRACE_DEBUG("vendor id = %x",aptx_config.vendorId);
                        BTIF_TRACE_DEBUG("codec id = %x",aptx_config.codecId);
                        BTIF_TRACE_DEBUG("sample rate  = %x",aptx_config.sampleRate);
                        BTIF_TRACE_DEBUG("ch mode  = %x",aptx_config.channelMode);
                        A2D_BldAptxInfo(AVDT_MEDIA_AUDIO,&aptx_config,&param[1]);

                        /* For aptxClassic BR = (Sampl_Rate * PCM_DEPTH * CHNL)/Compression_Ratio */
                        bitrate = ((btif_media_cb.media_feeding.cfg.pcm.sampling_freq * 16 * 2)/4);
                    } else {
                        tA2D_APTX_HD_CIE* cI = 0;
                        cI = (tA2D_APTX_HD_CIE*) &ptr[BTA_AV_CFG_START_IDX];
                        if (cI && cI->vendorId == A2D_APTX_HD_VENDOR_ID
                        && cI->codecId == A2D_APTX_HD_CODEC_ID_BLUETOOTH)
                        {
                            tA2D_APTX_HD_CIE aptxhd_config;
                            memset(&aptxhd_config,0,sizeof(tA2D_APTX_HD_CIE));
                            aptxhd_config.vendorId = codecInfo->vendorId;
                            aptxhd_config.codecId = codecInfo->codecId;
                            aptxhd_config.sampleRate = codecInfo->sampleRate;
                            aptxhd_config.channelMode = codecInfo->channelMode;
                            BTIF_TRACE_DEBUG("vendor id = %x",aptxhd_config.vendorId);
                            BTIF_TRACE_DEBUG("codec id = %x",aptxhd_config.codecId);
                            BTIF_TRACE_DEBUG("sample rate  = %x",aptxhd_config.sampleRate);
                            BTIF_TRACE_DEBUG("ch mode  = %x",aptxhd_config.channelMode);
                            A2D_BldAptx_hdInfo(AVDT_MEDIA_AUDIO,&aptxhd_config,&param[1]);

                            /* For aptxHD BR = (Sampl_Rate * PCM_DEPTH * CHNL)/Compression_Ratio,
                               derived from classic */
                            bitrate = ((btif_media_cb.media_feeding.cfg.pcm.sampling_freq * 16 * 2)/4);
                       }
                   }
                }
            }
            param[0] = btif_get_latest_playing_device_idx();
            i = param[1] + 2; //LOSC
            param[i++] = (UINT8)(btif_media_cb.TxAaMtuSize & 0x00FF);
            param[i++] = (UINT8)(((btif_media_cb.TxAaMtuSize & 0xFF00) >> 8) & 0x00FF);
            param[i++] = (UINT8)(bitrate & 0x00FF);
            param[i++] = (UINT8)(((bitrate & 0xFF00) >> 8) & 0x00FF);
            param[i++] = (UINT8)(((bitrate & 0xFF0000) >> 16) & 0x00FF);
            param[i++] = (UINT8)(((bitrate & 0xFF000000) >> 24) & 0x00FF);
            UIPC_Send(UIPC_CH_ID_AV_CTRL, 0, &i, 1);
            UIPC_Send(UIPC_CH_ID_AV_CTRL, 0, (UINT8 *)&param, i);
            break;
        }

        case A2DP_CTRL_GET_MULTICAST_STATUS:
        {
            uint8_t playing_devices = (uint8_t)btif_av_get_num_playing_devices();
            BOOLEAN multicast_state = btif_av_get_multicast_state();
            a2dp_cmd_acknowledge(A2DP_CTRL_ACK_SUCCESS);
            multicast_query = FALSE;
            if ((btif_max_av_clients > 1 && playing_devices == btif_max_av_clients) &&
                multicast_state)
            {
                multicast_query = TRUE;
            }
            BTIF_TRACE_ERROR("multicast status = %d",multicast_query);
            UIPC_Send(UIPC_CH_ID_AV_CTRL, 0, &multicast_query, 1);
            UIPC_Send(UIPC_CH_ID_AV_CTRL, 0, &playing_devices, 1);

            break;
        }
        case A2DP_CTRL_CMD_OFFLOAD_SUPPORTED:
            BTIF_TRACE_ERROR("Split A2DP supported");
            bt_split_a2dp_enabled = TRUE;
            a2dp_cmd_acknowledge(A2DP_CTRL_ACK_SUCCESS);
            break;
        case A2DP_CTRL_CMD_OFFLOAD_NOT_SUPPORTED:
            BTIF_TRACE_ERROR("Split A2DP not supported");
            bt_split_a2dp_enabled = FALSE; //Change to FALSE later
            a2dp_cmd_acknowledge(A2DP_CTRL_ACK_SUCCESS);
            break;
        case A2DP_CTRL_GET_CONNECTION_STATUS:
            if (btif_av_is_connected())
            {
                BTIF_TRACE_DEBUG("got valid connection");
                a2dp_cmd_acknowledge(A2DP_CTRL_ACK_SUCCESS);
            }
            else
                a2dp_cmd_acknowledge(A2DP_CTRL_ACK_FAILURE);
            break;
        default:
            APPL_TRACE_ERROR("UNSUPPORTED CMD (%d)", cmd);
            a2dp_cmd_acknowledge(A2DP_CTRL_ACK_FAILURE);
            break;
    }
    APPL_TRACE_IMP("a2dp-ctrl-cmd : %s DONE", dump_a2dp_ctrl_event(cmd));
}

static void btif_a2dp_ctrl_cb(tUIPC_CH_ID ch_id, tUIPC_EVENT event)
{
    UNUSED(ch_id);

    APPL_TRACE_IMP("A2DP-CTRL-CHANNEL EVENT %s", dump_uipc_event(event));

    switch (event)
    {
        case UIPC_OPEN_EVT:
            /* fetch av statemachine handle */
            btif_media_cb.av_sm_hdl = btif_av_get_sm_handle();
            break;

        case UIPC_CLOSE_EVT:
            /* restart ctrl server unless we are shutting down */
            if (media_task_running == MEDIA_TASK_STATE_ON)
                UIPC_Open(UIPC_CH_ID_AV_CTRL , btif_a2dp_ctrl_cb);
            break;

        case UIPC_RX_DATA_READY_EVT:
            btif_recv_ctrl_data();
            break;

        default :
            APPL_TRACE_ERROR("### A2DP-CTRL-CHANNEL EVENT %d NOT HANDLED ###", event);
            break;
    }
}

static void btif_a2dp_data_cb(tUIPC_CH_ID ch_id, tUIPC_EVENT event)
{
    UNUSED(ch_id);

    APPL_TRACE_DEBUG("BTIF MEDIA (A2DP-DATA) EVENT %s", dump_uipc_event(event));

    switch (event)
    {
        case UIPC_OPEN_EVT:

            /*  read directly from media task from here on (keep callback for
                connection events */
            UIPC_Ioctl(UIPC_CH_ID_AV_AUDIO, UIPC_REG_REMOVE_ACTIVE_READSET, NULL);
            UIPC_Ioctl(UIPC_CH_ID_AV_AUDIO, UIPC_SET_READ_POLL_TMO,
                       (void *)A2DP_DATA_READ_POLL_MS);

            if (btif_media_cb.peer_sep == AVDT_TSEP_SNK) {
                /* make sure we update any changed sbc encoder params */
                /*post a message to btif_av to serialize encode update and encode init*/
                btif_dispatch_sm_event(BTIF_AV_UPDATE_ENCODER_REQ_EVT, NULL, 0);
            }
            btif_media_cb.data_channel_open = TRUE;

            /* ack back when media task is fully started */
            break;

        case UIPC_CLOSE_EVT:
            a2dp_cmd_acknowledge(A2DP_CTRL_ACK_SUCCESS);
            btif_audiopath_detached();
            btif_media_cb.data_channel_open = FALSE;
            break;

        default :
            APPL_TRACE_ERROR("### A2DP-DATA EVENT %d NOT HANDLED ###", event);
            break;
    }
}

static BOOLEAN btif_media_task_is_aptx_configured()
{
    BOOLEAN result = FALSE;
    UINT8 codectype = bta_av_co_get_current_codec();

    if (codectype == A2D_NON_A2DP_MEDIA_CT) {
        UINT8* ptr = bta_av_co_get_current_codecInfo();
        if (ptr) {
            tA2D_APTX_CIE* codecInfo = (tA2D_APTX_CIE*) &ptr[BTA_AV_CFG_START_IDX];
            /* Fix for below Klockwork Issue
             * Pointer 'codecInfo' checked for NULL at line 1089 may be dereferenced at line 1092.*/
            if ((codecInfo && codecInfo->vendorId == A2D_APTX_VENDOR_ID && codecInfo->codecId == A2D_APTX_CODEC_ID_BLUETOOTH)
                || (codecInfo && codecInfo->vendorId == A2D_APTX_HD_VENDOR_ID && codecInfo->codecId == A2D_APTX_HD_CODEC_ID_BLUETOOTH)) {
                APPL_TRACE_DEBUG("%s codecId %d", __func__, codecInfo->codecId);
                APPL_TRACE_DEBUG("%s vendorId %x", __func__, codecInfo->vendorId);
                result = TRUE;
            }
        }
    }
    return result;
}

A2D_AptXCodecType btif_media_task_get_aptX_codec_type()
{
    A2D_AptXCodecType codec = APTX_CODEC_NONE;
    UINT8 a2dp_codectype = bta_av_co_get_current_codec();

    if (a2dp_codectype == A2D_NON_A2DP_MEDIA_CT) {
        UINT8* ptr = bta_av_co_get_current_codecInfo();
        if (ptr) {
            tA2D_APTX_CIE* codecInfo = (tA2D_APTX_CIE*) &ptr[BTA_AV_CFG_START_IDX];
            if (codecInfo && codecInfo->vendorId == A2D_APTX_VENDOR_ID && codecInfo->codecId == A2D_APTX_CODEC_ID_BLUETOOTH)
                codec = APTX_CODEC;
            else if (codecInfo && codecInfo->vendorId == A2D_APTX_HD_VENDOR_ID && codecInfo->codecId == A2D_APTX_HD_CODEC_ID_BLUETOOTH)
                codec = APTX_HD_CODEC;
        }
    }
    return codec;
}

/*****************************************************************************
 **  BTIF ADAPTATION
 *****************************************************************************/

static UINT16 btif_media_task_get_sbc_rate(void)
{
    UINT16 rate = BTIF_A2DP_DEFAULT_BITRATE;

    /* restrict bitrate if a2dp link is non-edr */
    if ((!btif_av_is_peer_edr()) ||
        (btif_media_cb.is_medium_bitrate_enabled))
    {
        rate = BTIF_A2DP_NON_EDR_MAX_RATE;
        APPL_TRACE_IMP("Restrict A2dp bitrate to %d", rate);
    }

    return rate;
}

static void btif_a2dp_encoder_init(tBTA_AV_HNDL hdl)
{
    UINT16 minmtu;
    tBTIF_MEDIA_INIT_AUDIO msg;
    tA2D_SBC_CIE sbc_config;
    tA2D_APTX_CIE* codecInfo = 0;
#if defined(AAC_ENCODER_INCLUDED) && (AAC_ENCODER_INCLUDED == TRUE)
    tA2D_AAC_CIE aac_config;
#endif
    /* lookup table for converting channel mode */
    UINT16 codec_mode_tbl[5] = { SBC_JOINT_STEREO, SBC_STEREO, SBC_DUAL, 0, SBC_MONO };

    /* lookup table for converting number of blocks */
    UINT16 codec_block_tbl[5] = { 16, 12, 8, 0, 4 };

    /* lookup table to convert freq */
    UINT16 freq_block_tbl[5] = { SBC_sf48000, SBC_sf44100, SBC_sf32000, 0, SBC_sf16000 };

    APPL_TRACE_DEBUG("btif_a2dp_encoder_init");

    btif_media_cb.aptxEncoderParams.encoder = 0;

    memset(&msg, 0, sizeof(msg));
#if (BTA_AV_CO_CP_SCMS_T == TRUE)
    ALOGI("%s SCMS_T ENABLED", __func__);
#else
    ALOGI("%s SCMS_T DISABLED", __func__);
#endif

    UINT8 codectype;
    codectype = bta_av_select_codec(hdl);
    if (A2D_NON_A2DP_MEDIA_CT == codectype) {
        UINT8* ptr = bta_av_co_get_current_codecInfo();
        if (ptr) {
           //tA2D_APTX_CIE starts on 4th byte
            codecInfo = (tA2D_APTX_CIE*) &ptr[BTA_AV_CFG_START_IDX];
            APPL_TRACE_DEBUG("%s codecId = %d", __func__, codecInfo->codecId);
            APPL_TRACE_DEBUG("%s vendorId = %x", __func__, codecInfo->vendorId);

            if (codecInfo && codecInfo->vendorId == A2D_APTX_VENDOR_ID
                    && codecInfo->codecId == A2D_APTX_CODEC_ID_BLUETOOTH)
            {
                btif_media_cb.offset = BTIF_MEDIA_AA_APTX_OFFSET;
                tA2D_APTX_CIE aptx_config;
                ALOGI("%s Selected Codec aptX", __func__);
                aptx_config.vendorId = codecInfo->vendorId;
                aptx_config.codecId = codecInfo->codecId;
                bta_av_co_audio_get_codec_config((UINT8*)&aptx_config, &minmtu, A2D_NON_A2DP_MEDIA_CT);
                msg.CodecType = A2D_NON_A2DP_MEDIA_CT;
                msg.SamplingFreq = aptx_config.sampleRate;
                msg.MtuSize = minmtu;
                msg.ChannelMode = aptx_config.channelMode;
                msg.BluetoothVendorID = aptx_config.vendorId;
                msg.BluetoothCodecID = aptx_config.codecId;
                btif_media_task_enc_init_req(&msg);
                return;
            }

            if (codecInfo && codecInfo->vendorId == A2D_APTX_HD_VENDOR_ID
                && codecInfo->codecId == A2D_APTX_HD_CODEC_ID_BLUETOOTH)
            {
                btif_media_cb.offset = BTIF_MEDIA_AA_APTX_HD_OFFSET;
                tA2D_APTX_HD_CIE aptx_hd_config;
                ALOGI("%s Selected Codec aptX HD", __func__);
                aptx_hd_config.vendorId = codecInfo->vendorId;
                aptx_hd_config.codecId = codecInfo->codecId;
                bta_av_co_audio_get_codec_config((UINT8*)&aptx_hd_config, &minmtu, A2D_NON_A2DP_MEDIA_CT);
                msg.CodecType = A2D_NON_A2DP_MEDIA_CT;
                msg.SamplingFreq = aptx_hd_config.sampleRate;
                msg.MtuSize = minmtu;
                msg.ChannelMode = aptx_hd_config.channelMode;
                msg.BluetoothVendorID = aptx_hd_config.vendorId;
                msg.BluetoothCodecID = aptx_hd_config.codecId;
                btif_media_task_enc_init_req(&msg);
                return;
            }
        }
    }/* if ( A2D_NON_A2DP_MEDIA_CT == codectype) */


#if defined(AAC_ENCODER_INCLUDED) && (AAC_ENCODER_INCLUDED == TRUE)
    if (BTIF_AV_CODEC_M24 == codectype) {
        ALOGI("%s Selected Codec AAC", __func__);
        bta_av_co_audio_get_codec_config ((UINT8*)&aac_config, &minmtu, BTIF_AV_CODEC_M24);
        msg.ObjectType = aac_config.object_type;
        msg.ChannelMode = (aac_config.channels == A2D_AAC_IE_CHANNELS_2) ? SBC_STEREO : SBC_MONO;
        msg.SamplingFreq =  freq_block_tbl[aac_config.samp_freq >> 5];
        msg.MtuSize = minmtu;
        msg.CodecType = BTIF_AV_CODEC_M24;
        msg.bit_rate = aac_config.bit_rate;
        btif_media_task_enc_init_req(&msg);
        return;
    }
#endif

    ALOGI("%s Selected Codec SBC", __func__);

    /* Retrieve the current SBC configuration (default if currently not used) */
    bta_av_co_audio_get_codec_config((UINT8*)&sbc_config, &minmtu, BTIF_AV_CODEC_SBC);
    msg.NumOfSubBands = (sbc_config.num_subbands == A2D_SBC_IE_SUBBAND_4) ? 4 : 8;
    msg.NumOfBlocks = codec_block_tbl[sbc_config.block_len >> 5];
    msg.AllocationMethod = (sbc_config.alloc_mthd == A2D_SBC_IE_ALLOC_MD_L) ? SBC_LOUDNESS : SBC_SNR;
    msg.ChannelMode = codec_mode_tbl[sbc_config.ch_mode >> 1];
    msg.SamplingFreq = freq_block_tbl[sbc_config.samp_freq >> 5];
    msg.MtuSize = minmtu;
    msg.CodecType = BTIF_AV_CODEC_SBC;

    APPL_TRACE_EVENT("msg.ChannelMode %x", msg.ChannelMode);

    /* Init the media task to encode SBC properly */
    btif_media_task_enc_init_req(&msg);
}

static void btif_a2dp_encoder_update(void)
{
    UINT16 minmtu = 0;
    tA2D_SBC_CIE sbc_config;
#if defined(AAC_ENCODER_INCLUDED) && (AAC_ENCODER_INCLUDED == TRUE)
    tA2D_AAC_CIE aac_config;
#endif
    tBTIF_MEDIA_UPDATE_AUDIO msg;
    UINT8 pref_min;
    UINT8 pref_max;
    tA2D_APTX_CIE* codecInfo = 0;

    APPL_TRACE_DEBUG("btif_a2dp_encoder_update");
    btif_media_cb.tx_enc_update_initiated = TRUE;

    UINT8 codectype = 0;
    codectype = bta_av_co_get_current_codec();
    if (codectype == A2D_NON_A2DP_MEDIA_CT)
    {
        UINT8* ptr = bta_av_co_get_current_codecInfo();
        if (ptr)
        {
            codecInfo = (tA2D_APTX_CIE*) &ptr[BTA_AV_CFG_START_IDX];
            if (codecInfo && codecInfo->vendorId == A2D_APTX_VENDOR_ID && codecInfo->codecId == A2D_APTX_CODEC_ID_BLUETOOTH)
            {
                APPL_TRACE_DEBUG("%s aptX", __func__);
                tA2D_APTX_CIE aptx_config;
                aptx_config.vendorId = codecInfo->vendorId;
                aptx_config.codecId = codecInfo->codecId;
                bta_av_co_audio_get_codec_config((UINT8*)&aptx_config, &minmtu, A2D_NON_A2DP_MEDIA_CT );
                msg.CodecType = A2D_NON_A2DP_MEDIA_CT;
                msg.BluetoothVendorID = aptx_config.vendorId;
                msg.BluetoothCodecID = aptx_config.codecId;
            }

            if (codecInfo && codecInfo->vendorId == A2D_APTX_HD_VENDOR_ID && codecInfo->codecId == A2D_APTX_HD_CODEC_ID_BLUETOOTH)
            {
                APPL_TRACE_DEBUG("%s aptX HD", __func__);
                tA2D_APTX_HD_CIE aptx_hd_config;
                aptx_hd_config.vendorId = codecInfo->vendorId;
                aptx_hd_config.codecId = codecInfo->codecId;
                bta_av_co_audio_get_codec_config((UINT8*)&aptx_hd_config, &minmtu, A2D_NON_A2DP_MEDIA_CT );
                msg.CodecType = A2D_NON_A2DP_MEDIA_CT;
                msg.BluetoothVendorID = aptx_hd_config.vendorId;
                msg.BluetoothCodecID = aptx_hd_config.codecId;
            }
        } /* if (ptr) */
    }
#if defined(AAC_ENCODER_INCLUDED) && (AAC_ENCODER_INCLUDED == TRUE)
    else if (codectype == BTIF_AV_CODEC_M24) {
        bta_av_co_audio_get_aac_config(&aac_config, &minmtu);

        APPL_TRACE_DEBUG("btif_a2dp_encoder_update: AAC object_type :%d channels :%d",
                aac_config.object_type, aac_config.channels);
        msg.CodecType = BTIF_AV_CODEC_M24;
    }
#endif
    else {

        /* Retrieve the current SBC configuration (default if currently not used) */
        bta_av_co_audio_get_sbc_config(&sbc_config, &minmtu);

        APPL_TRACE_DEBUG("btif_a2dp_encoder_update: Common min_bitpool:%d(0x%x) max_bitpool:%d(0x%x)",
                sbc_config.min_bitpool, sbc_config.min_bitpool,
                sbc_config.max_bitpool, sbc_config.max_bitpool);

        if (sbc_config.min_bitpool > sbc_config.max_bitpool)
        {
            APPL_TRACE_ERROR("btif_a2dp_encoder_update: ERROR btif_a2dp_encoder_update min_bitpool > max_bitpool");
        }

        /* check if remote sink has a preferred bitpool range */
        if (bta_av_co_get_remote_bitpool_pref(&pref_min, &pref_max) == TRUE)
        {
            /* adjust our preferred bitpool with the remote preference if within
               our capable range */

            if (pref_min < sbc_config.min_bitpool)
                pref_min = sbc_config.min_bitpool;

            if ((pref_max > sbc_config.max_bitpool) || (pref_max == 0))
                pref_max = sbc_config.max_bitpool;

            msg.MinBitPool = pref_min;
            msg.MaxBitPool = pref_max;

            if ((pref_min != sbc_config.min_bitpool) || (pref_max != sbc_config.max_bitpool))
            {
                APPL_TRACE_EVENT("## adjusted our bitpool range to peer pref [%d:%d] ##",
                    pref_min, pref_max);
            }
        }
        else
        {
            msg.MinBitPool = sbc_config.min_bitpool;
            msg.MaxBitPool = sbc_config.max_bitpool;
        }

        msg.CodecType = BTIF_AV_CODEC_SBC;

        if (bt_split_a2dp_enabled)
        {
            btif_media_cb.max_bitpool = msg.MaxBitPool;
            btif_media_cb.min_bitpool = msg.MinBitPool;
            APPL_TRACE_DEBUG("Updated min_bitpool: 0x%x max_bitpool: 0x%x",
                btif_media_cb.min_bitpool, btif_media_cb.max_bitpool);
        }
    }

    msg.MinMtuSize = minmtu;

    /* Update the media task to encode SBC properly */
    btif_media_task_enc_update_req(&msg);
}

bool btif_a2dp_is_media_task_stopped(void)
{
    if (media_task_running != MEDIA_TASK_STATE_OFF)
    {
        APPL_TRACE_ERROR("btif_a2dp_is_media_task_stopped: %d",
                                            media_task_running);
        return false;
    }
    return true;
}

bool btif_a2dp_start_media_task(void)
{
    if (media_task_running != MEDIA_TASK_STATE_OFF)
    {
        APPL_TRACE_ERROR("warning : media task already running");
        return false;
    }

    APPL_TRACE_IMP("## A2DP START MEDIA THREAD ##");

    btif_media_cmd_msg_queue = fixed_queue_new(SIZE_MAX);
    if (btif_media_cmd_msg_queue == NULL)
        goto error_exit;

    /* start a2dp media task */
    worker_thread = thread_new_sized("media_worker", MAX_MEDIA_WORKQUEUE_SEM_COUNT);
    if (worker_thread == NULL)
        goto error_exit;

    fixed_queue_register_dequeue(btif_media_cmd_msg_queue,
        thread_get_reactor(worker_thread),
        btif_media_thread_handle_cmd,
        NULL);

    thread_post(worker_thread, btif_media_thread_init, NULL);
    APPL_TRACE_IMP("## A2DP MEDIA THREAD STARTED ##");

    return true;

 error_exit:;
    APPL_TRACE_ERROR("%s unable to start up media thread", __func__);
    return false;
}

void btif_a2dp_stop_media_task(void)
{
    APPL_TRACE_DEBUG("## A2DP STOP MEDIA THREAD ##");
    if (media_task_running != MEDIA_TASK_STATE_ON)
    {
        APPL_TRACE_ERROR("warning: media task cleanup state: %d",
                                        media_task_running);
        return;
    }
    /* make sure no channels are restarted while shutting down */
    media_task_running = MEDIA_TASK_STATE_SHUTTING_DOWN;

    // remove aptX thread
    A2D_stop_aptX();

    // Stop timer
    alarm_free(btif_media_cb.media_alarm);
    btif_media_cb.media_alarm = NULL;

    if (btif_media_cb.remote_start_alarm != NULL)
    {
        alarm_free(btif_media_cb.remote_start_alarm);
        btif_media_cb.remote_start_alarm = NULL;
    }
    // Exit thread
    fixed_queue_free(btif_media_cmd_msg_queue, NULL);
    thread_post(worker_thread, btif_media_thread_cleanup, NULL);
    thread_free(worker_thread);

    worker_thread = NULL;
    btif_media_cmd_msg_queue = NULL;
    APPL_TRACE_DEBUG("## A2DP MEDIA THREAD STOPPED ##");
}

/*****************************************************************************
**
** Function        btif_a2dp_on_init
**
** Description
**
** Returns
**
*******************************************************************************/

void btif_a2dp_on_init(void)
{
#ifdef USE_AUDIO_TRACK
    btif_media_cb.rx_audio_focus_state = BTIF_MEDIA_FOCUS_NOT_GRANTED;
    btif_media_cb.audio_track = NULL;
#endif
    btif_media_cb.is_medium_bitrate_enabled = FALSE;
}


/*****************************************************************************
**
** Function        btif_a2dp_setup_codec
**
** Description
**
** Returns
**
*******************************************************************************/

tBTIF_STATUS btif_a2dp_setup_codec(tBTA_AV_HNDL hdl)
{
    tBTIF_AV_MEDIA_FEEDINGS media_feeding;
    tBTIF_STATUS status;

    APPL_TRACE_EVENT("## A2DP SETUP CODEC ##");

    mutex_global_lock();


#ifdef BTA_AV_SPLIT_A2DP_DEF_FREQ_48KHZ
    /* for now hardcode 48 khz 16 bit stereo PCM format */
    media_feeding.cfg.pcm.sampling_freq = 48000;
#else
    /* for now hardcode 44.1 khz 32 bit stereo PCM format */
    media_feeding.cfg.pcm.sampling_freq = BTIF_A2DP_SRC_SAMPLING_RATE;
#endif
    media_feeding.cfg.pcm.bit_per_sample = BTIF_A2DP_SRC_BIT_DEPTH;
    media_feeding.cfg.pcm.num_channel = BTIF_A2DP_SRC_NUM_CHANNELS;
    media_feeding.format = BTIF_AV_CODEC_PCM;

    /* 32 bits for AUDIO_FORMAT_PCM_8_24_BIT, all codecs affected. */
    APPL_TRACE_EVENT("%s bit_per_sample %d", __func__, media_feeding.cfg.pcm.bit_per_sample);
    APPL_TRACE_EVENT("%s sampling_freq %d", __func__, media_feeding.cfg.pcm.sampling_freq);

    if (bta_av_co_audio_set_codec(&media_feeding, &status))
    {
        tBTIF_MEDIA_INIT_AUDIO_FEEDING mfeed;

        /* Init the encoding task */
        btif_a2dp_encoder_init(hdl);

        /* Build the media task configuration */
        mfeed.feeding = media_feeding;
        mfeed.feeding_mode = BTIF_AV_FEEDING_ASYNCHRONOUS;
        /* Send message to Media task to configure transcoding */
        btif_media_task_audio_feeding_init_req(&mfeed);
    }
    else
    {
        status = BTIF_ERROR_SRV_AV_FEEDING_NOT_SUPPORTED;
    }

    mutex_global_unlock();
        return status;
}


/*****************************************************************************
**
** Function        btif_a2dp_update_codec
**
** Description
**
** Returns
**
*******************************************************************************/

void btif_a2dp_update_codec(void)
{
    APPL_TRACE_DEBUG("## A2DP UPDATE CODEC ##");
    mutex_global_lock();
    btif_media_task_start_aa_req();
    btif_a2dp_encoder_update();
    mutex_global_unlock();
}


/*****************************************************************************
**
** Function        btif_a2dp_on_idle
**
** Description
**
** Returns
**
*******************************************************************************/

void btif_a2dp_on_idle(void)
{
    APPL_TRACE_IMP("## ON A2DP IDLE ## peer_sep = %d", btif_media_cb.peer_sep);
    if (btif_media_cb.peer_sep == AVDT_TSEP_SNK)
    {
        /* Make sure media task is stopped */
        btif_media_task_stop_aa_req();
    }
    if (bt_split_a2dp_enabled)
        btif_media_send_reset_vendor_state();

    bta_av_co_init();
#if (BTA_AV_SINK_INCLUDED == TRUE)
    if (btif_media_cb.peer_sep == AVDT_TSEP_SRC)
    {
        btif_media_cb.rx_flush = TRUE;
        btif_media_task_aa_rx_flush_req();
        btif_media_task_aa_handle_stop_decoding();
        btif_media_task_clear_track();
        APPL_TRACE_DEBUG("Stopped BT track");
    }
#endif
    btif_media_cb.is_medium_bitrate_enabled = FALSE;
}

/*****************************************************************************
**
** Function        btif_a2dp_on_open
**
** Description
**
** Returns
**
*******************************************************************************/

void btif_a2dp_on_open(void)
{
    APPL_TRACE_IMP("## ON A2DP OPEN ##");

    /* always use callback to notify socket events */
    if (!bt_split_a2dp_enabled)
        UIPC_Open(UIPC_CH_ID_AV_AUDIO, btif_a2dp_data_cb);
}

/*******************************************************************************
 **
 ** Function         btif_media_task_clear_track
 **
 ** Description
 **
 ** Returns          TRUE is success
 **
 *******************************************************************************/
BOOLEAN btif_media_task_clear_track(void)
{
    BT_HDR *p_buf = (BT_HDR *)osi_malloc(sizeof(BT_HDR));

    p_buf->event = BTIF_MEDIA_AUDIO_SINK_CLEAR_TRACK;
    if (btif_media_cmd_msg_queue != NULL)
        fixed_queue_enqueue(btif_media_cmd_msg_queue, p_buf);

    return TRUE;
}

/*****************************************************************************
**
** Function        btif_reset_decoder
**
** Description
**
** Returns
**
*******************************************************************************/

void btif_reset_decoder(UINT8 *p_av)
{
    tBTIF_MEDIA_SINK_CFG_UPDATE *p_buf =
        osi_malloc(sizeof(tBTIF_MEDIA_SINK_CFG_UPDATE));

    APPL_TRACE_EVENT("btif_reset_decoder");
    APPL_TRACE_DEBUG("btif_reset_decoder p_codec_info[%x:%x:%x:%x:%x:%x]",
            p_av[1], p_av[2], p_av[3],
            p_av[4], p_av[5], p_av[6]);

    memcpy(p_buf->codec_info,p_av, AVDT_CODEC_SIZE);
    p_buf->hdr.event = BTIF_MEDIA_AUDIO_SINK_CFG_UPDATE;
    if (btif_media_cmd_msg_queue != NULL)
        fixed_queue_enqueue(btif_media_cmd_msg_queue, p_buf);
}

/*****************************************************************************
**
** Function        btif_a2dp_on_started
**
** Description
**
** Returns
**
*******************************************************************************/

BOOLEAN btif_a2dp_on_started(tBTA_AV_START *p_av, BOOLEAN pending_start, tBTA_AV_HNDL hdl)
{
    BOOLEAN ack = FALSE;

    APPL_TRACE_IMP("## ON A2DP STARTED ##");
    btif_media_cb.is_medium_bitrate_enabled = FALSE;

    if (p_av == NULL)
    {
        if (bt_split_a2dp_enabled)
        {
            APPL_TRACE_EVENT("## ON A2DP STARTED  split a2dp enabled##");
            if (btif_media_cb.peer_sep == AVDT_TSEP_SNK)
            {
                btif_media_on_start_vendor_command();
            }
        }
        else
        {
            /* ack back a local start request */
            a2dp_cmd_acknowledge(A2DP_CTRL_ACK_SUCCESS);
        }
        return TRUE;
    }

    if (p_av->status == BTA_AV_SUCCESS)
    {
        if (p_av->suspending == FALSE)
        {
            if (p_av->initiator)
            {
                if (pending_start) {
                    if (bt_split_a2dp_enabled)
                    {
                        if (btif_media_cb.peer_sep == AVDT_TSEP_SNK)
                        {
                            btif_media_on_start_vendor_command();
                        }
                    }
                    else
                        a2dp_cmd_acknowledge(A2DP_CTRL_ACK_SUCCESS);
                    ack = TRUE;
                }
            }
            else
            {
                /* we were remotely started,  make sure codec
                   is setup before datapath is started */
                if (bt_split_a2dp_enabled)
                {
                    if (btif_media_cb.peer_sep == AVDT_TSEP_SNK)
                    {
                        APPL_TRACE_IMP("Initiate VSC exchange on remote start");
                        btif_media_on_start_vendor_command();
                    }
                }
                else
                    btif_a2dp_setup_codec(hdl);
            }

            /* media task is autostarted upon a2dp audiopath connection */
        }
    }
    else if (pending_start)
    {
        APPL_TRACE_WARNING("%s: A2DP start request failed: status = %d",
                         __func__, p_av->status);
        a2dp_cmd_acknowledge(A2DP_CTRL_ACK_FAILURE);
        ack = TRUE;
    }
    return ack;
}

/*****************************************************************************
**
** Function        btif_a2dp_ack_fail
**
** Description
**
** Returns
**
*******************************************************************************/

void btif_a2dp_ack_fail(void)
{
    APPL_TRACE_IMP("## A2DP_CTRL_ACK_FAILURE ##");
    a2dp_cmd_acknowledge(A2DP_CTRL_ACK_FAILURE);
}

/*****************************************************************************
**
** Function        btif_a2dp_on_stopped
**
** Description
**
** Returns
**
*******************************************************************************/

void btif_a2dp_on_stopped(tBTA_AV_SUSPEND *p_av)
{
    APPL_TRACE_IMP("## ON A2DP STOPPED ##");
    if (btif_media_cb.peer_sep == AVDT_TSEP_SRC) /*  Handling for A2DP SINK cases*/
    {
        btif_media_cb.rx_flush = TRUE;
        btif_media_task_aa_rx_flush_req();
        btif_media_task_aa_handle_stop_decoding();
#ifndef USE_AUDIO_TRACK
        UIPC_Close(UIPC_CH_ID_AV_AUDIO);
#endif
        btif_media_cb.data_channel_open = FALSE;
        return;
    }
    /* allow using this api for other than suspend */
    if (p_av != NULL)
    {
        if (p_av->status != BTA_AV_SUCCESS)
        {
            APPL_TRACE_EVENT("AV STOP FAILED (%d)", p_av->status);

            if (p_av->initiator) {
                APPL_TRACE_WARNING("%s: A2DP stop request failed: status = %d",
                                   __func__, p_av->status);
                a2dp_cmd_acknowledge(A2DP_CTRL_ACK_FAILURE);
            }
            return;
        }
    }

    /* ensure tx frames are immediately suspended */
    btif_media_cb.tx_flush = 1;

    /* request to stop media task  */
    if (!bt_split_a2dp_enabled)
        btif_media_task_aa_tx_flush_req();
    btif_media_task_stop_aa_req();

    /* once stream is fully stopped we will ack back */
}


/*****************************************************************************
**
** Function        btif_a2dp_on_suspended
**
** Description
**
** Returns
**
*******************************************************************************/

void btif_a2dp_on_suspended(tBTA_AV_SUSPEND *p_av)
{
    APPL_TRACE_IMP("## ON A2DP SUSPENDED ##");
    if (btif_media_cb.peer_sep == AVDT_TSEP_SRC)
    {
        btif_media_cb.rx_flush = TRUE;
        btif_media_task_aa_rx_flush_req();
        btif_media_task_aa_handle_stop_decoding();
#ifndef USE_AUDIO_TRACK
        UIPC_Close(UIPC_CH_ID_AV_AUDIO);
#endif
        return;
    }

    /* check for status failures */
    if (p_av->status != BTA_AV_SUCCESS)
    {
        if (p_av->initiator == TRUE) {
            APPL_TRACE_WARNING("%s: A2DP suspend request failed: status = %d",
                               __func__, p_av->status);
            a2dp_cmd_acknowledge(A2DP_CTRL_ACK_FAILURE);
        }
    }

    /* once stream is fully stopped we will ack back */

    /* ensure tx frames are immediately flushed */
    btif_media_cb.tx_flush = 1;

    /* stop timer tick */
    btif_media_task_stop_aa_req();
}

/*****************************************************************************
**
** Function        btif_media_remote_start_alarm_cb
**
** Description     Remote start honor timer, if media is not started then
**                 suspend AV
** Returns
**
*******************************************************************************/
static void btif_media_remote_start_alarm_cb(UNUSED_ATTR void *context) {
  thread_post(worker_thread, btif_a2dp_remote_start_timer, NULL);
}

/*****************************************************************************
**
** Function        btif_a2dp_remote_start_timer
**
** Description     Suspend stream if media is not started for remote stream
**                 start is honored
** Returns
**
*******************************************************************************/
void btif_a2dp_remote_start_timer()
{
    alarm_free(btif_media_cb.remote_start_alarm);
    btif_media_cb.remote_start_alarm = NULL;
    APPL_TRACE_DEBUG("Suspend stream request to Av");
    btif_dispatch_sm_event(BTIF_AV_SUSPEND_STREAM_REQ_EVT, NULL, 0);
}

/*****************************************************************************
**
** Function        btif_a2dp_on_remote_started
**
** Description
**
** Returns
**
*******************************************************************************/
void btif_a2dp_on_remote_started()
{
    btif_media_cb.remote_start_alarm = alarm_new("btif.remote_start_task");

    if (!btif_media_cb.remote_start_alarm)
    {
        APPL_TRACE_WARNING("%s:unable to allocate media alarm",__func__);
        return;
    }
    alarm_set(btif_media_cb.remote_start_alarm, BTIF_REMOTE_START_TOUT,
              btif_media_remote_start_alarm_cb, NULL);
}

BOOLEAN btif_is_remote_start_timer_scheduled()
{
    return (alarm_is_scheduled(btif_media_cb.remote_start_alarm))? TRUE:FALSE;
}
/*****************************************************************************
**
** Function        btif_a2dp_on_offload_started
**
** Description
**
** Returns
**
*******************************************************************************/
void btif_a2dp_on_offload_started(tBTA_AV_STATUS status)
{
    tA2DP_CTRL_ACK ack;
    APPL_TRACE_EVENT("%s status %d", __func__, status);

    switch (status) {
        case BTA_AV_SUCCESS:
            ack = A2DP_CTRL_ACK_SUCCESS;
            break;

        case BTA_AV_FAIL_RESOURCES:
            APPL_TRACE_ERROR("%s FAILED UNSUPPORTED", __func__);
            ack = A2DP_CTRL_ACK_UNSUPPORTED;
            break;
        default:
            APPL_TRACE_ERROR("%s FAILED: status = %d", __func__, status);
            ack = A2DP_CTRL_ACK_FAILURE;
            break;
    }
    a2dp_cmd_acknowledge(ack);
}

/* when true media task discards any rx frames */
void btif_a2dp_set_rx_flush(BOOLEAN enable)
{
    APPL_TRACE_EVENT("## DROP RX %d ##", enable);
    btif_media_cb.rx_flush = enable;
}

/* when true media task discards any tx frames */
void btif_a2dp_set_tx_flush(BOOLEAN enable)
{
    APPL_TRACE_EVENT("## DROP TX %d ##", enable);
    btif_media_cb.tx_flush = enable;
}

#ifdef USE_AUDIO_TRACK
void btif_a2dp_set_audio_focus_state(btif_media_audio_focus_state state)
{
    tBTIF_MEDIA_SINK_FOCUS_UPDATE *p_buf =
        osi_malloc(sizeof(tBTIF_MEDIA_SINK_FOCUS_UPDATE));

    APPL_TRACE_EVENT("%s", __func__);

    p_buf->focus_state = state;
    p_buf->hdr.event = BTIF_MEDIA_AUDIO_SINK_SET_FOCUS_STATE;
    if (btif_media_cmd_msg_queue != NULL)
        fixed_queue_enqueue(btif_media_cmd_msg_queue, p_buf);
}

void btif_a2dp_set_audio_track_gain(float gain)
{
    APPL_TRACE_DEBUG("%s set gain to %f", __func__, gain);
    BtifAvrcpSetAudioTrackGain(btif_media_cb.audio_track, gain);
}
#endif

#if (BTA_AV_SINK_INCLUDED == TRUE)
static void btif_media_task_avk_handle_timer(UNUSED_ATTR void *context)
{
    tBT_SBC_HDR *p_msg;
    int num_sbc_frames;
    int num_frames_to_process;

    if (fixed_queue_is_empty(btif_media_cb.RxSbcQ))
    {
        APPL_TRACE_DEBUG("  QUE  EMPTY ");
    }
    else
    {
#ifdef USE_AUDIO_TRACK
        /* Don't Do anything in case of Not granted */
        if (btif_media_cb.rx_audio_focus_state == BTIF_MEDIA_FOCUS_NOT_GRANTED)
        {
            APPL_TRACE_DEBUG("%s skipping frames since focus is not present.", __func__);
            return;
        }
        /* play only in BTIF_MEDIA_FOCUS_GRANTED case */
#endif
        if (btif_media_cb.rx_flush == TRUE)
        {
            btif_media_flush_q(btif_media_cb.RxSbcQ);
            return;
        }

        num_frames_to_process = btif_media_cb.frames_to_process;
        APPL_TRACE_DEBUG(" Process Frames + ");

        do
        {
            p_msg = (tBT_SBC_HDR *)fixed_queue_try_peek_first(btif_media_cb.RxSbcQ);
            if (p_msg == NULL)
                return;
            num_sbc_frames  = p_msg->num_frames_to_be_processed; /* num of frames in Que Packets */
            APPL_TRACE_DEBUG(" Frames left in topmost packet %d", num_sbc_frames);
            APPL_TRACE_DEBUG(" Remaining frames to process in tick %d", num_frames_to_process);
            APPL_TRACE_DEBUG(" Num of Packets in Que %d",
                             fixed_queue_length(btif_media_cb.RxSbcQ));

            if ( num_sbc_frames > num_frames_to_process) /*  Que Packet has more frames*/
            {
                 p_msg->num_frames_to_be_processed= num_frames_to_process;
                 btif_media_task_handle_inc_media(p_msg);
                 p_msg->num_frames_to_be_processed = num_sbc_frames - num_frames_to_process;
                 num_frames_to_process = 0;
                 break;
            }
            else                                        /*  Que packet has less frames */
            {
                btif_media_task_handle_inc_media(p_msg);
                p_msg = (tBT_SBC_HDR *)fixed_queue_try_dequeue(btif_media_cb.RxSbcQ);
                if( p_msg == NULL )
                {
                     APPL_TRACE_ERROR("Insufficient data in que ");
                     break;
                }
                num_frames_to_process = num_frames_to_process - p_msg->num_frames_to_be_processed;
                osi_free(p_msg);
            }
        } while(num_frames_to_process > 0);

        APPL_TRACE_DEBUG(" Process Frames - ");
    }
}
#else
static void btif_media_task_avk_handle_timer(UNUSED_ATTR void *context) {}
#endif

static void btif_media_task_aa_handle_timer(UNUSED_ATTR void *context)
{
    uint64_t timestamp_us = time_now_us();
    log_tstamps_us("media task tx timer", timestamp_us);

#if (BTA_AV_INCLUDED == TRUE)
    if (alarm_is_scheduled(btif_media_cb.media_alarm))
    {
        btif_media_send_aa_frame(timestamp_us);
        update_scheduling_stats(&btif_media_cb.stats.tx_queue_enqueue_stats,
                                timestamp_us,
                                BTIF_SINK_MEDIA_TIME_TICK_MS * 1000);
    }
    else
    {
        APPL_TRACE_ERROR("ERROR Media task Scheduled after Suspend");
    }
#endif
}

#if (BTA_AV_INCLUDED == TRUE)
static void btif_media_task_aa_handle_uipc_rx_rdy(void)
{
    /* process all the UIPC data */
    btif_media_aa_prep_2_send(0xFF, time_now_us());

    /* send it */
    LOG_VERBOSE(LOG_TAG, "%s calls bta_av_ci_src_data_ready", __func__);
    bta_av_ci_src_data_ready(BTA_AV_CHNL_AUDIO);
}
#endif

static void btif_media_thread_init(UNUSED_ATTR void *context) {
  // Check to make sure the platform has 8 bits/byte since
  // we're using that in frame size calculations now.
  assert(CHAR_BIT == 8);

  APPL_TRACE_IMP(" btif_media_thread_init");
  memset(&btif_media_cb, 0, sizeof(btif_media_cb));

  UIPC_Init(NULL);

#if (BTA_AV_INCLUDED == TRUE)
  btif_media_cb.TxAaQ = fixed_queue_new(SIZE_MAX);
  btif_media_cb.RxSbcQ = fixed_queue_new(SIZE_MAX);
  UIPC_Open(UIPC_CH_ID_AV_CTRL , btif_a2dp_ctrl_cb);
#endif

  raise_priority_a2dp(TASK_HIGH_MEDIA);
  media_task_running = MEDIA_TASK_STATE_ON;
  metrics_log_bluetooth_session_start(CONNECTION_TECHNOLOGY_TYPE_BREDR, 0);
  APPL_TRACE_DEBUG(" btif_media_thread_init complete");
}

static void btif_media_thread_cleanup(UNUSED_ATTR void *context) {
  APPL_TRACE_IMP(" btif_media_thread_cleanup");

  APPL_TRACE_IMP(" before close the UIPC channnel, ack the pending cmd");
  a2dp_cmd_acknowledge(A2DP_CTRL_ACK_SUCCESS);
  /* this calls blocks until uipc is fully closed */
  UIPC_Close(UIPC_CH_ID_ALL);

#if (BTA_AV_INCLUDED == TRUE)
  fixed_queue_free(btif_media_cb.TxAaQ, NULL);
  btif_media_cb.TxAaQ = NULL;
  fixed_queue_free(btif_media_cb.RxSbcQ, NULL);
  btif_media_cb.RxSbcQ = NULL;
#endif

  /* Clear media task flag */
  media_task_running = MEDIA_TASK_STATE_OFF;
  metrics_log_bluetooth_session_end(DISCONNECT_REASON_UNKNOWN, 0);
  APPL_TRACE_DEBUG(" btif_media_thread_cleanup complete");
}

/*******************************************************************************
 **
 ** Function         btif_media_task_send_cmd_evt
 **
 ** Description
 **
 ** Returns          TRUE is success
 **
 *******************************************************************************/
BOOLEAN btif_media_task_send_cmd_evt(UINT16 Evt)
{
    BT_HDR *p_buf = (BT_HDR *)osi_malloc(sizeof(BT_HDR));

    p_buf->event = Evt;

    if (btif_media_cmd_msg_queue != NULL)
        fixed_queue_enqueue(btif_media_cmd_msg_queue, p_buf);
    return TRUE;
}

/*******************************************************************************
 **
 ** Function         btif_media_flush_q
 **
 ** Description
 **
 ** Returns          void
 **
 *******************************************************************************/
static void btif_media_flush_q(fixed_queue_t *p_q)
{
    while (! fixed_queue_is_empty(p_q))
    {
        osi_free(fixed_queue_try_dequeue(p_q));
    }
}

static void btif_media_thread_handle_cmd(fixed_queue_t *queue, UNUSED_ATTR void *context)
{
    BT_HDR *p_msg = (BT_HDR *)fixed_queue_dequeue(queue);
    APPL_TRACE_IMP("btif_media_thread_handle_cmd : %d %s", p_msg->event,
             dump_media_event(p_msg->event));

    switch (p_msg->event)
    {
#if (BTA_AV_INCLUDED == TRUE)
    case BTIF_MEDIA_START_AA_TX:
        btif_media_task_aa_start_tx();
        break;
    case BTIF_MEDIA_STOP_AA_TX:
        btif_media_task_aa_stop_tx();
        break;
    case BTIF_MEDIA_SBC_ENC_INIT:
        btif_media_task_enc_init(p_msg);
        break;
    case BTIF_MEDIA_SBC_ENC_UPDATE:
        btif_media_task_enc_update(p_msg);
        break;
    case BTIF_MEDIA_AUDIO_FEEDING_INIT:
        btif_media_task_audio_feeding_init(p_msg);
        break;
    case BTIF_MEDIA_FLUSH_AA_TX:
        btif_media_task_aa_tx_flush(p_msg);
        break;
    case BTIF_MEDIA_UIPC_RX_RDY:
        btif_media_task_aa_handle_uipc_rx_rdy();
        break;
#ifdef USE_AUDIO_TRACK
    case BTIF_MEDIA_AUDIO_SINK_SET_FOCUS_STATE:
        if(!btif_av_is_connected())
            break;
        btif_media_cb.rx_audio_focus_state = ((tBTIF_MEDIA_SINK_FOCUS_UPDATE *)p_msg)->focus_state;
        APPL_TRACE_DEBUG("Setting focus state to %d ",btif_media_cb.rx_audio_focus_state);
        break;
#endif
    case BTIF_MEDIA_AUDIO_SINK_CFG_UPDATE:
#if (BTA_AV_SINK_INCLUDED == TRUE)
        btif_media_task_aa_handle_decoder_reset(p_msg);
#endif
        break;
    case BTIF_MEDIA_AUDIO_SINK_CLEAR_TRACK:
#if (BTA_AV_SINK_INCLUDED == TRUE)
        btif_media_task_aa_handle_clear_track();
#endif
        break;
     case BTIF_MEDIA_FLUSH_AA_RX:
        btif_media_task_aa_rx_flush();
        break;
#ifdef BTA_AV_SPLIT_A2DP_ENABLED
    case BTIF_MEDIA_RESET_VS_STATE:
        btif_media_cb.tx_started = FALSE;
        btif_media_cb.tx_stop_initiated = FALSE;
        btif_media_cb.vs_configs_exchanged = FALSE;
        btif_media_cb.tx_start_initiated = FALSE;
        btif_media_cb.tx_enc_update_initiated = FALSE;
        break;
    case BTIF_MEDIA_START_VS_CMD:
        if (!btif_media_cb.tx_started
             && (!btif_media_cb.tx_start_initiated || btif_media_cb.tx_enc_update_initiated))
        {
            btif_a2dp_encoder_update();
            btif_media_start_vendor_command();
        }
        else
            APPL_TRACE_IMP("ignore VS start request");
        break;
    case BTIF_MEDIA_STOP_VS_CMD:
        if (btif_media_cb.tx_started && !btif_media_cb.tx_stop_initiated)
            btif_media_send_vendor_stop();
        else if((btif_media_cb.tx_start_initiated || btif_media_cb.tx_enc_update_initiated)
                && !btif_media_cb.tx_started)
        {
            APPL_TRACE_IMP("Suspend Req when VSC exchange in progress,reset VSC");
            btif_media_send_reset_vendor_state();
        }
        else
            APPL_TRACE_IMP("ignore VS stop request");
        break;
    case BTIF_MEDIA_VS_A2DP_START_SUCCESS:
        btif_media_cb.tx_start_initiated = FALSE;
        btif_media_cb.tx_started = TRUE;
        a2dp_cmd_acknowledge(A2DP_CTRL_ACK_SUCCESS);
        break;
    case BTIF_MEDIA_VS_A2DP_START_FAILURE:
        btif_media_cb.tx_start_initiated = FALSE;
        a2dp_cmd_acknowledge(A2DP_CTRL_ACK_FAILURE);
        disconnect_a2dp_on_vendor_start_failure();
        break;
    case BTIF_MEDIA_VS_A2DP_STOP_SUCCESS:
        btif_media_cb.tx_started = FALSE;
        btif_media_cb.tx_stop_initiated = FALSE;
        /*Reset vendor state after stop success
          to handle stream started for touch tone
          to connect to second other device
        */
        btif_media_send_reset_vendor_state();
        if (btif_media_cb.a2dp_cmd_pending == A2DP_CTRL_CMD_SUSPEND ||
            btif_media_cb.a2dp_cmd_pending == A2DP_CTRL_CMD_STOP)
        {
            a2dp_cmd_acknowledge(A2DP_CTRL_ACK_SUCCESS);
        }
        else
        {
            APPL_TRACE_ERROR("wrong cmd pending");
            a2dp_cmd_acknowledge(A2DP_CTRL_ACK_FAILURE);
        }
        break;
    case BTIF_MEDIA_VS_A2DP_STOP_FAILURE:
        btif_media_cb.tx_stop_initiated = FALSE;
        a2dp_cmd_acknowledge(A2DP_CTRL_ACK_FAILURE);
        break;
    case BTIF_MEDIA_VS_A2DP_MEDIA_CHNL_CFG_SUCCESS:
        //btif_media_send_vendor_pref_bit_rate();
#if (BTA_AV_CO_CP_SCMS_T == TRUE)
        btif_media_send_vendor_scmst_hdr();
#else
        if (!btif_media_cb.vs_configs_exchanged &&
              btif_media_cb.tx_start_initiated)
            btif_media_cb.vs_configs_exchanged = TRUE;
        else
        {
            APPL_TRACE_ERROR("Dont send start,stream suspended")
            break;
        }
        btif_media_send_vendor_start();
#endif
        break;
    case BTIF_MEDIA_VS_A2DP_WRITE_SBC_CFG_SUCCESS:
        btif_media_send_vendor_media_chn_cfg();
        break;
    case BTIF_MEDIA_VS_A2DP_SELECTED_CODEC_SUCCESS:
        btif_media_send_vendor_transport_cfg();
        break;
    case BTIF_MEDIA_VS_A2DP_TRANSPORT_CFG_SUCCESS:
        btif_media_send_vendor_media_chn_cfg();
        break;
    case BTIF_MEDIA_VS_A2DP_PREF_BIT_RATE_SUCCESS:
#if (BTA_AV_CO_CP_SCMS_T == TRUE)
        btif_media_send_vendor_scmst_hdr();
#else
        if (!btif_media_cb.vs_configs_exchanged)
            btif_media_cb.vs_configs_exchanged = TRUE;
        btif_media_send_vendor_start();
#endif
        break;
#if (BTA_AV_CO_CP_SCMS_T == TRUE)
    case BTIF_MEDIA_VS_A2DP_SET_SCMST_HDR_SUCCESS:
        if (!btif_media_cb.vs_configs_exchanged &&
              btif_media_cb.tx_start_initiated)
            btif_media_cb.vs_configs_exchanged = TRUE;
        else
        {
            APPL_TRACE_ERROR("Dont send start,stream suspended")
            break;
        }
        btif_media_send_vendor_start();
        break;
#endif
#endif
#endif
    default:
        APPL_TRACE_ERROR("ERROR in %s unknown event %d", __func__, p_msg->event);
    }
    osi_free(p_msg);
    APPL_TRACE_IMP("%s: %s DONE", __func__, dump_media_event(p_msg->event));
}

#if (BTA_AV_SINK_INCLUDED == TRUE)
/*******************************************************************************
 **
 ** Function         btif_media_task_handle_inc_media
 **
 ** Description
 **
 ** Returns          void
 **
 *******************************************************************************/
static void btif_media_task_handle_inc_media(tBT_SBC_HDR*p_msg)
{
    UINT8 *sbc_start_frame = ((UINT8*)(p_msg + 1) + p_msg->offset + 1);
    int count;
    UINT32 pcmBytes, availPcmBytes;
    OI_INT16 *pcmDataPointer = pcmData; /*Will be overwritten on next packet receipt*/
    OI_STATUS status;
    int num_sbc_frames = p_msg->num_frames_to_be_processed;
    UINT32 sbc_frame_len = p_msg->len - 1;
    availPcmBytes = sizeof(pcmData);

    if ((btif_media_cb.peer_sep == AVDT_TSEP_SNK) || (btif_media_cb.rx_flush))
    {
        APPL_TRACE_DEBUG(" State Changed happened in this tick ");
        return;
    }
#ifndef USE_AUDIO_TRACK
    // ignore data if no one is listening
    if (!btif_media_cb.data_channel_open)
    {
        APPL_TRACE_ERROR("%s Channel not open, returning", __func__);
        return;
    }
#endif
    APPL_TRACE_DEBUG("%s Number of sbc frames %d, frame_len %d",
                     __func__, num_sbc_frames, sbc_frame_len);

    for(count = 0; count < num_sbc_frames && sbc_frame_len != 0; count ++)
    {
        pcmBytes = availPcmBytes;
        status = OI_CODEC_SBC_DecodeFrame(&context, (const OI_BYTE**)&sbc_start_frame,
                                                        (OI_UINT32 *)&sbc_frame_len,
                                                        (OI_INT16 *)pcmDataPointer,
                                                        (OI_UINT32 *)&pcmBytes);
        if (!OI_SUCCESS(status)) {
            APPL_TRACE_ERROR("Decoding failure: %d\n", status);
            break;
        }
        availPcmBytes -= pcmBytes;
        pcmDataPointer += pcmBytes/2;
        p_msg->offset += (p_msg->len - 1) - sbc_frame_len;
        p_msg->len = sbc_frame_len + 1;
    }

#ifdef USE_AUDIO_TRACK
    BtifAvrcpAudioTrackWriteData(
        btif_media_cb.audio_track, (void*)pcmData, (sizeof(pcmData) - availPcmBytes));
#else
    UIPC_Send(UIPC_CH_ID_AV_AUDIO, 0, (UINT8 *)pcmData, (sizeof(pcmData) - availPcmBytes));
#endif
}
#endif

#if (BTA_AV_INCLUDED == TRUE)
/*******************************************************************************
 **
 ** Function         btif_media_task_enc_init_req
 **
 ** Description
 **
 ** Returns          TRUE is success
 **
 *******************************************************************************/
BOOLEAN btif_media_task_enc_init_req(tBTIF_MEDIA_INIT_AUDIO *p_msg)
{
    tBTIF_MEDIA_INIT_AUDIO *p_buf = osi_malloc(sizeof(tBTIF_MEDIA_INIT_AUDIO));

    memcpy(p_buf, p_msg, sizeof(tBTIF_MEDIA_INIT_AUDIO));
    p_buf->hdr.event = BTIF_MEDIA_SBC_ENC_INIT;

    if (btif_media_cmd_msg_queue != NULL)
        fixed_queue_enqueue(btif_media_cmd_msg_queue, p_buf);
    return TRUE;
}

/*******************************************************************************
 **
 ** Function         btif_media_task_enc_update_req
 **
 ** Description
 **
 ** Returns          TRUE is success
 **
 *******************************************************************************/
BOOLEAN btif_media_task_enc_update_req(tBTIF_MEDIA_UPDATE_AUDIO *p_msg)
{
    tBTIF_MEDIA_UPDATE_AUDIO *p_buf =
        osi_malloc(sizeof(tBTIF_MEDIA_UPDATE_AUDIO));

    memcpy(p_buf, p_msg, sizeof(tBTIF_MEDIA_UPDATE_AUDIO));
    p_buf->hdr.event = BTIF_MEDIA_SBC_ENC_UPDATE;

    if (btif_media_cmd_msg_queue != NULL)
        fixed_queue_enqueue(btif_media_cmd_msg_queue, p_buf);
    return TRUE;
}

/*******************************************************************************
 **
 ** Function         btif_media_task_audio_feeding_init_req
 **
 ** Description
 **
 ** Returns          TRUE is success
 **
 *******************************************************************************/
BOOLEAN btif_media_task_audio_feeding_init_req(tBTIF_MEDIA_INIT_AUDIO_FEEDING *p_msg)
{
    tBTIF_MEDIA_INIT_AUDIO_FEEDING *p_buf =
        osi_malloc(sizeof(tBTIF_MEDIA_INIT_AUDIO_FEEDING));

    memcpy(p_buf, p_msg, sizeof(tBTIF_MEDIA_INIT_AUDIO_FEEDING));
    p_buf->hdr.event = BTIF_MEDIA_AUDIO_FEEDING_INIT;

    if (btif_media_cmd_msg_queue != NULL)
        fixed_queue_enqueue(btif_media_cmd_msg_queue, p_buf);
    return TRUE;
}

/*******************************************************************************
 **
 ** Function         btif_media_task_start_aa_req
 **
 ** Description
 **
 ** Returns          TRUE is success
 **
 *******************************************************************************/
BOOLEAN btif_media_task_start_aa_req(void)
{
    BT_HDR *p_buf = (BT_HDR *)osi_malloc(sizeof(BT_HDR));

    p_buf->event = BTIF_MEDIA_START_AA_TX;

    if (btif_media_cmd_msg_queue != NULL)
        fixed_queue_enqueue(btif_media_cmd_msg_queue, p_buf);

    memset(&btif_media_cb.stats, 0, sizeof(btif_media_stats_t));
    // Assign session_start_us to 1 when time_now_us() is 0 to indicate
    // btif_media_task_start_aa_req() has been called
    btif_media_cb.stats.session_start_us = time_now_us();
    if (btif_media_cb.stats.session_start_us == 0) {
        btif_media_cb.stats.session_start_us = 1;
    }
    btif_media_cb.stats.session_end_us = 0;
    return TRUE;
}

/*******************************************************************************
 **
 ** Function         btif_media_task_stop_aa_req
 **
 ** Description
 **
 ** Returns          TRUE is success
 **
 *******************************************************************************/
BOOLEAN btif_media_task_stop_aa_req(void)
{
    BT_HDR *p_buf = (BT_HDR *)osi_malloc(sizeof(BT_HDR));

    p_buf->event = BTIF_MEDIA_STOP_AA_TX;

    /*
     * Explicitly check whether the btif_media_cmd_msg_queue is not NULL to
     * avoid a race condition during shutdown of the Bluetooth stack.
     * This race condition is triggered when A2DP audio is streaming on
     * shutdown:
     * "btif_a2dp_on_stopped() -> btif_media_task_stop_aa_req()" is called
     * to stop the particular audio stream, and this happens right after
     * the "cleanup() -> btif_a2dp_stop_media_task()" processing during
     * the shutdown of the Bluetooth stack.
     */
    if (btif_media_cmd_msg_queue != NULL) {
        fixed_queue_enqueue(btif_media_cmd_msg_queue, p_buf);
    }

    btif_media_cb.stats.session_end_us = time_now_us();
    btif_update_a2dp_metrics();
    btif_a2dp_source_accumulate_stats(&btif_media_cb.stats,
        &btif_media_cb.accumulated_stats);

    return TRUE;
}
/*******************************************************************************
 **
 ** Function         btif_media_task_aa_rx_flush_req
 **
 ** Description
 **
 ** Returns          TRUE is success
 **
 *******************************************************************************/
BOOLEAN btif_media_task_aa_rx_flush_req(void)
{
    if (fixed_queue_is_empty(btif_media_cb.RxSbcQ)) /*  Que is already empty */
        return TRUE;

    BT_HDR *p_buf = (BT_HDR *)osi_malloc(sizeof(BT_HDR));
    p_buf->event = BTIF_MEDIA_FLUSH_AA_RX;

    if (btif_media_cmd_msg_queue != NULL)
        fixed_queue_enqueue(btif_media_cmd_msg_queue, p_buf);
    return TRUE;
}

/*******************************************************************************
 **
 ** Function         btif_media_task_aa_tx_flush_req
 **
 ** Description
 **
 ** Returns          TRUE is success
 **
 *******************************************************************************/
BOOLEAN btif_media_task_aa_tx_flush_req(void)
{
    BT_HDR *p_buf = (BT_HDR *)osi_malloc(sizeof(BT_HDR));

    p_buf->event = BTIF_MEDIA_FLUSH_AA_TX;

    /*
     * Explicitly check whether the btif_media_cmd_msg_queue is not NULL to
     * avoid a race condition during shutdown of the Bluetooth stack.
     * This race condition is triggered when A2DP audio is streaming on
     * shutdown:
     * "btif_a2dp_on_stopped() -> btif_media_task_aa_tx_flush_req()" is called
     * to stop the particular audio stream, and this happens right after
     * the "cleanup() -> btif_a2dp_stop_media_task()" processing during
     * the shutdown of the Bluetooth stack.
     */
    if (btif_media_cmd_msg_queue != NULL)
        fixed_queue_enqueue(btif_media_cmd_msg_queue, p_buf);

    return TRUE;
}
/*******************************************************************************
 **
 ** Function         btif_media_task_aa_rx_flush
 **
 ** Description
 **
 ** Returns          void
 **
 *******************************************************************************/
static void btif_media_task_aa_rx_flush(void)
{
    /* Flush all enqueued GKI SBC  buffers (encoded) */
    APPL_TRACE_DEBUG("btif_media_task_aa_rx_flush");

    btif_media_flush_q(btif_media_cb.RxSbcQ);
}


/*******************************************************************************
 **
 ** Function         btif_media_task_aa_tx_flush
 **
 ** Description
 **
 ** Returns          void
 **
 *******************************************************************************/
static void btif_media_task_aa_tx_flush(BT_HDR *p_msg)
{
    UNUSED(p_msg);

    /* Flush all enqueued GKI music buffers (encoded) */
    APPL_TRACE_DEBUG("btif_media_task_aa_tx_flush");

    btif_media_cb.media_feeding_state.pcm.counter = 0;
    btif_media_cb.media_feeding_state.pcm.aa_feed_residue = 0;

    btif_media_cb.stats.tx_queue_total_flushed_messages +=
        fixed_queue_length(btif_media_cb.TxAaQ);
    btif_media_cb.stats.tx_queue_last_flushed_us = time_now_us();
    btif_media_flush_q(btif_media_cb.TxAaQ);

    UIPC_Ioctl(UIPC_CH_ID_AV_AUDIO, UIPC_REQ_RX_FLUSH, NULL);
}

/*******************************************************************************
 **
 ** Function       btif_media_task_enc_init
 **
 ** Description    Initialize encoding task
 **
 ** Returns        void
 **
 *******************************************************************************/
static void btif_media_task_enc_init(BT_HDR *p_msg)
{
    tBTIF_MEDIA_INIT_AUDIO *pInitAudio = (tBTIF_MEDIA_INIT_AUDIO *) p_msg;

    APPL_TRACE_DEBUG("btif_media_task_enc_init");

    btif_media_cb.timestamp = 0;

    if (pInitAudio->CodecType == A2D_NON_A2DP_MEDIA_CT)
    {
        APPL_TRACE_EVENT("%s BluetoothVendorID %x, BluetoothCodecID %d", __func__,
                     pInitAudio->BluetoothVendorID, pInitAudio->BluetoothCodecID);
        if ((pInitAudio->BluetoothVendorID == A2D_APTX_VENDOR_ID)
                && (pInitAudio->BluetoothCodecID == A2D_APTX_CODEC_ID_BLUETOOTH)) {
            btif_media_cb.aptxEncoderParams.s16SamplingFreq= pInitAudio->SamplingFreq;
            btif_media_cb.aptxEncoderParams.s16ChannelMode = pInitAudio->ChannelMode;
            btif_media_cb.aptxEncoderParams.u16PacketLength = 4;    // 32-bit word encoded by aptX encoder
            btif_media_cb.TxTranscoding = BTIF_MEDIA_TRSCD_PCM_2_APTX;
            btif_media_cb.TxAaMtuSize = ((BTIF_MEDIA_AA_BUF_SIZE - BTIF_MEDIA_AA_APTX_OFFSET-sizeof(BT_HDR))
                                             < pInitAudio->MtuSize) ? (BTIF_MEDIA_AA_BUF_SIZE - BTIF_MEDIA_AA_APTX_OFFSET
                                                                       - sizeof(BT_HDR)) : pInitAudio->MtuSize;
            return;
        } else if ((pInitAudio->BluetoothVendorID == A2D_APTX_HD_VENDOR_ID)
                && (pInitAudio->BluetoothCodecID == A2D_APTX_HD_CODEC_ID_BLUETOOTH)) {
            btif_media_cb.aptxhdEncoderParams.s16SamplingFreq= pInitAudio->SamplingFreq;
            btif_media_cb.aptxhdEncoderParams.s16ChannelMode = pInitAudio->ChannelMode;
            btif_media_cb.aptxhdEncoderParams.u16PacketLength = 6;    // 48-bit word encoded by aptX encoder
            btif_media_cb.TxTranscoding = BTIF_MEDIA_TRSCD_PCM_2_APTX_HD;
            btif_media_cb.TxAaMtuSize = ((BTIF_MEDIA_AA_BUF_SIZE - BTIF_MEDIA_AA_APTX_HD_OFFSET-sizeof(BT_HDR))
                                             < pInitAudio->MtuSize) ? (BTIF_MEDIA_AA_BUF_SIZE - BTIF_MEDIA_AA_APTX_HD_OFFSET
                                                                       - sizeof(BT_HDR)) : pInitAudio->MtuSize;
            return;
        } else {
            /* do nothing, fall through to SBC */
        }
    }
#if defined(AAC_ENCODER_INCLUDED) && (AAC_ENCODER_INCLUDED == TRUE)
    else if (pInitAudio->CodecType == BTIF_AV_CODEC_M24) {
        /*AAC is supported only in split mode, so only update the
          required MTU size for AAC to send down to FW via VSC*/
        btif_media_cb.TxAaMtuSize =  ((BTIF_MEDIA_AA_BUF_SIZE-BTIF_MEDIA_AA_AAC_OFFSET-sizeof(BT_HDR))
            < pInitAudio->MtuSize) ? (BTIF_MEDIA_AA_BUF_SIZE - BTIF_MEDIA_AA_AAC_OFFSET
            - sizeof(BT_HDR)) : pInitAudio->MtuSize;
        return;
    }
#endif
    /* SBC encoder config (enforced even if not used) */
    btif_media_cb.encoder.s16ChannelMode = pInitAudio->ChannelMode;
    btif_media_cb.encoder.s16NumOfSubBands = pInitAudio->NumOfSubBands;
    btif_media_cb.encoder.s16NumOfBlocks = pInitAudio->NumOfBlocks;
    btif_media_cb.encoder.s16AllocationMethod = pInitAudio->AllocationMethod;
    btif_media_cb.encoder.s16SamplingFreq = pInitAudio->SamplingFreq;

    btif_media_cb.encoder.u16BitRate = btif_media_task_get_sbc_rate();

    /* Default transcoding is PCM to SBC, modified by feeding configuration */
    btif_media_cb.TxTranscoding = BTIF_MEDIA_TRSCD_PCM_2_SBC;
    btif_media_cb.TxAaMtuSize = ((BTIF_MEDIA_AA_BUF_SIZE-BTIF_MEDIA_AA_SBC_OFFSET-sizeof(BT_HDR))
            < pInitAudio->MtuSize) ? (BTIF_MEDIA_AA_BUF_SIZE - BTIF_MEDIA_AA_SBC_OFFSET
            - sizeof(BT_HDR)) : pInitAudio->MtuSize;

    APPL_TRACE_EVENT("btif_media_task_enc_init busy %d, mtu %d, peer mtu %d",
                     btif_media_cb.busy_level, btif_media_cb.TxAaMtuSize, pInitAudio->MtuSize);
    APPL_TRACE_EVENT("      ch mode %d, subnd %d, nb blk %d, alloc %d, rate %d, freq %d",
            btif_media_cb.encoder.s16ChannelMode, btif_media_cb.encoder.s16NumOfSubBands,
            btif_media_cb.encoder.s16NumOfBlocks,
            btif_media_cb.encoder.s16AllocationMethod, btif_media_cb.encoder.u16BitRate,
            btif_media_cb.encoder.s16SamplingFreq);

    if (!bt_split_a2dp_enabled)
    {
        /* Reset entirely the SBC encoder */
        SBC_Encoder_Init(&(btif_media_cb.encoder));

        btif_media_cb.tx_sbc_frames = calculate_max_frames_per_packet();

        APPL_TRACE_DEBUG("btif_media_task_enc_init bit pool %d", btif_media_cb.encoder.s16BitPool);
    }
}

/*******************************************************************************
 **
 ** Function       btif_media_task_enc_update
 **
 ** Description    Update encoding task
 **
 ** Returns        void
 **
 *******************************************************************************/

static void btif_media_task_enc_update(BT_HDR *p_msg)
{
    tBTIF_MEDIA_UPDATE_AUDIO * pUpdateAudio = (tBTIF_MEDIA_UPDATE_AUDIO *) p_msg;
    SBC_ENC_PARAMS *pstrEncParams = &btif_media_cb.encoder;
    UINT16 s16SamplingFreq;
    SINT16 s16BitPool = 0;
    SINT16 s16BitRate;
    SINT16 s16FrameLen;
    UINT8 protect = 0;

    APPL_TRACE_DEBUG("%s : minmtu %d, maxbp %d minbp %d", __func__,
                     pUpdateAudio->MinMtuSize, pUpdateAudio->MaxBitPool,
                     pUpdateAudio->MinBitPool);

    /* Only update the bitrate and MTU size while timer is running to make sure it has been initialized */
    if (pUpdateAudio->CodecType == A2D_NON_A2DP_MEDIA_CT)
    {
        APPL_TRACE_EVENT("%s BluetoothVendorID %x, BluetoothCodecID %d", __func__,
                     pUpdateAudio->BluetoothVendorID, pUpdateAudio->BluetoothCodecID);

        if ((pUpdateAudio->BluetoothVendorID == A2D_APTX_VENDOR_ID)
           && (pUpdateAudio->BluetoothCodecID == A2D_APTX_CODEC_ID_BLUETOOTH)) {
            APPL_TRACE_DEBUG("%s aptX ", __func__);
            btif_media_cb.TxAaMtuSize = ((BTIF_MEDIA_AA_BUF_SIZE - BTIF_MEDIA_AA_APTX_OFFSET - sizeof(BT_HDR)) < pUpdateAudio->MinMtuSize) ?
                                                  (BTIF_MEDIA_AA_BUF_SIZE - BTIF_MEDIA_AA_APTX_OFFSET - sizeof(BT_HDR)) : pUpdateAudio->MinMtuSize;
            APPL_TRACE_DEBUG("%s : aptX btif_media_cb.TxAaMtuSize %d", __func__, btif_media_cb.TxAaMtuSize);
            return;
        } else if ((pUpdateAudio->BluetoothVendorID == A2D_APTX_HD_VENDOR_ID)
            && (pUpdateAudio->BluetoothCodecID == A2D_APTX_HD_CODEC_ID_BLUETOOTH)) {
            APPL_TRACE_DEBUG("%s aptX HD", __func__);
            btif_media_cb.TxAaMtuSize = ((BTIF_MEDIA_AA_BUF_SIZE - BTIF_MEDIA_AA_APTX_HD_OFFSET - sizeof(BT_HDR)) < pUpdateAudio->MinMtuSize) ?
                                                  (BTIF_MEDIA_AA_BUF_SIZE - BTIF_MEDIA_AA_APTX_HD_OFFSET - sizeof(BT_HDR)) : pUpdateAudio->MinMtuSize;
            return;
        } else {
            /* do nothing, fall through to SBC */
        }
    }
#if defined(AAC_ENCODER_INCLUDED) && (AAC_ENCODER_INCLUDED == TRUE)
    else if (pUpdateAudio->CodecType == BTIF_AV_CODEC_M24) {
       APPL_TRACE_EVENT("%s AAC" , __func__);
       btif_media_cb.TxAaMtuSize = ((BTIF_MEDIA_AA_BUF_SIZE -
                                      BTIF_MEDIA_AA_AAC_OFFSET - sizeof(BT_HDR))
                < pUpdateAudio->MinMtuSize) ? (BTIF_MEDIA_AA_BUF_SIZE - BTIF_MEDIA_AA_AAC_OFFSET
                - sizeof(BT_HDR)) : pUpdateAudio->MinMtuSize;
       return;
    }
#endif
    else
    {
        if (!pstrEncParams->s16NumOfSubBands)
        {
            APPL_TRACE_WARNING("%s SubBands are set to 0, resetting to max (%d)",
              __func__, SBC_MAX_NUM_OF_SUBBANDS);
            pstrEncParams->s16NumOfSubBands = SBC_MAX_NUM_OF_SUBBANDS;
        }

        if (!pstrEncParams->s16NumOfBlocks)
        {
            APPL_TRACE_WARNING("%s Blocks are set to 0, resetting to max (%d)",
              __func__, SBC_MAX_NUM_OF_BLOCKS);
            pstrEncParams->s16NumOfBlocks = SBC_MAX_NUM_OF_BLOCKS;
        }

        if (!pstrEncParams->s16NumOfChannels)
        {
            APPL_TRACE_WARNING("%s Channels are set to 0, resetting to max (%d)",
              __func__, SBC_MAX_NUM_OF_CHANNELS);
            pstrEncParams->s16NumOfChannels = SBC_MAX_NUM_OF_CHANNELS;
        }

        btif_media_cb.TxAaMtuSize = ((BTIF_MEDIA_AA_BUF_SIZE -
                                      BTIF_MEDIA_AA_SBC_OFFSET - sizeof(BT_HDR))
                < pUpdateAudio->MinMtuSize) ? (BTIF_MEDIA_AA_BUF_SIZE - BTIF_MEDIA_AA_SBC_OFFSET
                - sizeof(BT_HDR)) : pUpdateAudio->MinMtuSize;

        /* Set the initial target bit rate */
        pstrEncParams->u16BitRate = btif_media_task_get_sbc_rate();

        if (pstrEncParams->s16SamplingFreq == SBC_sf16000)
            s16SamplingFreq = 16000;
        else if (pstrEncParams->s16SamplingFreq == SBC_sf32000)
            s16SamplingFreq = 32000;
        else if (pstrEncParams->s16SamplingFreq == SBC_sf44100)
            s16SamplingFreq = 44100;
        else
            s16SamplingFreq = 48000;

        do {
            if (pstrEncParams->s16NumOfBlocks == 0 ||
                pstrEncParams->s16NumOfSubBands == 0 ||
                pstrEncParams->s16NumOfChannels == 0) {
                APPL_TRACE_ERROR("%s - Avoiding division by zero...", __func__);
                APPL_TRACE_ERROR("%s - block=%d, subBands=%d, channels=%d",
                                 __func__,
                                 pstrEncParams->s16NumOfBlocks,
                                 pstrEncParams->s16NumOfSubBands,
                                 pstrEncParams->s16NumOfChannels);
                break;
            }

            if ((pstrEncParams->s16ChannelMode == SBC_JOINT_STEREO) ||
                (pstrEncParams->s16ChannelMode == SBC_STEREO)) {
                s16BitPool = (SINT16)((pstrEncParams->u16BitRate *
                        pstrEncParams->s16NumOfSubBands * 1000 / s16SamplingFreq)
                        - ((32 + (4 * pstrEncParams->s16NumOfSubBands *
                        pstrEncParams->s16NumOfChannels)
                        + ((pstrEncParams->s16ChannelMode - 2) *
                        pstrEncParams->s16NumOfSubBands))
                        / pstrEncParams->s16NumOfBlocks));

                s16FrameLen = 4 + (4*pstrEncParams->s16NumOfSubBands *
                        pstrEncParams->s16NumOfChannels) / 8
                        + (((pstrEncParams->s16ChannelMode - 2) *
                        pstrEncParams->s16NumOfSubBands)
                        + (pstrEncParams->s16NumOfBlocks * s16BitPool)) / 8;

                s16BitRate = (8 * s16FrameLen * s16SamplingFreq)
                        / (pstrEncParams->s16NumOfSubBands *
                        pstrEncParams->s16NumOfBlocks * 1000);

                if (s16BitRate > pstrEncParams->u16BitRate)
                    s16BitPool--;

                if (pstrEncParams->s16NumOfSubBands == 8)
                    s16BitPool = (s16BitPool > 255) ? 255 : s16BitPool;
                else
                    s16BitPool = (s16BitPool > 128) ? 128 : s16BitPool;
            } else {
                s16BitPool = (SINT16)(((pstrEncParams->s16NumOfSubBands *
                        pstrEncParams->u16BitRate * 1000)
                        / (s16SamplingFreq * pstrEncParams->s16NumOfChannels))
                        - (((32 / pstrEncParams->s16NumOfChannels) +
                        (4 * pstrEncParams->s16NumOfSubBands))
                        / pstrEncParams->s16NumOfBlocks));

                pstrEncParams->s16BitPool =
                    (s16BitPool > (16 * pstrEncParams->s16NumOfSubBands)) ?
                            (16 * pstrEncParams->s16NumOfSubBands) : s16BitPool;
            }

            if (s16BitPool < 0)
                s16BitPool = 0;

            APPL_TRACE_EVENT("%s bitpool candidate : %d (%d kbps)", __func__,
                             s16BitPool, pstrEncParams->u16BitRate);

            if (s16BitPool > pUpdateAudio->MaxBitPool) {
                APPL_TRACE_DEBUG("%s computed bitpool too large (%d)", __func__,
                                 s16BitPool);
                /* Decrease bitrate */
                btif_media_cb.encoder.u16BitRate -= BTIF_MEDIA_BITRATE_STEP;
                /* Record that we have decreased the bitrate */
                protect |= 1;
            } else if (s16BitPool < pUpdateAudio->MinBitPool) {
                APPL_TRACE_WARNING("%s computed bitpool too small (%d)", __func__,
                                   s16BitPool);

                /* Increase bitrate */
                UINT16 previous_u16BitRate = btif_media_cb.encoder.u16BitRate;
                btif_media_cb.encoder.u16BitRate += BTIF_MEDIA_BITRATE_STEP;
                /* Record that we have increased the bitrate */
                protect |= 2;
                /* Check over-flow */
                if (btif_media_cb.encoder.u16BitRate < previous_u16BitRate)
                    protect |= 3;
            } else {
                break;
            }
            /* In case we have already increased and decreased the bitrate, just stop */
            if (protect == 3) {
                APPL_TRACE_ERROR("%s could not find bitpool in range", __func__);
                break;
            }
        } while (1);

        /* Finally update the bitpool in the encoder structure */
        pstrEncParams->s16BitPool = s16BitPool;

        APPL_TRACE_DEBUG("%s final bit rate %d, final bit pool %d", __func__,
                         btif_media_cb.encoder.u16BitRate,
                         btif_media_cb.encoder.s16BitPool);

        if (!bt_split_a2dp_enabled)
        {
            /* make sure we reinitialize encoder with new settings */
            SBC_Encoder_Init(&(btif_media_cb.encoder));
        }
        btif_media_cb.tx_sbc_frames = calculate_max_frames_per_packet();
    }
}

/*******************************************************************************
 **
 ** Function         btif_media_task_pcm2sbc_init
 **
 ** Description      Init encoding task for PCM to SBC according to feeding
 **
 ** Returns          void
 **
 *******************************************************************************/
static void btif_media_task_pcm2sbc_init(tBTIF_MEDIA_INIT_AUDIO_FEEDING * p_feeding)
{
    BOOLEAN reconfig_needed = FALSE;

    APPL_TRACE_DEBUG("PCM feeding:");
    APPL_TRACE_DEBUG("sampling_freq:%d", p_feeding->feeding.cfg.pcm.sampling_freq);
    APPL_TRACE_DEBUG("num_channel:%d", p_feeding->feeding.cfg.pcm.num_channel);
    APPL_TRACE_DEBUG("bit_per_sample:%d", p_feeding->feeding.cfg.pcm.bit_per_sample);

    /* Check the PCM feeding sampling_freq */
    switch (p_feeding->feeding.cfg.pcm.sampling_freq)
    {
        case  8000:
        case 12000:
        case 16000:
        case 24000:
        case 32000:
        case 48000:
            /* For these sampling_freq the AV connection must be 48000 */
            if (btif_media_cb.encoder.s16SamplingFreq != SBC_sf48000)
            {
                /* Reconfiguration needed at 48000 */
                APPL_TRACE_DEBUG("SBC Reconfiguration needed at 48000");
                btif_media_cb.encoder.s16SamplingFreq = SBC_sf48000;
                reconfig_needed = TRUE;
            }
            break;

        case 11025:
        case 22050:
        case 44100:
            /* For these sampling_freq the AV connection must be 44100 */
            if (btif_media_cb.encoder.s16SamplingFreq != SBC_sf44100)
            {
                /* Reconfiguration needed at 44100 */
                APPL_TRACE_DEBUG("SBC Reconfiguration needed at 44100");
                btif_media_cb.encoder.s16SamplingFreq = SBC_sf44100;
                reconfig_needed = TRUE;
            }
            break;
        default:
            APPL_TRACE_DEBUG("Feeding PCM sampling_freq unsupported");
            break;
    }

    /* Some AV Headsets do not support Mono => always ask for Stereo */
    if (btif_media_cb.encoder.s16ChannelMode == SBC_MONO)
    {
        APPL_TRACE_DEBUG("SBC Reconfiguration needed in Stereo");
        btif_media_cb.encoder.s16ChannelMode = SBC_JOINT_STEREO;
        reconfig_needed = TRUE;
    }

    if (reconfig_needed != FALSE)
    {
        APPL_TRACE_DEBUG("btif_media_task_pcm2sbc_init :: mtu %d", btif_media_cb.TxAaMtuSize);
        APPL_TRACE_DEBUG("ch mode %d, nbsubd %d, nb %d, alloc %d, rate %d, freq %d",
                btif_media_cb.encoder.s16ChannelMode,
                btif_media_cb.encoder.s16NumOfSubBands, btif_media_cb.encoder.s16NumOfBlocks,
                btif_media_cb.encoder.s16AllocationMethod, btif_media_cb.encoder.u16BitRate,
                btif_media_cb.encoder.s16SamplingFreq);
        if (!bt_split_a2dp_enabled)
            SBC_Encoder_Init(&(btif_media_cb.encoder));
    }
    else
    {
        APPL_TRACE_DEBUG("btif_media_task_pcm2sbc_init no SBC reconfig needed");
    }
}

/*******************************************************************************
 **
 ** Function         btif_media_task_pcm2aptx_hd_init
 **
 ** Description      Init encoding task for PCM to aptX according to feeding
 **
 ** Returns          void
 **
 *******************************************************************************/
static void btif_media_task_pcm2aptx_hd_init(tBTIF_MEDIA_INIT_AUDIO_FEEDING * p_feeding)
{
    BOOLEAN reconfig_needed = FALSE;

    APPL_TRACE_DEBUG("%s aptX HD", __func__);
    APPL_TRACE_DEBUG("%s PCM feeding:", __func__);
    APPL_TRACE_DEBUG("%s sampling_freq:%d", __func__, p_feeding->feeding.cfg.pcm.sampling_freq);
    APPL_TRACE_DEBUG("%s num_channel:%d", __func__, p_feeding->feeding.cfg.pcm.num_channel);
    APPL_TRACE_DEBUG("%s bit_per_sample:%d", __func__, p_feeding->feeding.cfg.pcm.bit_per_sample);

    /* Check the PCM feeding sampling_freq */
    switch (p_feeding->feeding.cfg.pcm.sampling_freq)
    {
        case  8000:
        case 12000:
        case 16000:
        case 24000:
        case 32000:
        case 48000:
            /* For these sampling_freq the AV connection must be 48000 */
            if (btif_media_cb.aptxhdEncoderParams.s16SamplingFreq != A2D_APTX_HD_SAMPLERATE_48000)
            {
                /* Reconfiguration needed at 48000 */
                APPL_TRACE_DEBUG("%s Reconfiguration needed at 48000", __func__);
                btif_media_cb.aptxhdEncoderParams.s16SamplingFreq = A2D_APTX_HD_SAMPLERATE_48000;
                reconfig_needed = TRUE;
            }
            break;

        case 11025:
        case 22050:
        case 44100:
            /* For these sampling_freq the AV connection must be 44100 */
            if (btif_media_cb.aptxhdEncoderParams.s16SamplingFreq != A2D_APTX_HD_SAMPLERATE_44100)
            {
                /* Reconfiguration needed at 44100 */
                APPL_TRACE_DEBUG("%s Reconfiguration needed at 44100", __func__);
                btif_media_cb.aptxhdEncoderParams.s16SamplingFreq = A2D_APTX_HD_SAMPLERATE_44100;
                reconfig_needed = TRUE;
            }
            break;
        default:
            APPL_TRACE_DEBUG("%s Feeding PCM sampling_freq unsupported", __func__);
            break;
    }

    /* Some AV Headsets do not support Mono => always ask for Stereo */
    if (btif_media_cb.aptxhdEncoderParams.s16ChannelMode ==  A2D_APTX_HD_CHANNELS_MONO)
    {
        APPL_TRACE_DEBUG("%s Reconfiguration needed in Stereo", __func__);
        btif_media_cb.aptxhdEncoderParams.s16ChannelMode = A2D_APTX_HD_CHANNELS_STEREO;
        reconfig_needed = TRUE;
    }

    if (reconfig_needed != FALSE)
    {
        APPL_TRACE_DEBUG("%s calls APTX_HD_Encoder_Init", __func__);
        APPL_TRACE_DEBUG("%s mtu %d", __func__, btif_media_cb.TxAaMtuSize);
        APPL_TRACE_DEBUG("%s ch mode %d, Smp freq %d", __func__,
                          btif_media_cb.aptxhdEncoderParams.s16ChannelMode, btif_media_cb.aptxhdEncoderParams.s16SamplingFreq);
    } else {
        APPL_TRACE_DEBUG("%s No aptX HD reconfig needed", __func__);
    }
}

/*******************************************************************************
 **
 ** Function         btif_media_task_pcm2aptx_init
 **
 ** Description      Init encoding task for PCM to aptX according to feeding
 **
 ** Returns          void
 **
 *******************************************************************************/
static void btif_media_task_pcm2aptx_init(tBTIF_MEDIA_INIT_AUDIO_FEEDING * p_feeding)
{
    BOOLEAN reconfig_needed = FALSE;

    APPL_TRACE_DEBUG("%s PCM feeding:", __func__);
    APPL_TRACE_DEBUG("%s sampling_freq:%d", __func__, p_feeding->feeding.cfg.pcm.sampling_freq);
    APPL_TRACE_DEBUG("%s num_channel:%d", __func__, p_feeding->feeding.cfg.pcm.num_channel);
    APPL_TRACE_DEBUG("%s bit_per_sample:%d", __func__, p_feeding->feeding.cfg.pcm.bit_per_sample);

    /* Check the PCM feeding sampling_freq */
    switch (p_feeding->feeding.cfg.pcm.sampling_freq)
    {
        case  8000:
        case 12000:
        case 16000:
        case 24000:
        case 32000:
        case 48000:
            /* For these sampling_freq the AV connection must be 48000 */
            if (btif_media_cb.aptxEncoderParams.s16SamplingFreq != A2D_APTX_SAMPLERATE_48000)
            {
                /* Reconfiguration needed at 48000 */
                APPL_TRACE_DEBUG("%s Reconfiguration needed at 48000", __func__);
                btif_media_cb.aptxEncoderParams.s16SamplingFreq = A2D_APTX_SAMPLERATE_48000;
                reconfig_needed = TRUE;
            }
            break;

        case 11025:
        case 22050:
        case 44100:
            /* For these sampling_freq the AV connection must be 44100 */
            if (btif_media_cb.aptxEncoderParams.s16SamplingFreq != A2D_APTX_SAMPLERATE_44100)
            {
                /* Reconfiguration needed at 44100 */
                APPL_TRACE_DEBUG("%s Reconfiguration needed at 44100", __func__);
                btif_media_cb.aptxEncoderParams.s16SamplingFreq = A2D_APTX_SAMPLERATE_44100;
                reconfig_needed = TRUE;
            }
            break;
        default:
            APPL_TRACE_DEBUG("%s Feeding PCM sampling_freq unsupported", __func__);
            break;
        }

    /* Some AV Headsets do not support Mono => always ask for Stereo */
    if (btif_media_cb.aptxEncoderParams.s16ChannelMode ==  A2D_APTX_CHANNELS_MONO)
    {
        APPL_TRACE_DEBUG("%s Reconfiguration needed in Stereo", __func__);
        btif_media_cb.aptxEncoderParams.s16ChannelMode = A2D_APTX_CHANNELS_STEREO;
        reconfig_needed = TRUE;
    }

    if (reconfig_needed != FALSE)
    {
        APPL_TRACE_DEBUG("%s calls APTX_Encoder_Init", __func__);
        APPL_TRACE_DEBUG("%s mtu %d", __func__, btif_media_cb.TxAaMtuSize);
        APPL_TRACE_DEBUG("%s ch mode %d, Smp freq %d", __func__,
                          btif_media_cb.aptxEncoderParams.s16ChannelMode, btif_media_cb.aptxEncoderParams.s16SamplingFreq);
    } else {
        APPL_TRACE_DEBUG("%s no aptX reconfig needed", __func__);
  }
}

/*******************************************************************************
 **
 ** Function         btif_media_task_audio_feeding_init
 **
 ** Description      Initialize the audio path according to the feeding format
 **
 ** Returns          void
 **
 *******************************************************************************/
static void btif_media_task_audio_feeding_init(BT_HDR *p_msg)
{
    tBTIF_MEDIA_INIT_AUDIO_FEEDING *p_feeding = (tBTIF_MEDIA_INIT_AUDIO_FEEDING *) p_msg;
    tA2D_APTX_CIE* codecInfo = 0;
    APPL_TRACE_DEBUG("btif_media_task_audio_feeding_init format:%d", p_feeding->feeding.format);

    /* Save Media Feeding information */
    btif_media_cb.feeding_mode = p_feeding->feeding_mode;
    btif_media_cb.media_feeding = p_feeding->feeding;

    /* Handle different feeding formats */
    switch (p_feeding->feeding.format)
    {
        case BTIF_AV_CODEC_PCM:
        {
            UINT8 codectype;
            codectype = bta_av_co_get_current_codec();

            if (A2D_NON_A2DP_MEDIA_CT == codectype) {
                UINT8* ptr = bta_av_co_get_current_codecInfo();
                if (ptr) {
                    // tA2D_APTX_CIE starts on 4th byte
                    codecInfo = (tA2D_APTX_CIE*) &ptr[BTA_AV_CFG_START_IDX];
                    if (codecInfo) {
                        APPL_TRACE_DEBUG("%s codecId = %d ", __func__, codecInfo->codecId);
                        APPL_TRACE_DEBUG("%s vendorId = %x ", __func__, codecInfo->vendorId);
                    }

                    if (codecInfo && codecInfo->vendorId == A2D_APTX_VENDOR_ID && codecInfo->codecId == A2D_APTX_CODEC_ID_BLUETOOTH) {
                        APPL_TRACE_DEBUG("%s aptX", __func__);
                        btif_media_cb.TxTranscoding = BTIF_MEDIA_TRSCD_PCM_2_APTX;
                        btif_media_task_pcm2aptx_init(p_feeding);
                        break;
                    } else if (codecInfo && codecInfo->vendorId == A2D_APTX_HD_VENDOR_ID && codecInfo->codecId == A2D_APTX_HD_CODEC_ID_BLUETOOTH) {
                        APPL_TRACE_DEBUG("%s aptX HD", __func__);
                        btif_media_cb.TxTranscoding = BTIF_MEDIA_TRSCD_PCM_2_APTX_HD;
                        btif_media_task_pcm2aptx_hd_init(p_feeding);
                        break;
                    } else {
                        /* do nothing, fall through to SBC */
                    }
                }
            }

            btif_media_cb.TxTranscoding = BTIF_MEDIA_TRSCD_PCM_2_SBC;
            btif_media_task_pcm2sbc_init(p_feeding);
            break;
        }
        default :
            APPL_TRACE_ERROR("unknown feeding format %d", p_feeding->feeding.format);
            break;
    }
}

int btif_a2dp_get_track_frequency(UINT8 frequency) {
    int freq = 48000;
    switch (frequency) {
        case A2D_SBC_IE_SAMP_FREQ_16:
            freq = 16000;
            break;
        case A2D_SBC_IE_SAMP_FREQ_32:
            freq = 32000;
            break;
        case A2D_SBC_IE_SAMP_FREQ_44:
            freq = 44100;
            break;
        case A2D_SBC_IE_SAMP_FREQ_48:
            freq = 48000;
            break;
    }
    return freq;
}

int btif_a2dp_get_track_channel_count(UINT8 channeltype) {
    int count = 1;
    switch (channeltype) {
        case A2D_SBC_IE_CH_MD_MONO:
            count = 1;
            break;
        case A2D_SBC_IE_CH_MD_DUAL:
        case A2D_SBC_IE_CH_MD_STEREO:
        case A2D_SBC_IE_CH_MD_JOINT:
            count = 2;
            break;
    }
    return count;
}

#ifdef USE_AUDIO_TRACK
int a2dp_get_track_channel_type(UINT8 channeltype) {
    int count = 1;
    switch (channeltype) {
        case A2D_SBC_IE_CH_MD_MONO:
            count = 1;
            break;
        case A2D_SBC_IE_CH_MD_DUAL:
        case A2D_SBC_IE_CH_MD_STEREO:
        case A2D_SBC_IE_CH_MD_JOINT:
            count = 3;
            break;
    }
    return count;
}
#endif

void btif_a2dp_set_peer_sep(UINT8 sep) {
    btif_media_cb.peer_sep = sep;
}

static void btif_decode_alarm_cb(UNUSED_ATTR void *context) {
  if(worker_thread != NULL)
      thread_post(worker_thread, btif_media_task_avk_handle_timer, NULL);
}

static void btif_media_task_aa_handle_stop_decoding(void) {
  alarm_free(btif_media_cb.decode_alarm);
  btif_media_cb.decode_alarm = NULL;
#ifdef USE_AUDIO_TRACK
  BtifAvrcpAudioTrackPause(btif_media_cb.audio_track);
#endif
}

static void btif_media_task_aa_handle_start_decoding(void) {
  if (btif_media_cb.decode_alarm)
    return;
#ifdef USE_AUDIO_TRACK
  BtifAvrcpAudioTrackStart(btif_media_cb.audio_track);
#endif
  btif_media_cb.decode_alarm = alarm_new_periodic("btif.media_decode");
  if (!btif_media_cb.decode_alarm) {
    LOG_ERROR(LOG_TAG, "%s unable to allocate decode alarm.", __func__);
    return;
  }

  alarm_set(btif_media_cb.decode_alarm, BTIF_SINK_MEDIA_TIME_TICK_MS,
            btif_decode_alarm_cb, NULL);
}

#if (BTA_AV_SINK_INCLUDED == TRUE)

static void btif_media_task_aa_handle_clear_track (void)
{
    APPL_TRACE_DEBUG("btif_media_task_aa_handle_clear_track");
#ifdef USE_AUDIO_TRACK
    BtifAvrcpAudioTrackStop(btif_media_cb.audio_track);
    BtifAvrcpAudioTrackDelete(btif_media_cb.audio_track);
    btif_media_cb.audio_track = NULL;
#endif
}

/*******************************************************************************
 **
 ** Function         btif_media_task_aa_handle_decoder_reset
 **
 ** Description
 **
 ** Returns          void
 **
 *******************************************************************************/
static void btif_media_task_aa_handle_decoder_reset(BT_HDR *p_msg)
{
    tBTIF_MEDIA_SINK_CFG_UPDATE *p_buf = (tBTIF_MEDIA_SINK_CFG_UPDATE*) p_msg;
    tA2D_STATUS a2d_status;
    tA2D_SBC_CIE sbc_cie;
    OI_STATUS       status;
    UINT32          freq_multiple = 48*20; /* frequency multiple for 20ms of data , initialize with 48K*/
    UINT32          num_blocks = 16;
    UINT32          num_subbands = 8;

    APPL_TRACE_DEBUG("btif_media_task_aa_handle_decoder_reset p_codec_info[%x:%x:%x:%x:%x:%x]",
            p_buf->codec_info[1], p_buf->codec_info[2], p_buf->codec_info[3],
            p_buf->codec_info[4], p_buf->codec_info[5], p_buf->codec_info[6]);

    a2d_status = A2D_ParsSbcInfo(&sbc_cie, p_buf->codec_info, FALSE);
    if (a2d_status != A2D_SUCCESS)
    {
        APPL_TRACE_ERROR("ERROR dump_codec_info A2D_ParsSbcInfo fail:%d", a2d_status);
        return;
    }

    btif_media_cb.sample_rate = btif_a2dp_get_track_frequency(sbc_cie.samp_freq);
    btif_media_cb.channel_count = btif_a2dp_get_track_channel_count(sbc_cie.ch_mode);

    btif_media_cb.rx_flush = FALSE;
    APPL_TRACE_DEBUG("Reset to sink role");
    status = OI_CODEC_SBC_DecoderReset(&context, contextData, sizeof(contextData), 2, 2, FALSE);
    if (!OI_SUCCESS(status)) {
        APPL_TRACE_ERROR("OI_CODEC_SBC_DecoderReset failed with error code %d\n", status);
    }

#ifdef USE_AUDIO_TRACK
    APPL_TRACE_DEBUG("%s A2dpSink: sbc Create Track", __func__);
    btif_media_cb.audio_track =
        BtifAvrcpAudioTrackCreate(btif_a2dp_get_track_frequency(sbc_cie.samp_freq),
                                  a2dp_get_track_channel_type(sbc_cie.ch_mode));
    if (btif_media_cb.audio_track == NULL) {
        APPL_TRACE_ERROR("%s A2dpSink: Track creation fails!!!", __func__);
        return;
    }
#else
    UIPC_Open(UIPC_CH_ID_AV_AUDIO, btif_a2dp_data_cb);
#endif

    switch (sbc_cie.samp_freq)
    {
        case A2D_SBC_IE_SAMP_FREQ_16:
            APPL_TRACE_DEBUG("\tsamp_freq:%d (16000)", sbc_cie.samp_freq);
            freq_multiple = 16*20;
            break;
        case A2D_SBC_IE_SAMP_FREQ_32:
            APPL_TRACE_DEBUG("\tsamp_freq:%d (32000)", sbc_cie.samp_freq);
            freq_multiple = 32*20;
            break;
        case A2D_SBC_IE_SAMP_FREQ_44:
            APPL_TRACE_DEBUG("\tsamp_freq:%d (44100)", sbc_cie.samp_freq);
            freq_multiple = 441*2;
            break;
        case A2D_SBC_IE_SAMP_FREQ_48:
            APPL_TRACE_DEBUG("\tsamp_freq:%d (48000)", sbc_cie.samp_freq);
            freq_multiple = 48*20;
            break;
        default:
            APPL_TRACE_DEBUG(" Unknown Frequency ");
            break;
    }

    switch (sbc_cie.ch_mode)
    {
        case A2D_SBC_IE_CH_MD_MONO:
            APPL_TRACE_DEBUG("\tch_mode:%d (Mono)", sbc_cie.ch_mode);
            break;
        case A2D_SBC_IE_CH_MD_DUAL:
            APPL_TRACE_DEBUG("\tch_mode:%d (DUAL)", sbc_cie.ch_mode);
            break;
        case A2D_SBC_IE_CH_MD_STEREO:
            APPL_TRACE_DEBUG("\tch_mode:%d (STEREO)", sbc_cie.ch_mode);
            break;
        case A2D_SBC_IE_CH_MD_JOINT:
            APPL_TRACE_DEBUG("\tch_mode:%d (JOINT)", sbc_cie.ch_mode);
            break;
        default:
            APPL_TRACE_DEBUG(" Unknown Mode ");
            break;
    }

    switch (sbc_cie.block_len)
    {
        case A2D_SBC_IE_BLOCKS_4:
            APPL_TRACE_DEBUG("\tblock_len:%d (4)", sbc_cie.block_len);
            num_blocks = 4;
            break;
        case A2D_SBC_IE_BLOCKS_8:
            APPL_TRACE_DEBUG("\tblock_len:%d (8)", sbc_cie.block_len);
            num_blocks = 8;
            break;
        case A2D_SBC_IE_BLOCKS_12:
            APPL_TRACE_DEBUG("\tblock_len:%d (12)", sbc_cie.block_len);
            num_blocks = 12;
            break;
        case A2D_SBC_IE_BLOCKS_16:
            APPL_TRACE_DEBUG("\tblock_len:%d (16)", sbc_cie.block_len);
            num_blocks = 16;
            break;
        default:
            APPL_TRACE_DEBUG(" Unknown BlockLen ");
            break;
    }

    switch (sbc_cie.num_subbands)
    {
        case A2D_SBC_IE_SUBBAND_4:
            APPL_TRACE_DEBUG("\tnum_subbands:%d (4)", sbc_cie.num_subbands);
            num_subbands = 4;
            break;
        case A2D_SBC_IE_SUBBAND_8:
            APPL_TRACE_DEBUG("\tnum_subbands:%d (8)", sbc_cie.num_subbands);
            num_subbands = 8;
            break;
        default:
            APPL_TRACE_DEBUG(" Unknown SubBands ");
            break;
    }

    switch (sbc_cie.alloc_mthd)
    {
        case A2D_SBC_IE_ALLOC_MD_S:
            APPL_TRACE_DEBUG("\talloc_mthd:%d (SNR)", sbc_cie.alloc_mthd);
            break;
        case A2D_SBC_IE_ALLOC_MD_L:
            APPL_TRACE_DEBUG("\talloc_mthd:%d (Loudness)", sbc_cie.alloc_mthd);
            break;
        default:
            APPL_TRACE_DEBUG(" Unknown Allocation Method");
            break;
    }

    APPL_TRACE_DEBUG("\tBit pool Min:%d Max:%d", sbc_cie.min_bitpool, sbc_cie.max_bitpool);

    btif_media_cb.frames_to_process = ((freq_multiple)/(num_blocks*num_subbands)) + 1;
    APPL_TRACE_DEBUG(" Frames to be processed in 20 ms %d",btif_media_cb.frames_to_process);
}
#endif

/*******************************************************************************
 **
 ** Function         btif_media_task_feeding_state_reset
 **
 ** Description      Reset the media feeding state
 **
 ** Returns          void
 **
 *******************************************************************************/
static void btif_media_task_feeding_state_reset(void)
{
    /* By default, just clear the entire state */
    memset(&btif_media_cb.media_feeding_state, 0, sizeof(btif_media_cb.media_feeding_state));

    if (btif_media_cb.TxTranscoding == BTIF_MEDIA_TRSCD_PCM_2_SBC)
    {
        btif_media_cb.media_feeding_state.pcm.bytes_per_tick =
                (btif_media_cb.media_feeding.cfg.pcm.sampling_freq *
                 btif_media_cb.media_feeding.cfg.pcm.bit_per_sample / 8 *
                 btif_media_cb.media_feeding.cfg.pcm.num_channel *
                 BTIF_MEDIA_TIME_TICK)/1000;

        APPL_TRACE_WARNING("pcm bytes per tick %d",
                            (int)btif_media_cb.media_feeding_state.pcm.bytes_per_tick);
    }
}

static void btif_media_task_alarm_cb(UNUSED_ATTR void *context) {
  thread_post(worker_thread, btif_media_task_aa_handle_timer, NULL);
}

int btif_media_task_cb_packet_send(uint8_t* packet, int length, int pcm_bytes_encoded)
{
    int bytes_per_frame = 2;
    uint64_t timestamp_us = 0;
    UINT8 codectype;
    codectype = bta_av_co_get_current_codec();

    if (btif_media_task_get_aptX_codec_type() == APTX_HD_CODEC) {
        bytes_per_frame = 3;
    }

    if (length > 0 ) {

        if (fixed_queue_length(btif_media_cb.TxAaQ) >= (MAX_OUTPUT_A2DP_FRAME_QUEUE_SZ))
        {
            APPL_TRACE_WARNING("%s() - TX queue buffer count %d/%d", __func__,
                               fixed_queue_length(btif_media_cb.TxAaQ),
                               MAX_OUTPUT_A2DP_FRAME_QUEUE_SZ);
            btif_media_cb.stats.tx_queue_dropouts++;
            timestamp_us = time_now_us();
            btif_media_cb.stats.tx_queue_last_dropouts_us = timestamp_us;
        }

        while (fixed_queue_length(btif_media_cb.TxAaQ) >= MAX_OUTPUT_A2DP_FRAME_QUEUE_SZ) {
            btif_media_cb.stats.tx_queue_total_dropped_messages++;
            osi_free(fixed_queue_try_dequeue(btif_media_cb.TxAaQ));
        }

        BT_HDR *p_buf = (BT_HDR *)osi_malloc(BTIF_MEDIA_AA_BUF_SIZE);

        int rtpTimestamp = (pcm_bytes_encoded / btif_media_cb.media_feeding.cfg.pcm.num_channel / bytes_per_frame);

        *((UINT32 *) (p_buf + 1)) = btif_media_cb.timestamp;
        btif_media_cb.timestamp += rtpTimestamp;

        p_buf->offset = btif_media_cb.offset;
        p_buf->layer_specific = 0;

        UINT8* ptr = (UINT8*)(p_buf + 1);
        ptr += p_buf->offset;

        memcpy(ptr, packet, length);
        p_buf->len = length;

        if (btif_media_cb.tx_flush)
        {
            APPL_TRACE_DEBUG("### tx suspended, discarded frame ###");

            btif_media_cb.stats.tx_queue_total_flushed_messages +=
                fixed_queue_length(btif_media_cb.TxAaQ);
            btif_media_cb.stats.tx_queue_last_flushed_us =
                timestamp_us;
            btif_media_flush_q(btif_media_cb.TxAaQ);

            osi_free(p_buf);
        } else {
            update_scheduling_stats(&btif_media_cb.stats.tx_queue_enqueue_stats,
                                    timestamp_us,
                                    BTIF_SINK_MEDIA_TIME_TICK_MS * 1000);

            const int BYTES_PER_FRAME = 4;
            UINT32 frames = pcm_bytes_encoded / BYTES_PER_FRAME;
            btif_media_cb.stats.tx_queue_total_frames += frames;
            if (frames > btif_media_cb.stats.tx_queue_max_frames_per_packet)
                btif_media_cb.stats.tx_queue_max_frames_per_packet = frames;
            fixed_queue_enqueue(btif_media_cb.TxAaQ, p_buf);
        }

        bta_av_ci_src_data_ready(BTA_AV_CHNL_AUDIO);
  }
  return length;
}
/*******************************************************************************
 **
 ** Function         btif_media_task_aa_start_tx
 **
 ** Description      Start media task encoding
 **
 ** Returns          void
 **
 *******************************************************************************/
static void btif_media_task_aa_start_tx(void)
{
    APPL_TRACE_IMP("%s media_alarm %srunning, feeding mode %d", __func__,
    alarm_is_scheduled(btif_media_cb.media_alarm)? "" : "not ",
    btif_media_cb.feeding_mode);

    last_frame_us = 0;

    /* Reset the media feeding state */
    btif_media_task_feeding_state_reset();

    if (!bt_split_a2dp_enabled)
    {
        if (isA2dAptXEnabled && btif_media_task_is_aptx_configured()) {

#if (BTA_AV_CO_CP_SCMS_T == TRUE)
        BOOLEAN use_SCMS_T = true;
#else
        BOOLEAN use_SCMS_T = false;
#endif
        A2D_AptXCodecType aptX_codec_type = btif_media_task_get_aptX_codec_type();
        BOOLEAN is_24bit_audio = true;

        BOOLEAN test = false;
        BOOLEAN trace = false;

        A2D_start_aptX(btif_media_cb.aptxEncoderParams.encoder,
                 aptX_codec_type,
                 use_SCMS_T,
                 is_24bit_audio,
                 btif_media_cb.media_feeding.cfg.pcm.sampling_freq,
                 btif_media_cb.media_feeding.cfg.pcm.bit_per_sample,
                 UIPC_CH_ID_AV_AUDIO,
                 btif_media_cb.TxAaMtuSize,
                 UIPC_Read,
                 btif_media_task_cb_packet_send,
                 raise_priority_a2dp,
                 test,
                 trace);

        } else {
            APPL_TRACE_EVENT("starting timer %dms", BTIF_MEDIA_TIME_TICK);

            alarm_free(btif_media_cb.media_alarm);
            btif_media_cb.media_alarm = alarm_new_periodic("btif.media_task");
            if (!btif_media_cb.media_alarm) {
              LOG_ERROR(LOG_TAG, "%s unable to allocate media alarm.", __func__);
              return;
            }

            alarm_set(btif_media_cb.media_alarm, BTIF_MEDIA_TIME_TICK,
                      btif_media_task_alarm_cb, NULL);
        }
    }
}

/*******************************************************************************
 **
 ** Function         btif_media_task_aa_stop_tx
 **
 ** Description      Stop media task encoding
 **
 ** Returns          void
 **
 *******************************************************************************/
static void btif_media_task_aa_stop_tx(void)
{
    if (!bt_split_a2dp_enabled)
    {
        APPL_TRACE_IMP("%s media_alarm is %srunning", __func__,
                         alarm_is_scheduled(btif_media_cb.media_alarm)? "" : "not ");
        const bool send_ack = alarm_is_scheduled(btif_media_cb.media_alarm) |
                                             btif_is_remote_start_timer_scheduled();

        if (isA2dAptXEnabled && A2d_aptx_thread)
        {
            A2D_stop_aptX();
        }
        else
        {
           /* Stop the timer first */
           alarm_free(btif_media_cb.media_alarm);
           btif_media_cb.media_alarm = NULL;
        }
        if (btif_media_cb.remote_start_alarm != NULL)
        {
            alarm_free(btif_media_cb.remote_start_alarm);
            btif_media_cb.remote_start_alarm = NULL;
        }

        UIPC_Close(UIPC_CH_ID_AV_AUDIO);

    /* Try to send acknowldegment once the media stream is
       stopped. This will make sure that the A2DP HAL layer is
       un-blocked on wait for acknowledgment for the sent command.
       This resolves a corner cases AVDTP SUSPEND collision
       when the DUT and the remote device issue SUSPEND simultaneously
       and due to the processing of the SUSPEND request from the remote,
       the media path is torn down. If the A2DP HAL happens to wait
       for ACK for the initiated SUSPEND, it would never receive it casuing
       a block/wait. Due to this acknowledgement, the A2DP HAL is guranteed
       to get the ACK for any pending command in such cases. */

        if (send_ack)
            a2dp_cmd_acknowledge(A2DP_CTRL_ACK_SUCCESS);

        /* audio engine stopped, reset tx suspended flag */
        btif_media_cb.tx_flush = 0;
        last_frame_us = 0;

       /* Reset the media feeding state. */
        btif_media_task_feeding_state_reset();
    }
    else
    {
        APPL_TRACE_IMP("%s tx_started: %d, tx_stop_initiated: %d",
            __func__, btif_media_cb.tx_started, btif_media_cb.tx_stop_initiated);
        if (btif_media_cb.remote_start_alarm != NULL)
        {
            alarm_free(btif_media_cb.remote_start_alarm);
            btif_media_cb.remote_start_alarm = NULL;
        }
        if (btif_media_cb.tx_started && !btif_media_cb.tx_stop_initiated)
            btif_media_send_vendor_stop();
        else
        {
            if (btif_media_cb.a2dp_cmd_pending == A2DP_CTRL_CMD_STOP ||
                btif_media_cb.a2dp_cmd_pending == A2DP_CTRL_CMD_SUSPEND)
                a2dp_cmd_acknowledge(A2DP_CTRL_ACK_SUCCESS);
            else
            {
                BTIF_TRACE_ERROR("Invalid cmd pending for ack");
                a2dp_cmd_acknowledge(A2DP_CTRL_ACK_FAILURE);
            }
        }
    }
}

static UINT32 get_frame_length()
{
    UINT32 frame_len = 0;
    APPL_TRACE_DEBUG("%s channel mode: %d, sub-band: %d, number of block: %d, \
            bitpool: %d, sampling frequency: %d, num channels: %d",
            __func__,
            btif_media_cb.encoder.s16ChannelMode,
            btif_media_cb.encoder.s16NumOfSubBands,
            btif_media_cb.encoder.s16NumOfBlocks,
            btif_media_cb.encoder.s16BitPool,
            btif_media_cb.encoder.s16SamplingFreq,
            btif_media_cb.encoder.s16NumOfChannels);

    switch (btif_media_cb.encoder.s16ChannelMode) {
        case SBC_MONO:
            /* FALLTHROUGH */
        case SBC_DUAL:
            frame_len = SBC_FRAME_HEADER_SIZE_BYTES +
                ((UINT32)(SBC_SCALE_FACTOR_BITS * btif_media_cb.encoder.s16NumOfSubBands *
                btif_media_cb.encoder.s16NumOfChannels) / CHAR_BIT) +
                ((UINT32)(btif_media_cb.encoder.s16NumOfBlocks *
                btif_media_cb.encoder.s16NumOfChannels *
                btif_media_cb.encoder.s16BitPool) / CHAR_BIT);
            break;
        case SBC_STEREO:
            frame_len = SBC_FRAME_HEADER_SIZE_BYTES +
                ((UINT32)(SBC_SCALE_FACTOR_BITS * btif_media_cb.encoder.s16NumOfSubBands *
                btif_media_cb.encoder.s16NumOfChannels) / CHAR_BIT) +
                ((UINT32)(btif_media_cb.encoder.s16NumOfBlocks *
                btif_media_cb.encoder.s16BitPool) / CHAR_BIT);
            break;
        case SBC_JOINT_STEREO:
            frame_len = SBC_FRAME_HEADER_SIZE_BYTES +
                ((UINT32)(SBC_SCALE_FACTOR_BITS * btif_media_cb.encoder.s16NumOfSubBands *
                btif_media_cb.encoder.s16NumOfChannels) / CHAR_BIT) +
                ((UINT32)(btif_media_cb.encoder.s16NumOfSubBands +
                (btif_media_cb.encoder.s16NumOfBlocks *
                btif_media_cb.encoder.s16BitPool)) / CHAR_BIT);
            break;
        default:
            APPL_TRACE_DEBUG("%s Invalid channel number: %d",
                __func__, btif_media_cb.encoder.s16ChannelMode);
            break;
    }
    APPL_TRACE_DEBUG("%s calculated frame length: %d", __func__, frame_len);
    return frame_len;
}

static UINT8 calculate_max_frames_per_packet()
{
    UINT16 result = 0;
    UINT16 effective_mtu_size = btif_media_cb.TxAaMtuSize;
    UINT32 frame_len;

    APPL_TRACE_DEBUG("%s original AVDTP MTU size: %d", __func__, btif_media_cb.TxAaMtuSize);
    if (btif_av_is_peer_edr() && (btif_av_peer_supports_3mbps() == FALSE)) {
        // This condition would be satisfied only if the remote device is
        // EDR and supports only 2 Mbps, but the effective AVDTP MTU size
        // exceeds the 2DH5 packet size.
        APPL_TRACE_DEBUG("%s The remote devce is EDR but does not support 3 Mbps", __func__);

        if (effective_mtu_size > MAX_2MBPS_AVDTP_MTU) {
            APPL_TRACE_WARNING("%s Restricting AVDTP MTU size to %d",
                __func__, MAX_2MBPS_AVDTP_MTU);
            effective_mtu_size = MAX_2MBPS_AVDTP_MTU;
            btif_media_cb.TxAaMtuSize = effective_mtu_size;
        }
    }

    if (!btif_media_cb.encoder.s16NumOfSubBands) {
        APPL_TRACE_ERROR("%s SubBands are set to 0, resetting to %d",
            __func__, SBC_MAX_NUM_OF_SUBBANDS);
        btif_media_cb.encoder.s16NumOfSubBands = SBC_MAX_NUM_OF_SUBBANDS;
    }
    if (!btif_media_cb.encoder.s16NumOfBlocks) {
        APPL_TRACE_ERROR("%s Blocks are set to 0, resetting to %d",
            __func__, SBC_MAX_NUM_OF_BLOCKS);
        btif_media_cb.encoder.s16NumOfBlocks = SBC_MAX_NUM_OF_BLOCKS;
    }
    if (!btif_media_cb.encoder.s16NumOfChannels) {
        APPL_TRACE_ERROR("%s Channels are set to 0, resetting to %d",
            __func__, SBC_MAX_NUM_OF_CHANNELS);
        btif_media_cb.encoder.s16NumOfChannels = SBC_MAX_NUM_OF_CHANNELS;
    }

    frame_len = get_frame_length();

    APPL_TRACE_DEBUG("%s Effective Tx MTU to be considered: %d",
        __func__, effective_mtu_size);

    switch (btif_media_cb.encoder.s16SamplingFreq) {
        case SBC_sf44100:
            if (frame_len == 0) {
                APPL_TRACE_ERROR("%s Calculating frame length, \
                                        resetting it to default 119", __func__);
                frame_len = MAX_SBC_HQ_FRAME_SIZE_44_1;
            }
            result = (effective_mtu_size - A2DP_HDR_SIZE) / frame_len;
            APPL_TRACE_DEBUG("%s Max number of SBC frames: %d", __func__, result);
            break;

        case SBC_sf48000:
            if (frame_len == 0) {
                APPL_TRACE_ERROR("%s Calculating frame length, \
                                        resetting it to default 115", __func__);
                frame_len = MAX_SBC_HQ_FRAME_SIZE_48;
            }
            result = (effective_mtu_size - A2DP_HDR_SIZE) / frame_len;
            APPL_TRACE_DEBUG("%s Max number of SBC frames: %d", __func__, result);
            break;

        default:
            APPL_TRACE_ERROR("%s Max number of SBC frames: %d", __func__, result);
            break;

    }
    return result;
}

/*******************************************************************************
 **
 ** Function         btif_get_num_aa_frame_iteration
 **
 ** Description      returns number of frames to send and number of iterations
 **                  to be used. num_of_ietrations and num_of_frames parameters
 **                  are used as output param for returning the respective values
 **
 ** Returns          void
 **
 *******************************************************************************/
static void btif_get_num_aa_frame_iteration(UINT8 *num_of_iterations, UINT8 *num_of_frames)
{
    UINT8 nof = 0;
    UINT8 noi = 1;

    switch (btif_media_cb.TxTranscoding)
    {
        case BTIF_MEDIA_TRSCD_PCM_2_SBC:
        {
            UINT32 projected_nof = 0;
            UINT32 pcm_bytes_per_frame = btif_media_cb.encoder.s16NumOfSubBands *
                             btif_media_cb.encoder.s16NumOfBlocks *
                             btif_media_cb.media_feeding.cfg.pcm.num_channel *
                             btif_media_cb.media_feeding.cfg.pcm.bit_per_sample / 8;
            APPL_TRACE_DEBUG("%s pcm_bytes_per_frame %u", __func__, pcm_bytes_per_frame);

            UINT32 us_this_tick = BTIF_MEDIA_TIME_TICK * 1000;
            UINT64 now_us = time_now_us();
            if (last_frame_us != 0)
                us_this_tick = (now_us - last_frame_us);
            last_frame_us = now_us;

            btif_media_cb.media_feeding_state.pcm.counter +=
                                btif_media_cb.media_feeding_state.pcm.bytes_per_tick *
                                us_this_tick / (BTIF_MEDIA_TIME_TICK * 1000);

            /* calculate nbr of frames pending for this media tick */
            projected_nof = btif_media_cb.media_feeding_state.pcm.counter / pcm_bytes_per_frame;
            if (projected_nof > btif_media_cb.stats.media_read_max_expected_frames)
                btif_media_cb.stats.media_read_max_expected_frames = projected_nof;
            btif_media_cb.stats.media_read_total_expected_frames += projected_nof;
            btif_media_cb.stats.media_read_expected_count++;
            if (projected_nof > MAX_PCM_FRAME_NUM_PER_TICK)
            {
                APPL_TRACE_WARNING("%s() - Limiting frames to be sent from %d to %d"
                    , __FUNCTION__, projected_nof, MAX_PCM_FRAME_NUM_PER_TICK);
                size_t delta = projected_nof - MAX_PCM_FRAME_NUM_PER_TICK;
                btif_media_cb.stats.media_read_limited_count++;
                btif_media_cb.stats.media_read_total_limited_frames += delta;
                if (delta > btif_media_cb.stats.media_read_max_limited_frames)
                    btif_media_cb.stats.media_read_max_limited_frames = delta;
                projected_nof = MAX_PCM_FRAME_NUM_PER_TICK;
            }

            APPL_TRACE_DEBUG("%s frames for available PCM data %u", __func__, projected_nof);

            if (btif_av_is_peer_edr())
            {
                if (!btif_media_cb.tx_sbc_frames)
                {
                    APPL_TRACE_ERROR("%s tx_sbc_frames not updated, update from here", __func__);
                    btif_media_cb.tx_sbc_frames = calculate_max_frames_per_packet();
                }

                nof = btif_media_cb.tx_sbc_frames;
                if (!nof) {
                    APPL_TRACE_ERROR("%s Number of frames not updated, set calculated values",
                                                        __func__);
                    nof = projected_nof;
                    noi = 1;
                } else {
                    if (nof < projected_nof)
                    {
                        noi = projected_nof / nof; // number of iterations would vary
                        if (noi > MAX_PCM_ITER_NUM_PER_TICK)
                        {
                            APPL_TRACE_ERROR("%s ## Audio Congestion (iterations:%d > max (%d))",
                                 __func__, noi, MAX_PCM_ITER_NUM_PER_TICK);
                            noi = MAX_PCM_ITER_NUM_PER_TICK;
                            btif_media_cb.media_feeding_state.pcm.counter
                                = noi * nof * pcm_bytes_per_frame;
                        }
                        projected_nof = nof;
                    } else {
                        noi = 1; // number of iterations is 1
                        APPL_TRACE_DEBUG("%s reducing frames for available PCM data", __func__);
                        nof = projected_nof;
                    }
                }
            } else {
                // For BR cases nof will be same as the value retrieved at projected_nof
                APPL_TRACE_DEBUG("%s headset BR, number of frames %u", __func__, nof);
                if (projected_nof > MAX_PCM_FRAME_NUM_PER_TICK)
                {
                    APPL_TRACE_ERROR("%s ## Audio Congestion (frames: %d > max (%d))",
                        __func__, projected_nof, MAX_PCM_FRAME_NUM_PER_TICK);
                    projected_nof = MAX_PCM_FRAME_NUM_PER_TICK;
                    btif_media_cb.media_feeding_state.pcm.counter =
                        noi * projected_nof * pcm_bytes_per_frame;
                }
                nof = projected_nof;
            }
            btif_media_cb.media_feeding_state.pcm.counter -= noi * nof * pcm_bytes_per_frame;
            APPL_TRACE_DEBUG("%s effective num of frames %u, iterations %u", __func__, nof, noi);
        }
        break;

        default:
            APPL_TRACE_ERROR("%s Unsupported transcoding format 0x%x",
                    __func__, btif_media_cb.TxTranscoding);
            nof = 0;
            noi = 0;
            break;
    }
    *num_of_frames = nof;
    *num_of_iterations = noi;
}

/*******************************************************************************
 **
 ** Function         btif_media_sink_enque_buf
 **
 ** Description      This function is called by the av_co to fill A2DP Sink Queue
 **
 **
 ** Returns          size of the queue
 *******************************************************************************/
UINT8 btif_media_sink_enque_buf(BT_HDR *p_pkt)
{
    if (btif_media_cb.rx_flush == TRUE) /* Flush enabled, do not enque */
        return fixed_queue_length(btif_media_cb.RxSbcQ);
    if (fixed_queue_length(btif_media_cb.RxSbcQ) == MAX_OUTPUT_A2DP_FRAME_QUEUE_SZ)
    {
        UINT8 ret = fixed_queue_length(btif_media_cb.RxSbcQ);
        osi_free(fixed_queue_try_dequeue(btif_media_cb.RxSbcQ));
        return ret;
    }

    BTIF_TRACE_VERBOSE("%s +", __func__);
    /* allocate and Queue this buffer */
    tBT_SBC_HDR *p_msg =
        (tBT_SBC_HDR *)osi_malloc(sizeof(tBT_SBC_HDR) + p_pkt->offset +
                                  p_pkt->len);
    memcpy((UINT8 *)(p_msg + 1), (UINT8 *)(p_pkt + 1) + p_pkt->offset,
           p_pkt->len);
    p_msg->num_frames_to_be_processed = (*((UINT8 *)(p_pkt + 1) + p_pkt->offset))& 0x0f;
    p_msg->len = p_pkt->len;
    p_msg->offset = 0;
    p_msg->layer_specific = p_pkt->layer_specific;
    BTIF_TRACE_VERBOSE("%s frames to process %d, len %d  ",
                       __func__, p_msg->num_frames_to_be_processed,p_msg->len);
    fixed_queue_enqueue(btif_media_cb.RxSbcQ, p_msg);
    if (fixed_queue_length(btif_media_cb.RxSbcQ) == MAX_A2DP_DELAYED_START_FRAME_COUNT) {
        BTIF_TRACE_DEBUG(" Initiate Decoding ");
        btif_media_task_aa_handle_start_decoding();
    }

    return fixed_queue_length(btif_media_cb.RxSbcQ);
}

/*******************************************************************************
 **
 ** Function         btif_media_aa_readbuf
 **
 ** Description      This function is called by the av_co to get the next buffer to send
 **
 **
 ** Returns          void
 *******************************************************************************/
BT_HDR *btif_media_aa_readbuf(void)
{
    uint64_t now_us = time_now_us();
    BT_HDR *p_buf = (BT_HDR *)fixed_queue_try_dequeue(btif_media_cb.TxAaQ);

    btif_media_cb.stats.tx_queue_total_readbuf_calls++;
    btif_media_cb.stats.tx_queue_last_readbuf_us = now_us;
    if (p_buf != NULL) {
        // Update the statistics
        update_scheduling_stats(&btif_media_cb.stats.tx_queue_dequeue_stats,
                                now_us, BTIF_SINK_MEDIA_TIME_TICK_MS * 1000);
    }

    return p_buf;
}

/*******************************************************************************
 **
 ** Function         btif_media_aa_read_feeding
 **
 ** Description
 **
 ** Returns          void
 **
 *******************************************************************************/

BOOLEAN btif_media_aa_read_feeding(tUIPC_CH_ID channel_id)
{
    UINT16 event;
    UINT16 blocm_x_subband = btif_media_cb.encoder.s16NumOfSubBands * \
                             btif_media_cb.encoder.s16NumOfBlocks;
    UINT32 read_size;
    UINT16 sbc_sampling = 48000;
    UINT32 src_samples;
    UINT16 bytes_needed = blocm_x_subband * btif_media_cb.encoder.s16NumOfChannels * \
                          btif_media_cb.media_feeding.cfg.pcm.bit_per_sample / 8;
    static UINT16 up_sampled_buffer[SBC_MAX_NUM_FRAME * SBC_MAX_NUM_OF_BLOCKS
            * SBC_MAX_NUM_OF_CHANNELS * SBC_MAX_NUM_OF_SUBBANDS * 4];
    static UINT16 read_buffer[SBC_MAX_NUM_FRAME * SBC_MAX_NUM_OF_BLOCKS
            * SBC_MAX_NUM_OF_CHANNELS * SBC_MAX_NUM_OF_SUBBANDS * 2];
    UINT32 src_size_used;
    UINT32 dst_size_used;
    BOOLEAN fract_needed;
    INT32   fract_max;
    INT32   fract_threshold;
    UINT32  nb_byte_read;
    #ifdef BT_AUDIO_SYSTRACE_LOG
    char trace_buf[512];
    #endif

    /* Get the SBC sampling rate */
    switch (btif_media_cb.encoder.s16SamplingFreq)
    {
    case SBC_sf48000:
        sbc_sampling = 48000;
        break;
    case SBC_sf44100:
        sbc_sampling = 44100;
        break;
    case SBC_sf32000:
        sbc_sampling = 32000;
        break;
    case SBC_sf16000:
        sbc_sampling = 16000;
        break;
    }

    if (sbc_sampling == btif_media_cb.media_feeding.cfg.pcm.sampling_freq) {
        read_size = bytes_needed - btif_media_cb.media_feeding_state.pcm.aa_feed_residue;
        nb_byte_read = UIPC_Read(channel_id, &event,
                  ((UINT8 *)btif_media_cb.encoder.as32PcmBuffer) +
                  btif_media_cb.media_feeding_state.pcm.aa_feed_residue,
                  read_size);
        if (nb_byte_read == read_size) {
            btif_media_cb.media_feeding_state.pcm.aa_feed_residue = 0;
            return TRUE;
        } else {
            APPL_TRACE_WARNING("### UNDERFLOW :: ONLY READ %d BYTES OUT OF %d ###",
                nb_byte_read, read_size);
            btif_media_cb.media_feeding_state.pcm.aa_feed_residue += nb_byte_read;
            btif_media_cb.stats.media_read_total_underflow_bytes += (read_size - nb_byte_read);
            btif_media_cb.stats.media_read_total_underflow_count++;
            btif_media_cb.stats.media_read_last_underflow_us = time_now_us();
            return FALSE;
        }
    }

    /* Some Feeding PCM frequencies require to split the number of sample */
    /* to read. */
    /* E.g 128/6=21.3333 => read 22 and 21 and 21 => max = 2; threshold = 0*/
    fract_needed = FALSE;   /* Default */
    switch (btif_media_cb.media_feeding.cfg.pcm.sampling_freq)
    {
    case 32000:
    case 8000:
        fract_needed = TRUE;
        fract_max = 2;          /* 0, 1 and 2 */
        fract_threshold = 0;    /* Add one for the first */
        break;
    case 16000:
        fract_needed = TRUE;
        fract_max = 2;          /* 0, 1 and 2 */
        fract_threshold = 1;    /* Add one for the first two frames*/
        break;
    }

    /* Compute number of sample to read from source */
    src_samples = blocm_x_subband;
    src_samples *= btif_media_cb.media_feeding.cfg.pcm.sampling_freq;
    src_samples /= sbc_sampling;

    /* The previous division may have a remainder not null */
    if (fract_needed)
    {
        if (btif_media_cb.media_feeding_state.pcm.aa_feed_counter <= fract_threshold)
        {
            src_samples++; /* for every read before threshold add one sample */
        }

        /* do nothing if counter >= threshold */
        btif_media_cb.media_feeding_state.pcm.aa_feed_counter++; /* one more read */
        if (btif_media_cb.media_feeding_state.pcm.aa_feed_counter > fract_max)
        {
            btif_media_cb.media_feeding_state.pcm.aa_feed_counter = 0;
        }
    }

    /* Compute number of bytes to read from source */
    read_size = src_samples;
    read_size *= btif_media_cb.media_feeding.cfg.pcm.num_channel;
    read_size *= (btif_media_cb.media_feeding.cfg.pcm.bit_per_sample / 8);

    /* Read Data from UIPC channel */
    nb_byte_read = UIPC_Read(channel_id, &event, (UINT8 *)read_buffer, read_size);

    //tput_mon(TRUE, nb_byte_read, FALSE);

    if (nb_byte_read < read_size)
    {
        APPL_TRACE_WARNING("### UNDERRUN :: ONLY READ %d BYTES OUT OF %d ###",
                nb_byte_read, read_size);
        btif_media_cb.stats.media_read_total_underrun_bytes += (read_size - nb_byte_read);
        btif_media_cb.stats.media_read_total_underrun_count++;
        btif_media_cb.stats.media_read_last_underrun_us = time_now_us();
        #ifdef BT_AUDIO_SYSTRACE_LOG
        snprintf(trace_buf, 32, "A2DP UNDERRUN read %ld ", nb_byte_read);

        if (PERF_SYSTRACE)
        {
            ATRACE_BEGIN(trace_buf);
        }

        if (PERF_SYSTRACE)
        {
            ATRACE_END();
        }
        #endif

        if (nb_byte_read == 0)
            return FALSE;

        if(btif_media_cb.feeding_mode == BTIF_AV_FEEDING_ASYNCHRONOUS)
        {
            /* Fill the unfilled part of the read buffer with silence (0) */
            memset(((UINT8 *)read_buffer) + nb_byte_read, 0, read_size - nb_byte_read);
            nb_byte_read = read_size;
        }
    }

    /* Initialize PCM up-sampling engine */
    bta_av_sbc_init_up_sample(btif_media_cb.media_feeding.cfg.pcm.sampling_freq,
            sbc_sampling, btif_media_cb.media_feeding.cfg.pcm.bit_per_sample,
            btif_media_cb.media_feeding.cfg.pcm.num_channel);

    /* re-sample read buffer */
    /* The output PCM buffer will be stereo, 16 bit per sample */
    dst_size_used = bta_av_sbc_up_sample((UINT8 *)read_buffer,
            (UINT8 *)up_sampled_buffer + btif_media_cb.media_feeding_state.pcm.aa_feed_residue,
            nb_byte_read,
            sizeof(up_sampled_buffer) - btif_media_cb.media_feeding_state.pcm.aa_feed_residue,
            &src_size_used);

    /* update the residue */
    btif_media_cb.media_feeding_state.pcm.aa_feed_residue += dst_size_used;

    /* only copy the pcm sample when we have up-sampled enough PCM */
    if(btif_media_cb.media_feeding_state.pcm.aa_feed_residue >= bytes_needed)
    {
        /* Copy the output pcm samples in SBC encoding buffer */
        memcpy((UINT8 *)btif_media_cb.encoder.as32PcmBuffer,
                (UINT8 *)up_sampled_buffer,
                bytes_needed);
        /* update the residue */
        btif_media_cb.media_feeding_state.pcm.aa_feed_residue -= bytes_needed;

        if (btif_media_cb.media_feeding_state.pcm.aa_feed_residue != 0)
        {
            memcpy((UINT8 *)up_sampled_buffer,
                   (UINT8 *)up_sampled_buffer + bytes_needed,
                   btif_media_cb.media_feeding_state.pcm.aa_feed_residue);
        }
        return TRUE;
    }

    return FALSE;
}

/*******************************************************************************
 **
 ** Function         btif_media_aa_prep_sbc_2_send
 **
 ** Description
 **
 ** Returns          void
 **
 *******************************************************************************/
static void btif_media_aa_prep_sbc_2_send(UINT8 nb_frame,
                                          uint64_t timestamp_us)
{
    uint8_t remain_nb_frame = nb_frame;
    UINT16 blocm_x_subband = btif_media_cb.encoder.s16NumOfSubBands *
                             btif_media_cb.encoder.s16NumOfBlocks;

    while (nb_frame) {
        BT_HDR *p_buf = (BT_HDR *)osi_malloc(BTIF_MEDIA_AA_BUF_SIZE);

        /* Init buffer */
        p_buf->offset = BTIF_MEDIA_AA_SBC_OFFSET;
        p_buf->len = 0;
        p_buf->layer_specific = 0;

        do
        {
            /* Write @ of allocated buffer in encoder.pu8Packet */
            btif_media_cb.encoder.pu8Packet = (UINT8 *) (p_buf + 1) + p_buf->offset + p_buf->len;
            /* Fill allocated buffer with 0 */
            memset(btif_media_cb.encoder.as32PcmBuffer, 0, blocm_x_subband
                               * btif_media_cb.encoder.s16NumOfChannels * 2);

            /* Read PCM data and upsample them if needed */
            if (btif_media_aa_read_feeding(UIPC_CH_ID_AV_AUDIO))
            {
                size_t frames  = blocm_x_subband * btif_media_cb.encoder.s16NumOfChannels;
                memcpy_by_audio_format(btif_media_cb.encoder.as16PcmBuffer, AUDIO_FORMAT_PCM_16_BIT, btif_media_cb.encoder.as32PcmBuffer, AUDIO_FORMAT_PCM_8_24_BIT, frames);
                SBC_Encoder(&(btif_media_cb.encoder));

                /* Update SBC frame length */
                p_buf->len += btif_media_cb.encoder.u16PacketLength;
                nb_frame--;
                p_buf->layer_specific++;
            }
            else
            {
                APPL_TRACE_WARNING("btif_media_aa_prep_sbc_2_send underflow %d, %d",
                    nb_frame, btif_media_cb.media_feeding_state.pcm.aa_feed_residue);
                btif_media_cb.media_feeding_state.pcm.counter += nb_frame *
                     btif_media_cb.encoder.s16NumOfSubBands *
                     btif_media_cb.encoder.s16NumOfBlocks *
                     btif_media_cb.media_feeding.cfg.pcm.num_channel *
                     btif_media_cb.media_feeding.cfg.pcm.bit_per_sample / 8;
                /* no more pcm to read */
                nb_frame = 0;

                /* break read loop if timer was stopped (media task stopped) */
                if (! alarm_is_scheduled(btif_media_cb.media_alarm))
                {
                    osi_free(p_buf);
                    return;
                }
            }

        } while (((p_buf->len + btif_media_cb.encoder.u16PacketLength) < btif_media_cb.TxAaMtuSize)
                && (p_buf->layer_specific < 0x0F) && nb_frame);

        if(p_buf->len)
        {
            /* timestamp of the media packet header represent the TS of the first SBC frame
               i.e the timestamp before including this frame */
            *((UINT32 *) (p_buf + 1)) = btif_media_cb.timestamp;

            btif_media_cb.timestamp += p_buf->layer_specific * blocm_x_subband;

            if (btif_media_cb.tx_flush)
            {
                APPL_TRACE_DEBUG("### tx suspended, discarded frame ###");

                btif_media_cb.stats.tx_queue_total_flushed_messages +=
                    fixed_queue_length(btif_media_cb.TxAaQ);
                btif_media_cb.stats.tx_queue_last_flushed_us =
                    timestamp_us;
                btif_media_flush_q(btif_media_cb.TxAaQ);

                osi_free(p_buf);
                return;
            }

            /* Enqueue the encoded SBC frame in AA Tx Queue */
            uint8_t done_nb_frame = remain_nb_frame - nb_frame;
            remain_nb_frame = nb_frame;
            btif_media_cb.stats.tx_queue_total_frames += done_nb_frame;
            if (done_nb_frame > btif_media_cb.stats.tx_queue_max_frames_per_packet)
                btif_media_cb.stats.tx_queue_max_frames_per_packet = done_nb_frame;
            fixed_queue_enqueue(btif_media_cb.TxAaQ, p_buf);
        }
        else
        {
            osi_free(p_buf);
        }
    }
}


/*******************************************************************************
 **
 ** Function         btif_media_aa_prep_2_send
 **
 ** Description
 **
 ** Returns          void
 **
 *******************************************************************************/

static void btif_media_aa_prep_2_send(UINT8 nb_frame, uint64_t timestamp_us)
{
    // Check for TX queue overflow
    BD_ADDR peer_bda;
    if (nb_frame > MAX_OUTPUT_A2DP_FRAME_QUEUE_SZ)
        nb_frame = MAX_OUTPUT_A2DP_FRAME_QUEUE_SZ;

    if (fixed_queue_length(btif_media_cb.TxAaQ) > (MAX_OUTPUT_A2DP_FRAME_QUEUE_SZ - nb_frame))
    {
        APPL_TRACE_WARNING("%s() - TX queue buffer count %d/%d", __func__,
                           fixed_queue_length(btif_media_cb.TxAaQ),
                           MAX_OUTPUT_A2DP_FRAME_QUEUE_SZ - nb_frame);
        // Keep track of drop-outs
        btif_media_cb.stats.tx_queue_dropouts++;
        btif_media_cb.stats.tx_queue_last_dropouts_us = timestamp_us;

        // Flush all queued buffers...
        size_t drop_n = fixed_queue_length(btif_media_cb.TxAaQ);
        if (drop_n > btif_media_cb.stats.tx_queue_max_dropped_messages) {
            btif_media_cb.stats.tx_queue_max_dropped_messages = drop_n;
        }
        while (fixed_queue_length(btif_media_cb.TxAaQ)) {
            btif_media_cb.stats.tx_queue_total_dropped_messages++;
            osi_free(fixed_queue_try_dequeue(btif_media_cb.TxAaQ));
        }

        // Request RSSI for log purposes if we had to flush buffers
        btif_av_get_addr(peer_bda);
        BTM_ReadRSSI(peer_bda, btm_read_rssi_cb);
    }

    // Transcode frame

    switch (btif_media_cb.TxTranscoding)
    {
    case BTIF_MEDIA_TRSCD_PCM_2_SBC:
        btif_media_aa_prep_sbc_2_send(nb_frame, timestamp_us);
        break;

    default:
        APPL_TRACE_ERROR("%s unsupported transcoding format 0x%x", __func__, btif_media_cb.TxTranscoding);
        break;
    }
}

/*******************************************************************************
 **
 ** Function         btif_media_send_aa_frame
 **
 ** Description
 **
 ** Returns          void
 **
 *******************************************************************************/
static void btif_media_send_aa_frame(uint64_t timestamp_us)
{
    UINT8 nb_frame_2_send = 0;
    UINT8 nb_iterations = 0;

    btif_get_num_aa_frame_iteration(&nb_iterations, &nb_frame_2_send);

    /* get the number of frame to send */
    #ifdef BT_AUDIO_SYSTRACE_LOG
    char trace_buf[1024];
    #endif

    if (nb_frame_2_send != 0) {
        for (UINT8 counter = 0; counter < nb_iterations; counter++)
        {
            /* format and queue buffer to send */
            btif_media_aa_prep_2_send(nb_frame_2_send, timestamp_us);
        }
    }

    LOG_VERBOSE(LOG_TAG, "%s Sent %d frames per iteration, %d iterations",
                        __func__, nb_frame_2_send, nb_iterations);
    #ifdef BT_AUDIO_SYSTRACE_LOG
    snprintf(trace_buf, 32, "btif_media_send_aa_frame:");
    if (PERF_SYSTRACE)
    {
        ATRACE_BEGIN(trace_buf);
    }
    #endif

    /* send it */

    #ifdef BT_AUDIO_SYSTRACE_LOG
    if (PERF_SYSTRACE)
    {
        ATRACE_END();
    }
    #endif
    bta_av_ci_src_data_ready(BTA_AV_CHNL_AUDIO);
}

#ifdef BTA_AV_SPLIT_A2DP_ENABLED
/*******************************************************************************
 **
 ** Function         bta_av_co_send_vendor_start
 **
 ** Description      Send Vendor Specific A2dp START command to controller
 **
 ** Returns          TRUE if command succeeds, FALSE otherwize
 **
 *******************************************************************************/

#define HCI_VSQC_CONTROLLER_A2DP_OPCODE 0x000A

#define VS_QHCI_READ_A2DP_CFG                 0x01
#define VS_QHCI_WRITE_SBC_CFG                 0x02
#define VS_QHCI_WRITE_A2DP_MEDIA_CHANNEL_CFG  0x03
#define VS_QHCI_START_A2DP_MEDIA              0x04
#define VS_QHCI_STOP_A2DP_MEDIA               0x05
#define VS_QHCI_A2DP_WRITE_SUGGESTED_BITRATE  0x06
#define VS_QHCI_A2DP_TRANSPORT_CONFIGURATION  0x07
#define VS_QHCI_A2DP_WRITE_SCMS_T_CP          0x08
#define VS_QHCI_A2DP_SELECTED_CODEC           0x09

#define A2DP_CODEC_SBC      0
#define A2DP_CODEC_AAC      2
/* Below type is not defined in spec, it is for our convenience */
#define A2DP_CODEC_APTX     8

#define A2DP_CODEC_APTX_HD  9
/* Need to check if we need a different type for APTX low latency
 * or just we can handle with reducing the MTU updated in media
 * channel configuration.
 */

#define A2DP_TRANSPORT_TYPE_SLIMBUS     0

/* Better to match the codec type, for PCM we can use undefined number */
#define A2DP_TRANSPORT_STREAM_TYPE_PCM      10
#define A2DP_TRANSPORT_STREAM_TYPE_SBC      0
#define A2DP_TRANSPORT_STREAM_TYPE_AAC      2
#define A2DP_TRANSPORT_STREAM_TYPE_APTX     8
#define A2DP_TRANSPORT_STREAM_TYPE_APTX_HD  9

void disconnect_a2dp_on_vendor_start_failure()
{
    bt_bdaddr_t bd_addr;
    APPL_TRACE_IMP("disconnect_a2dp_on_vendor_start_failure");
    btif_av_get_peer_addr(&bd_addr);
    btif_dispatch_sm_event(BTIF_AV_DISCONNECT_REQ_EVT,(char*)&bd_addr,
            sizeof(bt_bdaddr_t));
}

void btif_media_send_reset_vendor_state()
{
    BT_HDR *p_buf = (BT_HDR *)osi_malloc(sizeof(BT_HDR));

    p_buf->event = BTIF_MEDIA_RESET_VS_STATE;
    if (btif_media_cmd_msg_queue != NULL)
        fixed_queue_enqueue(btif_media_cmd_msg_queue, p_buf);
}

void btif_media_start_vendor_command()
{
    APPL_TRACE_IMP("btif_media_start_vendor_command_exchange:\
        vs_configs_exchanged:%u", btif_media_cb.vs_configs_exchanged);
    btif_media_cb.tx_start_initiated = TRUE;
    btif_media_cb.tx_enc_update_initiated = FALSE;
    if(btif_media_cb.vs_configs_exchanged)
    {
        btif_media_send_vendor_start();
    }
    else
    {
        if (get_soc_type() == BT_SOC_SMD)
        {
            btif_media_send_vendor_write_sbc_cfg();
        }
        else
        {
            btif_media_send_vendor_selected_codec();
        }
    }
}

void btif_media_on_start_vendor_command()
{
    BT_HDR *p_buf = (BT_HDR *)osi_malloc(sizeof(BT_HDR));

    p_buf->event = BTIF_MEDIA_START_VS_CMD;
    if (btif_media_cmd_msg_queue != NULL)
        fixed_queue_enqueue(btif_media_cmd_msg_queue, p_buf);
}

void btif_media_on_stop_vendor_command()
{
    BT_HDR *p_buf = (BT_HDR *)osi_malloc(sizeof(BT_HDR));

    APPL_TRACE_IMP("btif_media_on_stop_vendor_command");
    p_buf->event = BTIF_MEDIA_STOP_VS_CMD;
    if (btif_media_cmd_msg_queue != NULL)
        fixed_queue_enqueue(btif_media_cmd_msg_queue, p_buf);
}

void btif_media_a2dp_start_cb(tBTM_VSC_CMPL *param)
{
    unsigned char status = 0;
    BT_HDR *p_buf;

    if (param->param_len)
    {
        status = param->p_param_buf[0];
    }
    APPL_TRACE_IMP("VS_QHCI_START_A2DP_MEDIA sent with error code: %u", status);

    p_buf = (BT_HDR *)osi_malloc(sizeof(BT_HDR));

    if (!status)
        p_buf->event = BTIF_MEDIA_VS_A2DP_START_SUCCESS;
    else
        p_buf->event = BTIF_MEDIA_VS_A2DP_START_FAILURE;

    if (btif_media_cmd_msg_queue != NULL)
    {
        fixed_queue_enqueue(btif_media_cmd_msg_queue, p_buf);
    }
    else
    {
        APPL_TRACE_ERROR("Message queue cleaned up");
        if (!status)
            a2dp_cmd_acknowledge(A2DP_CTRL_ACK_SUCCESS);
        else
            a2dp_cmd_acknowledge(A2DP_CTRL_ACK_FAILURE);
    }
}

BOOLEAN btif_media_send_vendor_start()
{
    UINT8 param[2];

    APPL_TRACE_IMP("btif_media_send_vendor_start");

    param[0] = VS_QHCI_START_A2DP_MEDIA;
    param[1] = 0; /*needs to send index for multi A2dp*/

    return BTA_DmVendorSpecificCommand(HCI_VSQC_CONTROLLER_A2DP_OPCODE, 2,
                                            param, btif_media_a2dp_start_cb);
}

void btif_media_a2dp_stop_cb(tBTM_VSC_CMPL *param)
{
    unsigned char status = 0;
    BT_HDR *p_buf;

    if (param->param_len)
    {
        status = param->p_param_buf[0];
    }
    APPL_TRACE_IMP("VS_QHCI_STOP_A2DP_MEDIA sent with error code: %u", status);

    p_buf = (BT_HDR *)osi_malloc(sizeof(BT_HDR));

    if (!status)
        p_buf->event = BTIF_MEDIA_VS_A2DP_STOP_SUCCESS;
    else
        p_buf->event = BTIF_MEDIA_VS_A2DP_STOP_FAILURE;

    if (btif_media_cmd_msg_queue != NULL)
        fixed_queue_enqueue(btif_media_cmd_msg_queue, p_buf);
    else
    {
        APPL_TRACE_ERROR("Message queue cleaned up");
        if (!status)
            a2dp_cmd_acknowledge(A2DP_CTRL_ACK_SUCCESS);
        else
            a2dp_cmd_acknowledge(A2DP_CTRL_ACK_FAILURE);
    }
}

BOOLEAN btif_media_send_vendor_stop()
{
    UINT8 param[2];

    APPL_TRACE_IMP("btif_media_send_vendor_stop");

    btif_media_cb.tx_stop_initiated = TRUE;

    param[0] = VS_QHCI_STOP_A2DP_MEDIA;
    param[1] = 0; /*needs to send index for multi A2dp*/

    return BTA_DmVendorSpecificCommand(HCI_VSQC_CONTROLLER_A2DP_OPCODE, 2,
                                            param, btif_media_a2dp_stop_cb);
}

void btif_media_selected_codec_cb(tBTM_VSC_CMPL *param)
{
    unsigned char status = 0;
    BT_HDR *p_buf;

    if (param->param_len)
    {
        status = param->p_param_buf[0];
    }
    APPL_TRACE_IMP("VS_QHCI_A2DP_SELECTED_CODEC sent with error code: %u",
                                                                        status);

    if (!status)
    {
        p_buf = (BT_HDR *)osi_malloc(sizeof(BT_HDR));
        p_buf->event = BTIF_MEDIA_VS_A2DP_SELECTED_CODEC_SUCCESS;
        if (btif_media_cmd_msg_queue != NULL)
            fixed_queue_enqueue(btif_media_cmd_msg_queue, p_buf);
        else
            a2dp_cmd_acknowledge(A2DP_CTRL_ACK_FAILURE);
    }
    else
    {
        APPL_TRACE_ERROR("Error in processing Vendor command response");
        a2dp_cmd_acknowledge(A2DP_CTRL_ACK_FAILURE);
        disconnect_a2dp_on_vendor_start_failure();
    }
}

BOOLEAN btif_media_send_vendor_selected_codec()
{
    UINT8 param[12], codec_type = A2DP_CODEC_SBC;
    UINT16 index = 0;

    codec_type = bta_av_co_get_current_codec();
    if (codec_type == A2D_NON_A2DP_MEDIA_CT) {
        UINT8* ptr = bta_av_co_get_current_codecInfo();
        if (ptr) {
            tA2D_APTX_CIE* codecInfo = (tA2D_APTX_CIE*) &ptr[BTA_AV_CFG_START_IDX];
            if (codecInfo && codecInfo->vendorId == A2D_APTX_VENDOR_ID && codecInfo->codecId == A2D_APTX_CODEC_ID_BLUETOOTH)
                   codec_type = A2DP_CODEC_APTX;
            else if (codecInfo && codecInfo->vendorId == A2D_APTX_HD_VENDOR_ID && codecInfo->codecId == A2D_APTX_HD_CODEC_ID_BLUETOOTH)
                   codec_type = A2DP_CODEC_APTX_HD;
        }
    }

    APPL_TRACE_IMP("btif_media_send_selected_codec: codec: %d", codec_type);
    param[index++] = VS_QHCI_A2DP_SELECTED_CODEC;
    param[index++] = codec_type;
    param[index++] = 0; //Max Latency
    param[index++] = 0; //Delay report
#if (BTA_AV_CO_CP_SCMS_T == TRUE)
    param[index++] = bta_av_co_cp_is_active();
#else
    param[index++] = 0;
#endif
    param[index++] = bta_av_co_cp_get_flag();
    param[index++] = (UINT8)(btif_media_cb.media_feeding.cfg.pcm.sampling_freq & 0xFF);
    param[index++] = (UINT8)((btif_media_cb.media_feeding.cfg.pcm.sampling_freq >> 8)& 0xFF);
    if (codec_type == A2DP_CODEC_SBC)
    {
        param[index++] = (UINT8)btif_media_cb.encoder.s16NumOfSubBands;
        param[index++] = (UINT8)btif_media_cb.encoder.s16NumOfBlocks;
    }
    return BTA_DmVendorSpecificCommand(HCI_VSQC_CONTROLLER_A2DP_OPCODE, index,
                                            param, btif_media_selected_codec_cb);
}

void btif_media_transport_cfg_cb(tBTM_VSC_CMPL *param)
{
    unsigned char status = 0;
    BT_HDR *p_buf;

    if (param->param_len)
    {
        status = param->p_param_buf[0];
    }
    APPL_TRACE_IMP("VS_QHCI_A2DP_TRANSPORT_CFG sent with error code: %u",
                                                                        status);

    if (!status)
    {
        p_buf = (BT_HDR *)osi_malloc(sizeof(BT_HDR));
        p_buf->event = BTIF_MEDIA_VS_A2DP_TRANSPORT_CFG_SUCCESS;
        if (btif_media_cmd_msg_queue != NULL)
            fixed_queue_enqueue(btif_media_cmd_msg_queue, p_buf);
        else
            a2dp_cmd_acknowledge(A2DP_CTRL_ACK_FAILURE);
    }
    else
    {
        APPL_TRACE_ERROR("Error in processing Vendor command response");
        a2dp_cmd_acknowledge(A2DP_CTRL_ACK_FAILURE);
        disconnect_a2dp_on_vendor_start_failure();
    }
}
BOOLEAN btif_media_send_vendor_transport_cfg()
{
    UINT8 param[3];
    UINT8 codec_type = bta_av_co_get_current_codec();
    UINT8 stream_type;
    APPL_TRACE_IMP("btif_media_send_vendor_transport_cfg: codec: %d", codec_type);
    stream_type = codec_type;

    if (codec_type == A2D_NON_A2DP_MEDIA_CT) {
        UINT8* ptr = bta_av_co_get_current_codecInfo();
        if (ptr) {
            tA2D_APTX_CIE* codecInfo = (tA2D_APTX_CIE*) &ptr[BTA_AV_CFG_START_IDX];
            if (codecInfo && codecInfo->vendorId == A2D_APTX_VENDOR_ID && codecInfo->codecId == A2D_APTX_CODEC_ID_BLUETOOTH)
                  stream_type = A2DP_TRANSPORT_STREAM_TYPE_APTX;
            else if (codecInfo && codecInfo->vendorId == A2D_APTX_HD_VENDOR_ID && codecInfo->codecId == A2D_APTX_HD_CODEC_ID_BLUETOOTH)
                  stream_type = A2DP_TRANSPORT_STREAM_TYPE_APTX_HD;
        }
    }

    param[0] = VS_QHCI_A2DP_TRANSPORT_CONFIGURATION;
    param[1] = A2DP_TRANSPORT_TYPE_SLIMBUS;
    param[2] = stream_type;

    return BTA_DmVendorSpecificCommand(HCI_VSQC_CONTROLLER_A2DP_OPCODE, 3,
                                            param, btif_media_transport_cfg_cb);
}

void btif_media_a2dp_media_chn_cfg_cb(tBTM_VSC_CMPL *param)
{
    unsigned char status = 0;
    BT_HDR *p_buf;

    if (param->param_len)
    {
        status = param->p_param_buf[0];
    }
    APPL_TRACE_IMP("VS_QHCI_WRITE_A2DP_MEDIA_CHANNEL_CFG sent with error code: %u",
                                                                        status);

    if (!status)
    {
        p_buf = (BT_HDR *)osi_malloc(sizeof(BT_HDR));
        p_buf->event = BTIF_MEDIA_VS_A2DP_MEDIA_CHNL_CFG_SUCCESS;
        if (btif_media_cmd_msg_queue != NULL)
            fixed_queue_enqueue(btif_media_cmd_msg_queue, p_buf);
        else
            a2dp_cmd_acknowledge(A2DP_CTRL_ACK_FAILURE);
    }
    else
    {
        APPL_TRACE_ERROR("Error in processing Vendor command response");
        a2dp_cmd_acknowledge(A2DP_CTRL_ACK_FAILURE);
        disconnect_a2dp_on_vendor_start_failure();
    }
}

BOOLEAN btif_media_send_vendor_media_chn_cfg()
{
    UINT8 param[8];
    bt_bdaddr_t bd_addr;
    BD_ADDR addr;
    btif_av_get_peer_addr(&bd_addr);
    memcpy(addr, bd_addr.address, sizeof(BD_ADDR));
    UINT16 acl_hdl = BTM_GetHCIConnHandle(addr, BT_TRANSPORT_BR_EDR);
    APPL_TRACE_IMP("btif_media_send_vendor_media_chn_cfg");
    APPL_TRACE_IMP("AVDTP mtu: %u, hdl: %u", btif_media_cb.TxAaMtuSize, acl_hdl);

    param[0] = VS_QHCI_WRITE_A2DP_MEDIA_CHANNEL_CFG;
    param[1] = 0; /*needs to send index for multi A2dp*/
    param[2] = (UINT8)(acl_hdl & 0x00ff);
    param[3] = (UINT8)(((acl_hdl & 0xff00) >> 8) & 0x00ff);
    param[4] = (UINT8)(btif_av_get_streaming_channel_id()& 0x00ff);
    param[5] = (UINT8)(((btif_av_get_streaming_channel_id() & 0xff00)
                                                       >> 8) & 0x00ff);
    param[6] = (UINT8)(btif_media_cb.TxAaMtuSize & 0x00ff);
    param[7] = (UINT8)(((btif_media_cb.TxAaMtuSize & 0xff00) >> 8) & 0x00ff);

    return BTA_DmVendorSpecificCommand(HCI_VSQC_CONTROLLER_A2DP_OPCODE, 8,
                                    param, btif_media_a2dp_media_chn_cfg_cb);
}

void btif_media_a2dp_write_sbc_cfg_cb(tBTM_VSC_CMPL *param)
{
    unsigned char status = 0;
    BT_HDR *p_buf;

    if (param->param_len)
    {
        status = param->p_param_buf[0];
    }
    APPL_TRACE_IMP("VS_QHCI_WRITE_SBC_CFG sent with error code: %u", status);

    if (!status)
    {
        p_buf = (BT_HDR *)osi_malloc(sizeof(BT_HDR));
        p_buf->event = BTIF_MEDIA_VS_A2DP_WRITE_SBC_CFG_SUCCESS;
        if (btif_media_cmd_msg_queue != NULL)
            fixed_queue_enqueue(btif_media_cmd_msg_queue, p_buf);
        else
            a2dp_cmd_acknowledge(A2DP_CTRL_ACK_FAILURE);
    }
    else
    {
        APPL_TRACE_ERROR("Error in processing Vendor command response");
        a2dp_cmd_acknowledge(A2DP_CTRL_ACK_FAILURE);
        disconnect_a2dp_on_vendor_start_failure();
    }
}

BOOLEAN btif_media_send_vendor_write_sbc_cfg()
{
    UINT8 param[12];
    bt_bdaddr_t bd_addr;
    BD_ADDR addr;
    btif_av_get_peer_addr(&bd_addr);
    memcpy(addr, bd_addr.address, sizeof(BD_ADDR));
    UINT16 acl_hdl = BTM_GetHCIConnHandle(addr, BT_TRANSPORT_BR_EDR);
    APPL_TRACE_IMP("btif_media_send_vendor_write_sbc_cfg");
    APPL_TRACE_IMP("acl hdl: %u", acl_hdl);
    APPL_TRACE_IMP("channel mode: %u", btif_media_cb.encoder.s16ChannelMode);
    APPL_TRACE_IMP("sampling frequency: %u", btif_media_cb.encoder.s16SamplingFreq);
    APPL_TRACE_IMP("allocation method: %u", btif_media_cb.encoder.s16AllocationMethod);
    APPL_TRACE_IMP("subbands: %u", btif_media_cb.encoder.s16NumOfSubBands);
    APPL_TRACE_IMP("num of blocks: %u", btif_media_cb.encoder.s16NumOfBlocks);
    APPL_TRACE_IMP("bitpool: <%u>,<%u>", btif_media_cb.min_bitpool, btif_media_cb.max_bitpool);
    APPL_TRACE_IMP("Scmst flag: %u", bta_av_co_cp_get_flag());

    param[0] = VS_QHCI_WRITE_SBC_CFG;
    param[1] = (UINT8)((1 << (3 - btif_media_cb.encoder.s16ChannelMode)) |
            (1 << (7 - btif_media_cb.encoder.s16SamplingFreq)));
    param[2] = (UINT8)((1 << btif_media_cb.encoder.s16AllocationMethod) |
            (1 << (3 - (btif_media_cb.encoder.s16NumOfSubBands >> 3))) |
            (1 << (7 - ((btif_media_cb.encoder.s16NumOfBlocks - 4) >> 2))));
    param[3] = btif_media_cb.min_bitpool;
    param[4] = btif_media_cb.max_bitpool;
    param[5] = 0; // Not in use as latency calculation will now be taken care of in SOC
    param[6] = 0; // Not in use as latency calculation will now be taken care of in SOC
    param[7] = 0; // Not in use as latency calculation will now be taken care of in SOC
    param[8] = 0; // Not in use as latency calculation will now be taken care of in SOC
    param[9] = 0; // 0 as delayed report not supported
#if (BTA_AV_CO_CP_SCMS_T == TRUE)
    param[10] = 1;
#else
    param[10] = 0;
#endif
    param[11] = bta_av_co_cp_get_flag();

    return BTA_DmVendorSpecificCommand(HCI_VSQC_CONTROLLER_A2DP_OPCODE, 12,
                                    param, btif_media_a2dp_write_sbc_cfg_cb);
}

void btif_media_pref_bit_rate_cb(tBTM_VSC_CMPL *param)
{
    unsigned char status = 0;
    BT_HDR *p_buf;

    if (param->param_len)
    {
        status = param->p_param_buf[0];
    }
    APPL_TRACE_IMP("VS_QHCI_A2DP_WRITE_SUGGESTED_BITRATE sent with error code: %u", status);

    if (!status)
    {
        p_buf = (BT_HDR *)osi_malloc(sizeof(BT_HDR));
        p_buf->event = BTIF_MEDIA_VS_A2DP_PREF_BIT_RATE_SUCCESS;
        if (btif_media_cmd_msg_queue != NULL)
            fixed_queue_enqueue(btif_media_cmd_msg_queue, p_buf);
        else
            a2dp_cmd_acknowledge(A2DP_CTRL_ACK_FAILURE);
    }
    else
    {
        APPL_TRACE_ERROR("Error in processing Vendor command response");
        a2dp_cmd_acknowledge(A2DP_CTRL_ACK_FAILURE);
        disconnect_a2dp_on_vendor_start_failure();
    }
}

BOOLEAN btif_media_send_vendor_pref_bit_rate()
{
    UINT8 param[3];

    APPL_TRACE_IMP("btif_media_send_vendor_pref_bit_rate: bitrate: %d", btif_media_cb.encoder.u16BitRate);

    param[0] = VS_QHCI_A2DP_WRITE_SUGGESTED_BITRATE;
    param[1] = (UINT8)(btif_media_cb.encoder.u16BitRate & 0x00ff);
    param[2] = (UINT8)((btif_media_cb.encoder.u16BitRate & 0xff00) >> 8);

    return BTA_DmVendorSpecificCommand(HCI_VSQC_CONTROLLER_A2DP_OPCODE, 3,
                                            param, btif_media_pref_bit_rate_cb);
}

void btif_media_scmst_cb(tBTM_VSC_CMPL *param)
{
    unsigned char status = 0;
    BT_HDR *p_buf;

    if (param->param_len)
    {
        status = param->p_param_buf[0];
    }
    APPL_TRACE_IMP("VS_QHCI_A2DP_WRITE_SCMS_T_CP sent with error code: %u", status);

    if (!status)
    {
        p_buf = (BT_HDR *)osi_malloc(sizeof(BT_HDR));
        p_buf->event = BTIF_MEDIA_VS_A2DP_SET_SCMST_HDR_SUCCESS;
        if (btif_media_cmd_msg_queue != NULL)
            fixed_queue_enqueue(btif_media_cmd_msg_queue, p_buf);
        else
            a2dp_cmd_acknowledge(A2DP_CTRL_ACK_FAILURE);
    }
    else
    {
        APPL_TRACE_ERROR("Error in processing Vendor command response");
        a2dp_cmd_acknowledge(A2DP_CTRL_ACK_FAILURE);
        disconnect_a2dp_on_vendor_start_failure();
    }
}

BOOLEAN btif_media_send_vendor_scmst_hdr()
{
    UINT8 param[3];

    APPL_TRACE_IMP("btif_media_send_vendor_scmst_hdr");

    param[0] = VS_QHCI_A2DP_WRITE_SCMS_T_CP;
    param[1] = bta_av_co_cp_get_flag();

    return BTA_DmVendorSpecificCommand(HCI_VSQC_CONTROLLER_A2DP_OPCODE, 2,
                                            param, btif_media_scmst_cb);
}

#endif

#endif /* BTA_AV_INCLUDED == TRUE */

/*******************************************************************************
 **
 ** Function         dump_codec_info
 **
 ** Description      Decode and display codec_info (for debug)
 **
 ** Returns          void
 **
 *******************************************************************************/
void dump_codec_info(unsigned char *p_codec)
{
    tA2D_STATUS a2d_status;
    tA2D_SBC_CIE sbc_cie;

    a2d_status = A2D_ParsSbcInfo(&sbc_cie, p_codec, FALSE);
    if (a2d_status != A2D_SUCCESS)
    {
        APPL_TRACE_ERROR("ERROR dump_codec_info A2D_ParsSbcInfo fail:%d", a2d_status);
        return;
    }

    APPL_TRACE_DEBUG("dump_codec_info");

    if (sbc_cie.samp_freq == A2D_SBC_IE_SAMP_FREQ_16)
    {    APPL_TRACE_DEBUG("\tsamp_freq:%d (16000)", sbc_cie.samp_freq);}
    else  if (sbc_cie.samp_freq == A2D_SBC_IE_SAMP_FREQ_32)
    {    APPL_TRACE_DEBUG("\tsamp_freq:%d (32000)", sbc_cie.samp_freq);}
    else  if (sbc_cie.samp_freq == A2D_SBC_IE_SAMP_FREQ_44)
    {    APPL_TRACE_DEBUG("\tsamp_freq:%d (44.100)", sbc_cie.samp_freq);}
    else  if (sbc_cie.samp_freq == A2D_SBC_IE_SAMP_FREQ_48)
    {    APPL_TRACE_DEBUG("\tsamp_freq:%d (48000)", sbc_cie.samp_freq);}
    else
    {    APPL_TRACE_DEBUG("\tBAD samp_freq:%d", sbc_cie.samp_freq);}

    if (sbc_cie.ch_mode == A2D_SBC_IE_CH_MD_MONO)
    {    APPL_TRACE_DEBUG("\tch_mode:%d (Mono)", sbc_cie.ch_mode);}
    else  if (sbc_cie.ch_mode == A2D_SBC_IE_CH_MD_DUAL)
    {    APPL_TRACE_DEBUG("\tch_mode:%d (Dual)", sbc_cie.ch_mode);}
    else  if (sbc_cie.ch_mode == A2D_SBC_IE_CH_MD_STEREO)
    {    APPL_TRACE_DEBUG("\tch_mode:%d (Stereo)", sbc_cie.ch_mode);}
    else  if (sbc_cie.ch_mode == A2D_SBC_IE_CH_MD_JOINT)
    {    APPL_TRACE_DEBUG("\tch_mode:%d (Joint)", sbc_cie.ch_mode);}
    else
    {    APPL_TRACE_DEBUG("\tBAD ch_mode:%d", sbc_cie.ch_mode);}

    if (sbc_cie.block_len == A2D_SBC_IE_BLOCKS_4)
    {    APPL_TRACE_DEBUG("\tblock_len:%d (4)", sbc_cie.block_len);}
    else  if (sbc_cie.block_len == A2D_SBC_IE_BLOCKS_8)
    {    APPL_TRACE_DEBUG("\tblock_len:%d (8)", sbc_cie.block_len);}
    else  if (sbc_cie.block_len == A2D_SBC_IE_BLOCKS_12)
    {    APPL_TRACE_DEBUG("\tblock_len:%d (12)", sbc_cie.block_len);}
    else  if (sbc_cie.block_len == A2D_SBC_IE_BLOCKS_16)
    {    APPL_TRACE_DEBUG("\tblock_len:%d (16)", sbc_cie.block_len);}
    else
    {    APPL_TRACE_DEBUG("\tBAD block_len:%d", sbc_cie.block_len);}

    if (sbc_cie.num_subbands == A2D_SBC_IE_SUBBAND_4)
    {    APPL_TRACE_DEBUG("\tnum_subbands:%d (4)", sbc_cie.num_subbands);}
    else  if (sbc_cie.num_subbands == A2D_SBC_IE_SUBBAND_8)
    {    APPL_TRACE_DEBUG("\tnum_subbands:%d (8)", sbc_cie.num_subbands);}
    else
    {    APPL_TRACE_DEBUG("\tBAD num_subbands:%d", sbc_cie.num_subbands);}

    if (sbc_cie.alloc_mthd == A2D_SBC_IE_ALLOC_MD_S)
    {    APPL_TRACE_DEBUG("\talloc_mthd:%d (SNR)", sbc_cie.alloc_mthd);}
    else  if (sbc_cie.alloc_mthd == A2D_SBC_IE_ALLOC_MD_L)
    {    APPL_TRACE_DEBUG("\talloc_mthd:%d (Loundess)", sbc_cie.alloc_mthd);}
    else
    {    APPL_TRACE_DEBUG("\tBAD alloc_mthd:%d", sbc_cie.alloc_mthd);}

    APPL_TRACE_DEBUG("\tBit pool Min:%d Max:%d", sbc_cie.min_bitpool, sbc_cie.max_bitpool);

}

void btif_debug_a2dp_dump(int fd)
{
    btif_a2dp_source_accumulate_stats(&btif_media_cb.stats,
                                    &btif_media_cb.accumulated_stats);
    uint64_t now_us = time_now_us();
    btif_media_stats_t *stats = &btif_media_cb.accumulated_stats;
    scheduling_stats_t *enqueue_stats = &stats->tx_queue_enqueue_stats;
    scheduling_stats_t *dequeue_stats = &stats->tx_queue_dequeue_stats;
    size_t ave_size;
    uint64_t ave_time_us;

    dprintf(fd, "\nA2DP State:\n");
    dprintf(fd, "  TxQueue:\n");

    dprintf(fd, "  Counts (enqueue/dequeue/readbuf)                        : %zu / %zu / %zu\n",
            enqueue_stats->total_updates,
            dequeue_stats->total_updates,
            stats->tx_queue_total_readbuf_calls);

    dprintf(fd, "  Last update time ago in ms (enqueue/dequeue/readbuf)    : %llu / %llu / %llu\n",
            (enqueue_stats->last_update_us > 0) ?
                (unsigned long long)(now_us - enqueue_stats->last_update_us) / 1000 : 0,
            (dequeue_stats->last_update_us > 0) ?
                (unsigned long long)(now_us - dequeue_stats->last_update_us) / 1000 : 0,
            (stats->tx_queue_last_readbuf_us > 0)?
                (unsigned long long)(now_us - stats->tx_queue_last_readbuf_us) / 1000 : 0);

    ave_size = 0;
    if (stats->media_read_expected_count != 0)
        ave_size = stats->media_read_total_expected_frames / stats->media_read_expected_count;
    dprintf(fd, "  Frames expected (total/max/ave)                         : %zu / %zu / %zu\n",
            stats->media_read_total_expected_frames,
            stats->media_read_max_expected_frames,
            ave_size);

    ave_size = 0;
    if (stats->media_read_limited_count != 0)
        ave_size = stats->media_read_total_limited_frames / stats->media_read_limited_count;
    dprintf(fd, "  Frames limited (total/max/ave)                          : %zu / %zu / %zu\n",
            stats->media_read_total_limited_frames,
            stats->media_read_max_limited_frames,
            ave_size);

    dprintf(fd, "  Counts (expected/limited)                               : %zu / %zu\n",
            stats->media_read_expected_count,
            stats->media_read_limited_count);

    ave_size = 0;
    if (enqueue_stats->total_updates != 0)
        ave_size = stats->tx_queue_total_frames / enqueue_stats->total_updates;
    dprintf(fd, "  Frames per packet (total/max/ave)                       : %zu / %zu / %zu\n",
            stats->tx_queue_total_frames,
            stats->tx_queue_max_frames_per_packet,
            ave_size);

    dprintf(fd, "  Counts (flushed/dropped/dropouts)                       : %zu / %zu / %zu\n",
            stats->tx_queue_total_flushed_messages,
            stats->tx_queue_total_dropped_messages,
            stats->tx_queue_dropouts);

    dprintf(fd, "  Last update time ago in ms (flushed/dropped)            : %llu / %llu\n",
            (stats->tx_queue_last_flushed_us > 0) ?
                (unsigned long long)(now_us - stats->tx_queue_last_flushed_us) / 1000 : 0,
            (stats->tx_queue_last_dropouts_us > 0)?
                (unsigned long long)(now_us - stats->tx_queue_last_dropouts_us)/ 1000 : 0);

    dprintf(fd, "  Counts (underflow/underrun)                             : %zu / %zu\n",
            stats->media_read_total_underflow_count,
            stats->media_read_total_underrun_count);

    dprintf(fd, "  Bytes (underflow/underrun)                              : %zu / %zu\n",
            stats->media_read_total_underflow_bytes,
            stats->media_read_total_underrun_bytes);

    dprintf(fd, "  Last update time ago in ms (underflow/underrun)         : %llu / %llu\n",
            (stats->media_read_last_underflow_us > 0) ?
                (unsigned long long)(now_us - stats->media_read_last_underflow_us) / 1000 : 0,
            (stats->media_read_last_underrun_us > 0)?
                (unsigned long long)(now_us - stats->media_read_last_underrun_us) / 1000 : 0);

    //
    // TxQueue enqueue stats
    //
    dprintf(fd, "  Enqueue deviation counts (overdue/premature)            : %zu / %zu\n",
            enqueue_stats->overdue_scheduling_count,
            enqueue_stats->premature_scheduling_count);

    ave_time_us = 0;
    if (enqueue_stats->overdue_scheduling_count != 0) {
        ave_time_us = enqueue_stats->total_overdue_scheduling_delta_us /
            enqueue_stats->overdue_scheduling_count;
    }
    dprintf(fd, "  Enqueue overdue scheduling time in ms (total/max/ave)   : %llu / %llu / %llu\n",
            (unsigned long long)enqueue_stats->total_overdue_scheduling_delta_us / 1000,
            (unsigned long long)enqueue_stats->max_overdue_scheduling_delta_us / 1000,
            (unsigned long long)ave_time_us / 1000);

    ave_time_us = 0;
    if (enqueue_stats->premature_scheduling_count != 0) {
        ave_time_us = enqueue_stats->total_premature_scheduling_delta_us /
            enqueue_stats->premature_scheduling_count;
    }
    dprintf(fd, "  Enqueue premature scheduling time in ms (total/max/ave) : %llu / %llu / %llu\n",
            (unsigned long long)enqueue_stats->total_premature_scheduling_delta_us / 1000,
            (unsigned long long)enqueue_stats->max_premature_scheduling_delta_us / 1000,
            (unsigned long long)ave_time_us / 1000);


    //
    // TxQueue dequeue stats
    //
    dprintf(fd, "  Dequeue deviation counts (overdue/premature)            : %zu / %zu\n",
            dequeue_stats->overdue_scheduling_count,
            dequeue_stats->premature_scheduling_count);

    ave_time_us = 0;
    if (dequeue_stats->overdue_scheduling_count != 0) {
        ave_time_us = dequeue_stats->total_overdue_scheduling_delta_us /
            dequeue_stats->overdue_scheduling_count;
    }
    dprintf(fd, "  Dequeue overdue scheduling time in ms (total/max/ave)   : %llu / %llu / %llu\n",
            (unsigned long long)dequeue_stats->total_overdue_scheduling_delta_us / 1000,
            (unsigned long long)dequeue_stats->max_overdue_scheduling_delta_us / 1000,
            (unsigned long long)ave_time_us / 1000);

    ave_time_us = 0;
    if (dequeue_stats->premature_scheduling_count != 0) {
        ave_time_us = dequeue_stats->total_premature_scheduling_delta_us /
            dequeue_stats->premature_scheduling_count;
    }
    dprintf(fd, "  Dequeue premature scheduling time in ms (total/max/ave) : %llu / %llu / %llu\n",
            (unsigned long long)dequeue_stats->total_premature_scheduling_delta_us / 1000,
            (unsigned long long)dequeue_stats->max_premature_scheduling_delta_us / 1000,
            (unsigned long long)ave_time_us / 1000);

}

void btif_update_a2dp_metrics(void)
{
    btif_media_stats_t* stats = &btif_media_cb.stats;
    scheduling_stats_t* enqueue_stats = &stats->tx_queue_enqueue_stats;
    A2dpSessionMetrics_t metrics;
    metrics.media_timer_min_ms = -1;
    metrics.media_timer_max_ms = -1;
    metrics.media_timer_avg_ms = -1;
    metrics.total_scheduling_count = -1;
    metrics.buffer_overruns_max_count = -1;
    metrics.buffer_overruns_total = -1;
    metrics.buffer_underruns_average = -1.0;
    metrics.buffer_underruns_count = -1;
    metrics.audio_duration_ms = -1;
    // session_start_us is 0 when btif_media_task_start_aa_req() is not called
    // mark the metric duration as invalid (-1) in this case
    if (stats->session_start_us != 0) {
        int64_t session_end_us = stats->session_end_us == 0
                               ? time_now_us()
                               : stats->session_end_us;
        metrics.audio_duration_ms = (session_end_us - stats->session_start_us) / 1000;
    }
    if (enqueue_stats->total_updates > 1) {
        metrics.media_timer_min_ms = BTIF_SINK_MEDIA_TIME_TICK_MS -
            (enqueue_stats->max_premature_scheduling_delta_us / 1000);
        metrics.media_timer_max_ms = BTIF_SINK_MEDIA_TIME_TICK_MS +
            (enqueue_stats->max_overdue_scheduling_delta_us / 1000);
        metrics.total_scheduling_count
            = enqueue_stats->overdue_scheduling_count +
                enqueue_stats->premature_scheduling_count +
                    enqueue_stats->exact_scheduling_count;
        if (metrics.total_scheduling_count > 0) {
            metrics.media_timer_avg_ms = enqueue_stats->total_scheduling_time_us /
                (1000 * metrics.total_scheduling_count);
        }
        metrics.buffer_overruns_max_count = stats->tx_queue_max_dropped_messages;
        metrics.buffer_overruns_total = stats->tx_queue_total_dropped_messages;
        metrics.buffer_underruns_count =
            stats->media_read_total_underflow_count +
                stats->media_read_total_underrun_count;
        metrics.buffer_underruns_average = 0;
        if (metrics.buffer_underruns_count > 0) {
            metrics.buffer_underruns_average =
                (stats->media_read_total_underflow_bytes +
                    stats->media_read_total_underrun_bytes) /
                        metrics.buffer_underruns_count;
        }
    }
    metrics_log_a2dp_session(&metrics);
}

void btif_media_on_update_bitrate(bool isMediumBitrateEnabled)
{
    if (alarm_is_scheduled(btif_media_cb.media_alarm))
    {
        APPL_TRACE_IMP("bitrate Changed to medium ?: %d", isMediumBitrateEnabled);
        APPL_TRACE_IMP("Existing bitrate type used ?: %d",
                    btif_media_cb.is_medium_bitrate_enabled);
        if (btif_media_cb.is_medium_bitrate_enabled != isMediumBitrateEnabled)
        {
            btif_media_cb.is_medium_bitrate_enabled = isMediumBitrateEnabled;
            btif_a2dp_encoder_update();
        }
    }
}

void btif_media_dump_codec_info(tBTA_AV_HNDL hdl)
{
   UINT8 codectype;
   tBTIF_MEDIA_INIT_AUDIO msg;
   tA2D_APTX_CIE* codecInfo = 0;
   codectype = bta_av_select_codec(hdl);
   if (A2D_NON_A2DP_MEDIA_CT == codectype) {
       UINT8* ptr = bta_av_co_get_current_codecInfo();
       if (ptr) {
           codecInfo = (tA2D_APTX_CIE*) &ptr[BTA_AV_CFG_START_IDX];
           APPL_TRACE_DEBUG("%s codecId = %d", __func__, codecInfo->codecId);
           APPL_TRACE_DEBUG("%s vendorId = %x", __func__, codecInfo->vendorId);
           if (codecInfo && codecInfo->vendorId == A2D_APTX_VENDOR_ID
               && codecInfo->codecId == A2D_APTX_CODEC_ID_BLUETOOTH)
           {
               APPL_TRACE_DEBUG("%s: selected codec is aptX", __FUNCTION__);
               APPL_TRACE_DEBUG("%s: SamplingFreq: %d",__FUNCTION__, msg.SamplingFreq);
               APPL_TRACE_DEBUG("%s: ChannelMode: %d",__FUNCTION__, msg.ChannelMode);
               APPL_TRACE_DEBUG("%s: MtuSize: %d",__FUNCTION__, msg.MtuSize);
               APPL_TRACE_DEBUG("%s: CodecType: %d",__FUNCTION__, msg.CodecType);
               APPL_TRACE_DEBUG("%s: BluetoothVendorID: %d",__FUNCTION__, msg.BluetoothVendorID);
               APPL_TRACE_DEBUG("%s: BluetoothCodecID: %d",__FUNCTION__, msg.BluetoothCodecID);
           }
           if (codecInfo && codecInfo->vendorId == A2D_APTX_HD_VENDOR_ID
               && codecInfo->codecId == A2D_APTX_HD_CODEC_ID_BLUETOOTH)
           {
               APPL_TRACE_DEBUG("%s: selected codec is aptXHD", __FUNCTION__);
               APPL_TRACE_DEBUG("%s: SamplingFreq: %d",__FUNCTION__, msg.SamplingFreq);
               APPL_TRACE_DEBUG("%s: ChannelMode: %d",__FUNCTION__, msg.ChannelMode);
               APPL_TRACE_DEBUG("%s: MtuSize: %d",__FUNCTION__, msg.MtuSize);
               APPL_TRACE_DEBUG("%s: CodecType: %d",__FUNCTION__, msg.CodecType);
               APPL_TRACE_DEBUG("%s: BluetoothVendorID: %d",__FUNCTION__, msg.BluetoothVendorID);
               APPL_TRACE_DEBUG("%s: BluetoothCodecID: %d",__FUNCTION__, msg.BluetoothCodecID);

           }
       }
   }
   if (BTIF_AV_CODEC_M24 == codectype) {
       APPL_TRACE_DEBUG("%s: selected codec is AAC", __FUNCTION__);
       APPL_TRACE_DEBUG("%s: SamplingFreq: %d",__FUNCTION__, msg.SamplingFreq);
       APPL_TRACE_DEBUG("%s: ChannelMode: %d",__FUNCTION__, msg.ChannelMode);
       APPL_TRACE_DEBUG("%s: MtuSize: %d",__FUNCTION__, msg.MtuSize);
       APPL_TRACE_DEBUG("%s: CodecType: %d",__FUNCTION__, msg.CodecType);
       APPL_TRACE_DEBUG("%s: ObjectType: %d",__FUNCTION__, msg.ObjectType);
       APPL_TRACE_DEBUG("%s: bit_rate: %d",__FUNCTION__, msg.bit_rate);
   }
   if (BTIF_AV_CODEC_SBC == codectype)
   {
       APPL_TRACE_DEBUG("%s: selected codec is SBC", __FUNCTION__);
       APPL_TRACE_DEBUG("%s: SamplingFreq: %d",__FUNCTION__, msg.SamplingFreq);
       APPL_TRACE_DEBUG("%s: ChannelMode: %d",__FUNCTION__, msg.ChannelMode);
       APPL_TRACE_DEBUG("%s: NumOfSubBands: %d",__FUNCTION__, msg.NumOfSubBands);
       APPL_TRACE_DEBUG("%s: NumOfBlocks: %d",__FUNCTION__, msg.NumOfBlocks);
       APPL_TRACE_DEBUG("%s: AllocationMethod: %d",__FUNCTION__, msg.AllocationMethod);
       APPL_TRACE_DEBUG("%s: MtuSize: %d",__FUNCTION__, msg.MtuSize);
       APPL_TRACE_DEBUG("%s: CodecType: %d",__FUNCTION__, msg.CodecType);
   }
}<|MERGE_RESOLUTION|>--- conflicted
+++ resolved
@@ -414,11 +414,7 @@
     BOOLEAN tx_enc_update_initiated;
 //#endif
 
-<<<<<<< HEAD
-=======
-    btif_media_stats_t accumulated_stats;
     BOOLEAN is_medium_bitrate_enabled;
->>>>>>> 68cfc673
 #endif
 } tBTIF_MEDIA_CB;
 
