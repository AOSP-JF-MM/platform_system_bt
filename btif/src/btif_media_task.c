/******************************************************************************
 *  Copyright (c) 2016, The Linux Foundation. All rights reserved.
 *
 *  Not a contribution.
 ******************************************************************************/
/******************************************************************************
 *
 *  Copyright (C) 2009-2012 Broadcom Corporation
 *
 *  Licensed under the Apache License, Version 2.0 (the "License");
 *  you may not use this file except in compliance with the License.
 *  You may obtain a copy of the License at:
 *
 *  http://www.apache.org/licenses/LICENSE-2.0
 *
 *  Unless required by applicable law or agreed to in writing, software
 *  distributed under the License is distributed on an "AS IS" BASIS,
 *  WITHOUT WARRANTIES OR CONDITIONS OF ANY KIND, either express or implied.
 *  See the License for the specific language governing permissions and
 *  limitations under the License.
 *
 ******************************************************************************/

/******************************************************************************
 **
 **  Name:          btif_media_task.c
 **
 **  Description:   This is the multimedia module for the BTIF system.  It
 **                 contains task implementations AV, HS and HF profiles
 **                 audio & video processing
 **
 ******************************************************************************/
#ifdef BT_AUDIO_SYSTRACE_LOG
#define ATRACE_TAG ATRACE_TAG_ALWAYS
#endif

#define LOG_TAG "bt_btif_media"

#include <assert.h>
#include <fcntl.h>
#include <limits.h>
#include <pthread.h>
#include <stdint.h>
#include <stdio.h>
#include <dlfcn.h>
#include <string.h>
#include <sys/stat.h>
#include <sys/time.h>
#include <sys/types.h>
#include <unistd.h>
#include <audio_utils/primitives.h>
#include <audio_utils/format.h>

#include <hardware/bluetooth.h>

#include "osi/include/alarm.h"
#include "osi/include/fixed_queue.h"
#include "osi/include/log.h"
#include "osi/include/metrics.h"
#include "osi/include/mutex.h"
#include "osi/include/thread.h"
#include "bt_utils.h"
#include "a2d_api.h"
#include "a2d_int.h"
#include "a2d_sbc.h"
#include "a2d_aptx.h"
#include "a2d_aptx_hd.h"
#include "a2d_aac.h"
#include "audio_a2dp_hw.h"
#include "bt_target.h"
#include "bta_api.h"
#include "bta_av_api.h"
#include "bta_av_ci.h"
#include "bta_av_sbc.h"
#include "bta_av_aac.h"
#include "bta_sys.h"
#include "bta_sys_int.h"
#include "btif_av.h"
#include "btif_av_co.h"
#include "btif_media.h"
#include "btif_sm.h"
#include "btif_util.h"
#include "btu.h"
#include "bt_common.h"
#include "device/include/controller.h"
#include "l2c_api.h"

#if (BTA_AV_INCLUDED == TRUE)
#include "sbc_encoder.h"
#endif

#if (BTA_AV_SINK_INCLUDED == TRUE)
#include "oi_codec_sbc.h"
#include "oi_status.h"
#endif

#ifdef USE_AUDIO_TRACK
#include "btif_avrcp_audio_track.h"
#endif

#include "bthost_ipc.h"
#if (BTA_AV_SINK_INCLUDED == TRUE)
OI_CODEC_SBC_DECODER_CONTEXT context;
OI_UINT32 contextData[CODEC_DATA_WORDS(2, SBC_CODEC_FAST_FILTER_BUFFERS)];
OI_INT16 pcmData[15*SBC_MAX_SAMPLES_PER_FRAME*SBC_MAX_CHANNELS];
#endif

#ifdef BT_AUDIO_SYSTRACE_LOG
#include <cutils/trace.h>
#define PERF_SYSTRACE 1
#endif

#ifdef BTA_AV_SPLIT_A2DP_ENABLED
#include "bta_api.h"
#endif


/*****************************************************************************
 **  Constants
 *****************************************************************************/
#ifndef AUDIO_CHANNEL_OUT_MONO
#define AUDIO_CHANNEL_OUT_MONO 0x01
#endif

#ifndef AUDIO_CHANNEL_OUT_STEREO
#define AUDIO_CHANNEL_OUT_STEREO 0x03
#endif

/* BTIF media cmd event definition : BTIF_MEDIA_TASK_CMD */
enum
{
    BTIF_MEDIA_START_AA_TX = 1,
    BTIF_MEDIA_STOP_AA_TX,
    BTIF_MEDIA_AA_RX_RDY,
    BTIF_MEDIA_UIPC_RX_RDY,
    BTIF_MEDIA_SBC_ENC_INIT,
    BTIF_MEDIA_SBC_ENC_UPDATE,
    BTIF_MEDIA_SBC_DEC_INIT,
    BTIF_MEDIA_VIDEO_DEC_INIT,
    BTIF_MEDIA_FLUSH_AA_TX,
    BTIF_MEDIA_FLUSH_AA_RX,
    BTIF_MEDIA_AUDIO_FEEDING_INIT,
    BTIF_MEDIA_AUDIO_RECEIVING_INIT,
    BTIF_MEDIA_AUDIO_SINK_CFG_UPDATE,
    BTIF_MEDIA_AUDIO_SINK_CLEAR_TRACK,
    BTIF_MEDIA_AUDIO_SINK_SET_FOCUS_STATE
#ifdef BTA_AV_SPLIT_A2DP_ENABLED
    ,BTIF_MEDIA_START_VS_CMD,
    BTIF_MEDIA_STOP_VS_CMD,
    BTIF_MEDIA_RESET_VS_STATE,
    BTIF_MEDIA_VS_A2DP_START_SUCCESS,
    BTIF_MEDIA_VS_A2DP_STOP_SUCCESS,
    BTIF_MEDIA_VS_A2DP_MEDIA_CHNL_CFG_SUCCESS,
    BTIF_MEDIA_VS_A2DP_WRITE_SBC_CFG_SUCCESS,
    BTIF_MEDIA_VS_A2DP_PREF_BIT_RATE_SUCCESS,
    BTIF_MEDIA_VS_A2DP_SET_SCMST_HDR_SUCCESS,
    BTIF_MEDIA_VS_A2DP_STOP_FAILURE,
    BTIF_MEDIA_VS_A2DP_START_FAILURE,
    BTIF_MEDIA_VS_A2DP_SELECTED_CODEC_SUCCESS,
    BTIF_MEDIA_VS_A2DP_TRANSPORT_CFG_SUCCESS
#endif
};

enum {
    MEDIA_TASK_STATE_OFF = 0,
    MEDIA_TASK_STATE_ON = 1,
    MEDIA_TASK_STATE_SHUTTING_DOWN = 2
};
/* Macro to multiply the media task tick */
#ifndef BTIF_MEDIA_NUM_TICK
#define BTIF_MEDIA_NUM_TICK      1
#endif

/* Media task tick in milliseconds, must be set to multiple of
   (1000/TICKS_PER_SEC) (10) */

#define BTIF_MEDIA_TIME_TICK                     (20 * BTIF_MEDIA_NUM_TICK)
#define A2DP_DATA_READ_POLL_MS    (BTIF_MEDIA_TIME_TICK / 2)
#define BTIF_SINK_MEDIA_TIME_TICK_MS             (20 * BTIF_MEDIA_NUM_TICK)


/* buffer pool */
#define BTIF_MEDIA_AA_BUF_SIZE  BT_DEFAULT_BUFFER_SIZE

/* offset */
#if (BTA_AV_CO_CP_SCMS_T == TRUE)
#define BTIF_MEDIA_AA_SBC_OFFSET (AVDT_MEDIA_OFFSET + BTA_AV_SBC_HDR_SIZE + 1)
#else
#define BTIF_MEDIA_AA_SBC_OFFSET (AVDT_MEDIA_OFFSET + BTA_AV_SBC_HDR_SIZE)
#endif

#if (BTA_AV_CO_CP_SCMS_T == TRUE)
#define BTIF_MEDIA_AA_AAC_OFFSET (AVDT_MEDIA_OFFSET + BTA_AV_AAC_HDR_SIZE + 1)
#else
#define BTIF_MEDIA_AA_AAC_OFFSET (AVDT_MEDIA_OFFSET + BTA_AV_AAC_HDR_SIZE)
#endif

#if (BTA_AV_CO_CP_SCMS_T == TRUE)
#define BTIF_MEDIA_AA_APTX_OFFSET (AVDT_MEDIA_OFFSET + 1)
#define BTIF_MEDIA_AA_APTX_HD_OFFSET (AVDT_MEDIA_OFFSET + 1)
#else
#define BTIF_MEDIA_AA_APTX_OFFSET (AVDT_MEDIA_OFFSET - AVDT_MEDIA_HDR_SIZE) //no RTP header for aptX classic
#define BTIF_MEDIA_AA_APTX_HD_OFFSET (AVDT_MEDIA_OFFSET) //there is an RTP header for aptX HD, but no CP byte
#endif
/* Define the bitrate step when trying to match bitpool value */
#ifndef BTIF_MEDIA_BITRATE_STEP
#define BTIF_MEDIA_BITRATE_STEP 5
#endif

#ifdef BTA_AV_SPLIT_A2DP_DEF_FREQ_48KHZ
#define BTIF_A2DP_DEFAULT_BITRATE 345

#ifndef BTIF_A2DP_NON_EDR_MAX_RATE
#define BTIF_A2DP_NON_EDR_MAX_RATE 237
#endif
#else
#define BTIF_A2DP_DEFAULT_BITRATE 328

#ifndef BTIF_A2DP_NON_EDR_MAX_RATE
#define BTIF_A2DP_NON_EDR_MAX_RATE 229
#endif
#endif

#if (BTA_AV_CO_CP_SCMS_T == TRUE)
/* A2DP header will contain a CP header of size 1 */
#define A2DP_HDR_SIZE               2
#else
#define A2DP_HDR_SIZE               1
#endif
#define MAX_SBC_HQ_FRAME_SIZE_44_1  119
#define MAX_SBC_HQ_FRAME_SIZE_48    115

/* 2DH5 payload size of 679 bytes - (4 bytes L2CAP Header + 12 bytes AVDTP Header) */
#define MAX_2MBPS_AVDTP_MTU         663
#define USEC_PER_SEC 1000000L
#define TPUT_STATS_INTERVAL_US (3000*1000)

/**
 * CONGESTION COMPENSATION CTRL ::
 *
 * Thus setting controls how many buffers we will hold in media task
 * during temp link congestion. Together with the stack buffer queues
 * it controls much temporary a2dp link congestion we can
 * compensate for. It however also depends on the default run level of sinks
 * jitterbuffers. Depending on type of sink this would vary.
 * Ideally the (SRC) max tx buffer capacity should equal the sinks
 * jitterbuffer runlevel including any intermediate buffers on the way
 * towards the sinks codec.
 */
#ifndef MAX_PCM_FRAME_NUM_PER_TICK
#define MAX_PCM_FRAME_NUM_PER_TICK     14
#endif
#define MAX_PCM_ITER_NUM_PER_TICK      3

/**
 * The typical runlevel of the tx queue size is ~1 buffer
 * but due to link flow control or thread preemption in lower
 * layers we might need to temporarily buffer up data.
 */
#define MAX_OUTPUT_A2DP_FRAME_QUEUE_SZ (MAX_PCM_FRAME_NUM_PER_TICK * 2)

/* In case of A2DP SINK, we will delay start by 5 AVDTP Packets*/
#define MAX_A2DP_DELAYED_START_FRAME_COUNT 5
#define PACKET_PLAYED_PER_TICK_48 8
#define PACKET_PLAYED_PER_TICK_44 7
#define PACKET_PLAYED_PER_TICK_32 5
#define PACKET_PLAYED_PER_TICK_16 3
#define MAX_MEDIA_WORKQUEUE_SEM_COUNT 1024

/* Readability constants */
#define SBC_FRAME_HEADER_SIZE_BYTES 4 // A2DP Spec v1.3, 12.4, Table 12.12
#define SBC_SCALE_FACTOR_BITS       4 // A2DP Spec v1.3, 12.4, Table 12.13

typedef struct {
    // Counter for total updates
    size_t total_updates;

    // Last update timestamp (in us)
    uint64_t last_update_us;

    // Counter for overdue scheduling
    size_t overdue_scheduling_count;

    // Accumulated overdue scheduling deviations (in us)
    uint64_t total_overdue_scheduling_delta_us;

    // Max. overdue scheduling delta time (in us)
    uint64_t max_overdue_scheduling_delta_us;

    // Counter for premature scheduling
    size_t premature_scheduling_count;

    // Accumulated premature scheduling deviations (in us)
    uint64_t total_premature_scheduling_delta_us;

    // Max. premature scheduling delta time (in us)
    uint64_t max_premature_scheduling_delta_us;

    // Counter for exact scheduling
    size_t exact_scheduling_count;

    // Accumulated and counted scheduling time (in us)
    uint64_t total_scheduling_time_us;
} scheduling_stats_t;

typedef struct {
    uint64_t session_start_us;
    uint64_t session_end_us;

    scheduling_stats_t tx_queue_enqueue_stats;
    scheduling_stats_t tx_queue_dequeue_stats;

    size_t tx_queue_total_frames;
    size_t tx_queue_max_frames_per_packet;

    uint64_t tx_queue_total_queueing_time_us;
    uint64_t tx_queue_max_queueing_time_us;

    size_t tx_queue_total_readbuf_calls;
    uint64_t tx_queue_last_readbuf_us;

    size_t tx_queue_total_flushed_messages;
    uint64_t tx_queue_last_flushed_us;

    size_t tx_queue_total_dropped_messages;
    size_t tx_queue_max_dropped_messages;
    size_t tx_queue_dropouts;
    uint64_t tx_queue_last_dropouts_us;

    size_t media_read_total_underflow_bytes;
    size_t media_read_total_underflow_count;
    uint64_t media_read_last_underflow_us;

    size_t media_read_total_underrun_bytes;
    size_t media_read_total_underrun_count;
    uint64_t media_read_last_underrun_us;

    size_t media_read_total_expected_frames;
    size_t media_read_max_expected_frames;
    size_t media_read_expected_count;

    size_t media_read_total_limited_frames;
    size_t media_read_max_limited_frames;
    size_t media_read_limited_count;
} btif_media_stats_t;

typedef struct
{
    UINT16 num_frames_to_be_processed;
    UINT16 len;
    UINT16 offset;
    UINT16 layer_specific;
} tBT_SBC_HDR;

typedef struct
{
    UINT32 aa_frame_counter;
    INT32  aa_feed_counter;
    INT32  aa_feed_residue;
    UINT32 counter;
    UINT32 bytes_per_tick;  /* pcm bytes read each media task tick */
} tBTIF_AV_MEDIA_FEEDINGS_PCM_STATE;

typedef union
{
    tBTIF_AV_MEDIA_FEEDINGS_PCM_STATE pcm;
} tBTIF_AV_MEDIA_FEEDINGS_STATE;

typedef struct
{
#if (BTA_AV_INCLUDED == TRUE)
    fixed_queue_t *TxAaQ;
    fixed_queue_t *RxSbcQ;
    UINT16 TxAaMtuSize;
    UINT32 timestamp;
    UINT8 TxTranscoding;
    tBTIF_AV_FEEDING_MODE feeding_mode;
    tBTIF_AV_MEDIA_FEEDINGS media_feeding;
    tBTIF_AV_MEDIA_FEEDINGS_STATE media_feeding_state;
    SBC_ENC_PARAMS encoder;
    UINT16 offset;
    A2D_APTX_ENC_PARAMS aptxEncoderParams;
    A2D_APTX_HD_ENC_PARAMS aptxhdEncoderParams;
    UINT16 as16PcmBuffer[1024];
    UINT32 as32PcmBuffer[1024];
    UINT8 busy_level;
    void* av_sm_hdl;
    UINT8 a2dp_cmd_pending; /* we can have max one command pending */
    BOOLEAN tx_flush; /* discards any outgoing data when true */
    BOOLEAN rx_flush; /* discards any incoming data when true */
    UINT8 peer_sep;
    BOOLEAN data_channel_open;
    UINT8 frames_to_process;
    UINT8 tx_sbc_frames;

    UINT32  sample_rate;
    UINT8   channel_count;
#ifdef USE_AUDIO_TRACK
    btif_media_audio_focus_state rx_audio_focus_state;
    void *audio_track;
#endif
    alarm_t *media_alarm;
    alarm_t *decode_alarm;
    btif_media_stats_t stats;
<<<<<<< HEAD
//#ifdef BTA_AV_SPLIT_A2DP_ENABLED
    UINT8 max_bitpool;
    UINT8 min_bitpool;
    BOOLEAN vs_configs_exchanged;
    BOOLEAN tx_started;
    BOOLEAN tx_stop_initiated;
    BOOLEAN tx_start_initiated;
    BOOLEAN tx_enc_update_initiated;
//#endif

=======
    btif_media_stats_t accumulated_stats;
>>>>>>> 5a992578
#endif
} tBTIF_MEDIA_CB;

typedef struct {
    long long rx;
    long long rx_tot;
    long long tx;
    long long tx_tot;
    long long ts_prev_us;
} t_stat;

static UINT64 last_frame_us = 0;

static void btif_a2dp_data_cb(tUIPC_CH_ID ch_id, tUIPC_EVENT event);
static void btif_a2dp_ctrl_cb(tUIPC_CH_ID ch_id, tUIPC_EVENT event);
static void btif_a2dp_encoder_update(void);
#if (BTA_AV_SINK_INCLUDED == TRUE)
extern OI_STATUS OI_CODEC_SBC_DecodeFrame(OI_CODEC_SBC_DECODER_CONTEXT *context,
                                          const OI_BYTE **frameData,
                                          unsigned long *frameBytes,
                                          OI_INT16 *pcmData,
                                          unsigned long *pcmBytes);
extern OI_STATUS OI_CODEC_SBC_DecoderReset(OI_CODEC_SBC_DECODER_CONTEXT *context,
                                           unsigned long *decoderData,
                                           unsigned long decoderDataBytes,
                                           OI_UINT8 maxChannels,
                                           OI_UINT8 pcmStride,
                                           OI_BOOL enhanced);
#endif
static void btif_media_flush_q(fixed_queue_t *p_q);
static void btif_media_task_aa_handle_stop_decoding(void );
static void btif_media_task_aa_rx_flush(void);

static UINT8 calculate_max_frames_per_packet();
static const char *dump_media_event(UINT16 event);
static void btif_media_thread_init(void *context);
static void btif_media_thread_cleanup(void *context);
static void btif_media_thread_handle_cmd(fixed_queue_t *queue, void *context);

/* Handle incoming media packets A2DP SINK streaming*/
#if (BTA_AV_SINK_INCLUDED == TRUE)
static void btif_media_task_handle_inc_media(tBT_SBC_HDR*p_msg);
#endif

BOOLEAN bta_av_co_audio_get_codec_config(UINT8 *p_config, UINT16 *p_minmtu, UINT8 type);

#if (BTA_AV_INCLUDED == TRUE)
static void btif_media_send_aa_frame(uint64_t timestamp_us);
static void btif_media_task_feeding_state_reset(void);
static void btif_media_task_aa_start_tx(void);
static void btif_media_task_aa_stop_tx(void);
static void btif_media_task_enc_init(BT_HDR *p_msg);
static void btif_media_task_enc_update(BT_HDR *p_msg);
static void btif_media_task_audio_feeding_init(BT_HDR *p_msg);
static void btif_media_task_aa_tx_flush(BT_HDR *p_msg);
static void btif_media_aa_prep_2_send(UINT8 nb_frame, uint64_t timestamp_us);
#if (BTA_AV_SINK_INCLUDED == TRUE)
static void btif_media_task_aa_handle_decoder_reset(BT_HDR *p_msg);
static void btif_media_task_aa_handle_clear_track(void);
#endif
static void btif_media_task_aa_handle_start_decoding(void);
#endif
BOOLEAN btif_media_task_clear_track(void);

static void btif_media_task_aa_handle_timer(UNUSED_ATTR void *context);
static void btif_media_task_avk_handle_timer(UNUSED_ATTR void *context);
extern BOOLEAN btif_hf_is_call_idle();
extern int btif_get_latest_playing_device_idx();
extern tBTA_AV_HNDL btif_av_get_playing_device_hdl();
extern int btif_get_num_playing_devices();
extern UINT16 btif_av_get_num_playing_devices(void);
extern BOOLEAN btif_av_get_multicast_state();
#ifdef BTA_AV_SPLIT_A2DP_ENABLED
extern tBTA_AV_HNDL btif_av_get_av_hdl_from_idx(UINT8 idx);
extern BOOLEAN btif_av_is_under_handoff();
void btif_media_send_reset_vendor_state();
void btif_media_on_start_vendor_command();
void btif_media_start_vendor_command();
void btif_media_on_stop_vendor_command();
BOOLEAN btif_media_send_vendor_pref_bit_rate();
BOOLEAN btif_media_send_vendor_write_sbc_cfg();
BOOLEAN btif_media_send_vendor_media_chn_cfg();
BOOLEAN btif_media_send_vendor_stop();
BOOLEAN btif_media_send_vendor_start();
void disconnect_a2dp_on_vendor_start_failure();
BOOLEAN btif_media_send_vendor_selected_codec();
BOOLEAN btif_media_send_vendor_transport_cfg();
BOOLEAN btif_media_send_vendor_scmst_hdr();
#else
#define btif_av_get_av_hdl_from_idx(idx) (0)
#define btif_av_is_under_handoff() (0)
#define btif_media_send_reset_vendor_state() (0)
#define btif_media_on_start_vendor_command() (0)
#define btif_media_start_vendor_command()    (0)
#define btif_media_on_stop_vendor_command()  (0)
#define btif_media_send_vendor_pref_bit_rate() (0)
#define btif_media_send_vendor_write_sbc_cfg() (0)
#define btif_media_send_vendor_media_chn_cfg() (0)
#define btif_media_send_vendor_stop()        (0)
#define btif_media_send_vendor_start()       (0)
#define disconnect_a2dp_on_vendor_start_failure() (0)
#define btif_media_send_vendor_selected_codec() (0)
#define btif_media_send_vendor_transport_cfg()  (0)
#define btif_media_send_vendor_scmst_hdr()      (0)

#endif


static tBTIF_MEDIA_CB btif_media_cb;
static int media_task_running = MEDIA_TASK_STATE_OFF;

static fixed_queue_t *btif_media_cmd_msg_queue;
static thread_t *worker_thread;

BOOLEAN bta_av_co_audio_get_codec_config(UINT8 *p_config, UINT16 *p_minmtu, UINT8 type);

extern BOOLEAN bt_split_a2dp_enabled;
extern int btif_max_av_clients;
static uint8_t multicast_query = FALSE;
/*****************************************************************************
 **  Misc helper functions
 *****************************************************************************/
void btif_a2dp_source_accumulate_scheduling_stats(scheduling_stats_t* src,
                                                  scheduling_stats_t* dst) {
    dst->total_updates += src->total_updates;
    dst->last_update_us = src->last_update_us;
    dst->overdue_scheduling_count += src->overdue_scheduling_count;
    dst->total_overdue_scheduling_delta_us += src->total_overdue_scheduling_delta_us;
    if (src->max_overdue_scheduling_delta_us > dst->max_overdue_scheduling_delta_us) {
        dst->max_overdue_scheduling_delta_us = src->max_overdue_scheduling_delta_us;
    }
    dst->premature_scheduling_count += src->premature_scheduling_count;
    dst->total_premature_scheduling_delta_us += src->total_premature_scheduling_delta_us;
    if (src->max_premature_scheduling_delta_us > dst->max_premature_scheduling_delta_us) {
        dst->max_premature_scheduling_delta_us = src->max_premature_scheduling_delta_us;
    }
    dst->exact_scheduling_count += src->exact_scheduling_count;
    dst->total_scheduling_time_us += src->total_scheduling_time_us;
}

void btif_a2dp_source_accumulate_stats(btif_media_stats_t* src,
                                       btif_media_stats_t* dst) {
    dst->tx_queue_total_frames += src->tx_queue_total_frames;
    if (src->tx_queue_max_frames_per_packet > dst->tx_queue_max_frames_per_packet) {
        dst->tx_queue_max_frames_per_packet = src->tx_queue_max_frames_per_packet;
    }
    dst->tx_queue_total_queueing_time_us += src->tx_queue_total_queueing_time_us;
    if (src->tx_queue_max_queueing_time_us > dst->tx_queue_max_queueing_time_us) {
        dst->tx_queue_max_queueing_time_us = src->tx_queue_max_queueing_time_us;
    }
    dst->tx_queue_total_readbuf_calls += src->tx_queue_total_readbuf_calls;
    dst->tx_queue_last_readbuf_us = src->tx_queue_last_readbuf_us;
    dst->tx_queue_total_flushed_messages += src->tx_queue_total_flushed_messages;
    dst->tx_queue_last_flushed_us = src->tx_queue_last_flushed_us;
    dst->tx_queue_total_dropped_messages += src->tx_queue_total_dropped_messages;
    if (src->tx_queue_max_dropped_messages > dst->tx_queue_max_dropped_messages) {
        dst->tx_queue_max_dropped_messages = src->tx_queue_max_dropped_messages;
    }
    dst->tx_queue_dropouts += src->tx_queue_dropouts;
    dst->tx_queue_last_dropouts_us = src->tx_queue_last_dropouts_us;
    dst->media_read_total_underflow_bytes +=
      src->media_read_total_underflow_bytes;
    dst->media_read_total_underflow_count +=
      src->media_read_total_underflow_count;
    dst->media_read_last_underflow_us = src->media_read_last_underflow_us;
    dst->media_read_total_underrun_bytes += src->media_read_total_underrun_bytes;
    dst->media_read_total_underflow_count += src->media_read_total_underrun_count;
    dst->media_read_last_underrun_us = src->media_read_last_underrun_us;
    dst->media_read_total_expected_frames += src->media_read_total_expected_frames;
    if (src->media_read_max_expected_frames > dst->media_read_max_expected_frames) {
        dst->media_read_max_expected_frames = src->media_read_max_expected_frames;
    }
    dst->media_read_expected_count += src->media_read_expected_count;
    dst->media_read_total_limited_frames += src->media_read_total_limited_frames;
    if (src->media_read_max_limited_frames > dst->media_read_max_limited_frames) {
        dst->media_read_max_limited_frames = src->media_read_max_limited_frames;
    }
    dst->media_read_limited_count += src->media_read_limited_count;
    btif_a2dp_source_accumulate_scheduling_stats(&src->tx_queue_enqueue_stats,
                                               &dst->tx_queue_enqueue_stats);
    btif_a2dp_source_accumulate_scheduling_stats(&src->tx_queue_dequeue_stats,
                                               &dst->tx_queue_dequeue_stats);
    memset(src, 0, sizeof(btif_media_stats_t));
}

static void update_scheduling_stats(scheduling_stats_t *stats,
                                    uint64_t now_us, uint64_t expected_delta)
{
    uint64_t last_us = stats->last_update_us;

    stats->total_updates++;
    stats->last_update_us = now_us;

    if (last_us == 0)
      return;           // First update: expected delta doesn't apply

    uint64_t deadline_us = last_us + expected_delta;
    if (deadline_us < now_us) {
        // Overdue scheduling
        uint64_t delta_us = now_us - deadline_us;
        // Ignore extreme outliers
        if (delta_us < 10 * expected_delta) {
            if (stats->max_overdue_scheduling_delta_us < delta_us)
                stats->max_overdue_scheduling_delta_us = delta_us;
            stats->total_overdue_scheduling_delta_us += delta_us;
            stats->overdue_scheduling_count++;
            stats->total_scheduling_time_us += now_us - last_us;
        }
    } else if (deadline_us > now_us) {
        // Premature scheduling
        uint64_t delta_us = deadline_us - now_us;
        // Ignore extreme outliers
        if (delta_us < 10 * expected_delta) {
            if (stats->max_premature_scheduling_delta_us < delta_us)
                stats->max_premature_scheduling_delta_us = delta_us;
            stats->total_premature_scheduling_delta_us += delta_us;
            stats->premature_scheduling_count++;
            stats->total_scheduling_time_us += now_us - last_us;
        }
    } else {
        // On-time scheduling
        stats->exact_scheduling_count++;
        stats->total_scheduling_time_us += now_us - last_us;
    }
}

static UINT64 time_now_us()
{
    struct timespec ts_now;
    clock_gettime(CLOCK_BOOTTIME, &ts_now);
    return ((UINT64)ts_now.tv_sec * USEC_PER_SEC) + ((UINT64)ts_now.tv_nsec / 1000);
}

static void log_tstamps_us(char *comment, uint64_t now_us)
{
    #define USEC_PER_MSEC 1000L
    static uint64_t prev_us = 0;
    static uint64_t diff_us = 0;

    diff_us = now_us - prev_us;
    if ((diff_us / USEC_PER_MSEC) > (BTIF_MEDIA_TIME_TICK + 10))
    {
        APPL_TRACE_ERROR("[%s] ts %08llu, diff : %08llu, queue sz %d", comment, now_us, diff_us,
                fixed_queue_length(btif_media_cb.TxAaQ));
    }
    else
    {
        APPL_TRACE_DEBUG("[%s] ts %08llu, diff : %08llu, queue sz %d", comment, now_us, diff_us,
                fixed_queue_length(btif_media_cb.TxAaQ));
    }

    prev_us = now_us;
}

UNUSED_ATTR static const char *dump_media_event(UINT16 event)
{
    switch (event)
    {
        CASE_RETURN_STR(BTIF_MEDIA_START_AA_TX)
        CASE_RETURN_STR(BTIF_MEDIA_STOP_AA_TX)
        CASE_RETURN_STR(BTIF_MEDIA_AA_RX_RDY)
        CASE_RETURN_STR(BTIF_MEDIA_UIPC_RX_RDY)
        CASE_RETURN_STR(BTIF_MEDIA_SBC_ENC_INIT)
        CASE_RETURN_STR(BTIF_MEDIA_SBC_ENC_UPDATE)
        CASE_RETURN_STR(BTIF_MEDIA_SBC_DEC_INIT)
        CASE_RETURN_STR(BTIF_MEDIA_VIDEO_DEC_INIT)
        CASE_RETURN_STR(BTIF_MEDIA_FLUSH_AA_TX)
        CASE_RETURN_STR(BTIF_MEDIA_FLUSH_AA_RX)
        CASE_RETURN_STR(BTIF_MEDIA_AUDIO_FEEDING_INIT)
        CASE_RETURN_STR(BTIF_MEDIA_AUDIO_RECEIVING_INIT)
        CASE_RETURN_STR(BTIF_MEDIA_AUDIO_SINK_CFG_UPDATE)
        CASE_RETURN_STR(BTIF_MEDIA_AUDIO_SINK_CLEAR_TRACK)
        CASE_RETURN_STR(BTIF_MEDIA_AUDIO_SINK_SET_FOCUS_STATE)

        default:
            return "UNKNOWN MEDIA EVENT";
    }
}

static void btm_read_rssi_cb(void *data)
{
    if (data == NULL)
    {
        LOG_ERROR(LOG_TAG, "%s RSSI request timed out", __func__);
        return;
    }

    tBTM_RSSI_RESULTS *result = (tBTM_RSSI_RESULTS*)data;
    if (result->status != BTM_SUCCESS)
    {
        LOG_ERROR(LOG_TAG, "%s unable to read remote RSSI (status %d)",
            __func__, result->status);
        return;
    }

    char temp_buffer[20] = {0};
    LOG_WARN(LOG_TAG, "%s device: %s, rssi: %d", __func__,
        bdaddr_to_string((bt_bdaddr_t *)result->rem_bda, temp_buffer,
            sizeof(temp_buffer)),
        result->rssi);
}

/*****************************************************************************
 **  A2DP CTRL PATH
 *****************************************************************************/

static const char* dump_a2dp_ctrl_event(UINT8 event)
{
    switch (event)
    {
        CASE_RETURN_STR(A2DP_CTRL_CMD_NONE)
        CASE_RETURN_STR(A2DP_CTRL_CMD_CHECK_READY)
        CASE_RETURN_STR(A2DP_CTRL_CMD_START)
        CASE_RETURN_STR(A2DP_CTRL_CMD_STOP)
        CASE_RETURN_STR(A2DP_CTRL_CMD_SUSPEND)
        CASE_RETURN_STR(A2DP_CTRL_CMD_OFFLOAD_START)
        CASE_RETURN_STR(A2DP_CTRL_CMD_OFFLOAD_SUPPORTED)
        CASE_RETURN_STR(A2DP_CTRL_CMD_OFFLOAD_NOT_SUPPORTED)
        CASE_RETURN_STR(A2DP_CTRL_GET_CODEC_CONFIG)
        CASE_RETURN_STR(A2DP_CTRL_GET_MULTICAST_STATUS)
        CASE_RETURN_STR(A2DP_CTRL_GET_CONNECTION_STATUS)
        default:
            return "UNKNOWN MSG ID";
    }
}

static void btif_audiopath_detached(void)
{
    APPL_TRACE_IMP("## AUDIO PATH DETACHED ##");

    /*  send stop request only if we are actively streaming and haven't received
        a stop request. Potentially audioflinger detached abnormally */
    if (alarm_is_scheduled(btif_media_cb.media_alarm)) {
        /* post stop event and wait for audio path to stop */
        btif_dispatch_sm_event(BTIF_AV_STOP_STREAM_REQ_EVT, NULL, 0);
    }
}

static void a2dp_cmd_acknowledge(int status)
{
    UINT8 ack = status;

    APPL_TRACE_IMP("## a2dp ack : %s, status %d ##",
          dump_a2dp_ctrl_event(btif_media_cb.a2dp_cmd_pending), status);

    /* sanity check */
    if (btif_media_cb.a2dp_cmd_pending == A2DP_CTRL_CMD_NONE)
    {
        APPL_TRACE_ERROR("warning : no command pending, ignore ack");
        return;
    }

    /* clear pending */
    btif_media_cb.a2dp_cmd_pending = A2DP_CTRL_CMD_NONE;

    /* acknowledge start request */
    UIPC_Send(UIPC_CH_ID_AV_CTRL, 0, &ack, 1);
}


static void btif_recv_ctrl_data(void)
{
    UINT8 cmd = 0;
    int n;
    n = UIPC_Read(UIPC_CH_ID_AV_CTRL, NULL, &cmd, 1);

    /* detach on ctrl channel means audioflinger process was terminated */
    if (n == 0)
    {
        APPL_TRACE_IMP("CTRL CH DETACHED");
        UIPC_Close(UIPC_CH_ID_AV_CTRL);
        /* we can operate only on datachannel, if af client wants to
           do send additional commands the ctrl channel would be reestablished */
        //btif_audiopath_detached();
        return;
    }

    APPL_TRACE_IMP("a2dp-ctrl-cmd : %s", dump_a2dp_ctrl_event(cmd));

    btif_media_cb.a2dp_cmd_pending = cmd;

    switch (cmd)
    {
        case A2DP_CTRL_CMD_CHECK_READY:

            if (media_task_running == MEDIA_TASK_STATE_SHUTTING_DOWN)
            {
                APPL_TRACE_WARNING("%s: A2DP command %s while media task shutting down",
                                   __func__, dump_a2dp_ctrl_event(cmd));
                a2dp_cmd_acknowledge(A2DP_CTRL_ACK_FAILURE);
                return;
            }

            /* check whether av is ready to setup a2dp datapath */
            if ((btif_av_stream_ready() == TRUE) || (btif_av_stream_started_ready() == TRUE))
            {
                a2dp_cmd_acknowledge(A2DP_CTRL_ACK_SUCCESS);
            }
            else
            {
                APPL_TRACE_WARNING("%s: A2DP command %s while AV stream is not ready",
                                   __func__, dump_a2dp_ctrl_event(cmd));
                a2dp_cmd_acknowledge(A2DP_CTRL_ACK_FAILURE);
            }
            break;

        case A2DP_CTRL_CMD_CHECK_STREAM_STARTED:

            if((btif_av_stream_started_ready() == TRUE))
                a2dp_cmd_acknowledge(A2DP_CTRL_ACK_SUCCESS);
            else
                a2dp_cmd_acknowledge(A2DP_CTRL_ACK_FAILURE);
            break;

        case A2DP_CTRL_CMD_START:
            /* Don't sent START request to stack while we are in call.
               Some headsets like the Sony MW600, don't allow AVDTP START
               in call and respond BAD_STATE. */
            if (!btif_hf_is_call_idle())
            {
                a2dp_cmd_acknowledge(A2DP_CTRL_ACK_INCALL_FAILURE);
                break;
            }

            if (alarm_is_scheduled(btif_media_cb.media_alarm))
            {
                APPL_TRACE_WARNING("%s: A2DP command %s when media alarm already scheduled",
                                   __func__, dump_a2dp_ctrl_event(cmd));
                a2dp_cmd_acknowledge(A2DP_CTRL_ACK_FAILURE);
                break;
            }

            /* In Dual A2dp, first check for started state of stream
            * as we dont want to START again as while doing Handoff
            * the stack state will be started, so it is not needed
            * to send START again, just open the media socket
            * and ACK the audio HAL.*/
            if (btif_av_stream_started_ready())
            {
                if (!bt_split_a2dp_enabled)
                {
                    /* already started, setup audio data channel listener
                    * and ack back immediately */
                    UIPC_Open(UIPC_CH_ID_AV_AUDIO, btif_a2dp_data_cb);
                }
                else
                {
                    //UIPC_Open(UIPC_CH_ID_AV_AUDIO, btif_a2dp_data_cb);//Test Remove later
                    APPL_TRACE_DEBUG("Av stream alreday started");
                    if (btif_media_cb.peer_sep == AVDT_TSEP_SNK)
                        btif_a2dp_encoder_update();
                }
                a2dp_cmd_acknowledge(A2DP_CTRL_ACK_SUCCESS);
            }
            else if (btif_av_stream_ready() == TRUE)
            {
                /* setup audio data channel listener */
                if (!bt_split_a2dp_enabled)
                {
                    /* already started, setup audio data channel listener
                    * and ack back immediately */
                    UIPC_Open(UIPC_CH_ID_AV_AUDIO, btif_a2dp_data_cb);
                }
                else
                {
                    APPL_TRACE_DEBUG("Av stream ready");
                }
                /* post start event and wait for audio path to open */
                btif_dispatch_sm_event(BTIF_AV_START_STREAM_REQ_EVT, NULL, 0);

#if (BTA_AV_SINK_INCLUDED == TRUE)
                if (btif_media_cb.peer_sep == AVDT_TSEP_SRC)
                    a2dp_cmd_acknowledge(A2DP_CTRL_ACK_SUCCESS);
#endif
            }
            else
            {
                APPL_TRACE_WARNING("%s: A2DP command %s while AV stream is not ready",
                                   __func__, dump_a2dp_ctrl_event(cmd));
                a2dp_cmd_acknowledge(A2DP_CTRL_ACK_FAILURE);
                break;
            }
            break;

        case A2DP_CTRL_CMD_STOP:
            if ((!bt_split_a2dp_enabled && btif_media_cb.peer_sep == AVDT_TSEP_SNK &&
                 (!alarm_is_scheduled(btif_media_cb.media_alarm))) ||
                (bt_split_a2dp_enabled &&  btif_media_cb.peer_sep == AVDT_TSEP_SNK &&
                 btif_media_cb.tx_started == FALSE))
            {
                /* we are already stopped, just ack back */
                a2dp_cmd_acknowledge(A2DP_CTRL_ACK_SUCCESS);
                break;
            }

            APPL_TRACE_DEBUG("Stop stream request to Av");
            btif_dispatch_sm_event(BTIF_AV_STOP_STREAM_REQ_EVT, NULL, 0);

            a2dp_cmd_acknowledge(A2DP_CTRL_ACK_SUCCESS);
            break;

        case A2DP_CTRL_CMD_SUSPEND:
            /* local suspend */
            if (btif_av_stream_started_ready())
            {
                APPL_TRACE_DEBUG("Suspend stream request to Av");
                btif_dispatch_sm_event(BTIF_AV_SUSPEND_STREAM_REQ_EVT, NULL, 0);
            }
            else if (bt_split_a2dp_enabled && btif_av_is_under_handoff())
            {
                /* Do nothing when handoff is in progress. On suspend cfm, a2dp cmd will
                   be acknowledged. ACKing might lead to wrong codec config will be updated
                   to hal during multi-codec connection */
                APPL_TRACE_DEBUG("AV is under handoff");
            }
            else
            {
                /* if we are not in started state, just ack back ok and let
                   audioflinger close the channel. This can happen if we are
                   remotely suspended, clear REMOTE SUSPEND Flag */
                btif_av_clear_remote_suspend_flag();
                a2dp_cmd_acknowledge(A2DP_CTRL_ACK_SUCCESS);
            }
            break;

        case A2DP_CTRL_GET_AUDIO_CONFIG:
        {
            uint32_t sample_rate = btif_media_cb.sample_rate;
            uint8_t channel_count = btif_media_cb.channel_count;

            a2dp_cmd_acknowledge(A2DP_CTRL_ACK_SUCCESS);
            UIPC_Send(UIPC_CH_ID_AV_CTRL, 0, (UINT8 *)&sample_rate, 4);
            UIPC_Send(UIPC_CH_ID_AV_CTRL, 0, &channel_count, 1);
            break;
        }
        case A2DP_CTRL_CMD_OFFLOAD_START:
                btif_dispatch_sm_event(BTIF_AV_OFFLOAD_START_REQ_EVT, NULL, 0);
            break;
        case A2DP_CTRL_GET_CODEC_CONFIG:
        {
            UINT16 min_mtu;
            uint8_t param[MAX_CODEC_CFG_SIZE],idx,bta_hdl,codec_id = 0;
            uint32_t bitrate = 0;
            uint8_t i = 0;
            UIPC_Read(UIPC_CH_ID_AV_CTRL, NULL, &idx, 1);
            memset(param,0,MAX_CODEC_CFG_SIZE);

            if (btif_av_stream_started_ready() == FALSE)
            {
                BTIF_TRACE_ERROR("A2DP_CTRL_GET_CODEC_CONFIG: stream not started");
                a2dp_cmd_acknowledge(A2DP_CTRL_ACK_FAILURE);
                break;
            }
            /*
            If multicast is supported, codec config will be queried
            successively for num of playing devices
            */
            if (multicast_query)
            {
                if (idx == (btif_max_av_clients-1))
                {
                    multicast_query = FALSE;
                    //Get AV handle of index 1
                }
                BTIF_TRACE_DEBUG("Mulitcast Enabled, querying index =%d",idx);

                bta_hdl = btif_av_get_av_hdl_from_idx(idx);
                if (bta_hdl < 0)
                {
                    a2dp_cmd_acknowledge(A2DP_CTRL_ACK_FAILURE);
                    break;
                }
                //TODO Maintain selected codec info for Multicast with different codecs
            }
            else //get playing device hdl
            {
                codec_id =  bta_av_co_get_current_codec();
            }

            a2dp_cmd_acknowledge(A2DP_CTRL_ACK_SUCCESS);
            BTIF_TRACE_DEBUG("codec_id = %x",codec_id);

            if (get_soc_type() == BT_SOC_SMD)
            {
                //For Pronto PLs Audio pumps raw PCM data for others its encoded data to SOC
                param[1] = 4; //RAW PCM
                param[2] = AVDT_MEDIA_AUDIO;
                param[3] = BTIF_AV_CODEC_PCM;
                param[4] = btif_media_cb.media_feeding.cfg.pcm.sampling_freq;
                param[5] = btif_media_cb.media_feeding.cfg.pcm.num_channel;
            }
            else if (codec_id == BTIF_AV_CODEC_SBC)
            {
                tA2D_SBC_CIE codec_cfg;
                bta_av_co_audio_get_sbc_config(&codec_cfg, &min_mtu);
                A2D_BldSbcInfo(AVDT_MEDIA_AUDIO,&codec_cfg,&param[1]);
                bitrate = btif_media_cb.encoder.u16BitRate * 1000;
            }
#if defined(AAC_ENCODER_INCLUDED) && (AAC_ENCODER_INCLUDED == TRUE)
            else if (codec_id == BTIF_AV_CODEC_M24) {
                tA2D_AAC_CIE aac_cfg;
                bta_av_co_audio_get_aac_config(&aac_cfg, &min_mtu);
                A2D_BldAacInfo(AVDT_MEDIA_AUDIO,&aac_cfg,&param[1]);
                bitrate = btif_media_cb.encoder.u16BitRate * 1000;
            }
#endif
            else if (codec_id == A2D_NON_A2DP_MEDIA_CT) //this is changed to non-a2dp VS codec
            {
               //ADD APTX support
                UINT8* ptr = bta_av_co_get_current_codecInfo();
                int j;
                UINT8 *p_ptr = ptr;
                for(j=0; j< (int)sizeof(tA2D_APTX_CIE);j++)
                {
                    BTIF_TRACE_DEBUG("codec[%d] = %x",j,*p_ptr++);
                }
                if (ptr)
                {
                    tA2D_APTX_CIE* codecInfo = 0;
                    codecInfo = (tA2D_APTX_CIE*) &ptr[BTA_AV_CFG_START_IDX];
                    if (codecInfo && codecInfo->vendorId == A2D_APTX_VENDOR_ID
                        && codecInfo->codecId == A2D_APTX_CODEC_ID_BLUETOOTH)
                    {
                        tA2D_APTX_CIE aptx_config;
                        memset(&aptx_config,0,sizeof(tA2D_APTX_CIE));
                        aptx_config.vendorId = codecInfo->vendorId;
                        aptx_config.codecId = codecInfo->codecId;
                        aptx_config.sampleRate = codecInfo->sampleRate;
                        aptx_config.channelMode = codecInfo->channelMode;
                        BTIF_TRACE_DEBUG("vendor id = %x",aptx_config.vendorId);
                        BTIF_TRACE_DEBUG("codec id = %x",aptx_config.codecId);
                        BTIF_TRACE_DEBUG("sample rate  = %x",aptx_config.sampleRate);
                        BTIF_TRACE_DEBUG("ch mode  = %x",aptx_config.channelMode);
                        A2D_BldAptxInfo(AVDT_MEDIA_AUDIO,&aptx_config,&param[1]);

                        /* For aptxClassic BR = (Sampl_Rate * PCM_DEPTH * CHNL)/Compression_Ratio */
                        bitrate = ((btif_media_cb.media_feeding.cfg.pcm.sampling_freq * 16 * 2)/4);
                    } else {
                        tA2D_APTX_HD_CIE* cI = 0;
                        cI = (tA2D_APTX_HD_CIE*) &ptr[BTA_AV_CFG_START_IDX];
                        if (cI && cI->vendorId == A2D_APTX_HD_VENDOR_ID
                        && cI->codecId == A2D_APTX_HD_CODEC_ID_BLUETOOTH)
                        {
                            tA2D_APTX_HD_CIE aptxhd_config;
                            memset(&aptxhd_config,0,sizeof(tA2D_APTX_HD_CIE));
                            aptxhd_config.vendorId = codecInfo->vendorId;
                            aptxhd_config.codecId = codecInfo->codecId;
                            aptxhd_config.sampleRate = codecInfo->sampleRate;
                            aptxhd_config.channelMode = codecInfo->channelMode;
                            BTIF_TRACE_DEBUG("vendor id = %x",aptxhd_config.vendorId);
                            BTIF_TRACE_DEBUG("codec id = %x",aptxhd_config.codecId);
                            BTIF_TRACE_DEBUG("sample rate  = %x",aptxhd_config.sampleRate);
                            BTIF_TRACE_DEBUG("ch mode  = %x",aptxhd_config.channelMode);
                            A2D_BldAptx_hdInfo(AVDT_MEDIA_AUDIO,&aptxhd_config,&param[1]);

                            /* For aptxHD BR = (Sampl_Rate * PCM_DEPTH * CHNL)/Compression_Ratio,
                               derived from classic */
                            bitrate = ((btif_media_cb.media_feeding.cfg.pcm.sampling_freq * 16 * 2)/4);
                       }
                   }
                }
            }
            param[0] = btif_get_latest_playing_device_idx();
            i = param[1] + 2; //LOSC
            param[i++] = (UINT8)(btif_media_cb.TxAaMtuSize & 0x00FF);
            param[i++] = (UINT8)(((btif_media_cb.TxAaMtuSize & 0xFF00) >> 8) & 0x00FF);
            param[i++] = (UINT8)(bitrate & 0x00FF);
            param[i++] = (UINT8)(((bitrate & 0xFF00) >> 8) & 0x00FF);
            param[i++] = (UINT8)(((bitrate & 0xFF0000) >> 16) & 0x00FF);
            param[i++] = (UINT8)(((bitrate & 0xFF000000) >> 24) & 0x00FF);
            UIPC_Send(UIPC_CH_ID_AV_CTRL, 0, &i, 1);
            UIPC_Send(UIPC_CH_ID_AV_CTRL, 0, (UINT8 *)&param, i);
            break;
        }

        case A2DP_CTRL_GET_MULTICAST_STATUS:
        {
            uint8_t playing_devices = (uint8_t)btif_av_get_num_playing_devices();
            BOOLEAN multicast_state = btif_av_get_multicast_state();
            a2dp_cmd_acknowledge(A2DP_CTRL_ACK_SUCCESS);
            multicast_query = FALSE;
            if ((btif_max_av_clients > 1 && playing_devices == btif_max_av_clients) &&
                multicast_state)
            {
                multicast_query = TRUE;
            }
            BTIF_TRACE_ERROR("multicast status = %d",multicast_query);
            UIPC_Send(UIPC_CH_ID_AV_CTRL, 0, &multicast_query, 1);
            UIPC_Send(UIPC_CH_ID_AV_CTRL, 0, &playing_devices, 1);

            break;
        }
        case A2DP_CTRL_CMD_OFFLOAD_SUPPORTED:
            BTIF_TRACE_ERROR("Split A2DP supported");
            bt_split_a2dp_enabled = TRUE;
            a2dp_cmd_acknowledge(A2DP_CTRL_ACK_SUCCESS);
            break;
        case A2DP_CTRL_CMD_OFFLOAD_NOT_SUPPORTED:
            BTIF_TRACE_ERROR("Split A2DP not supported");
            bt_split_a2dp_enabled = FALSE; //Change to FALSE later
            a2dp_cmd_acknowledge(A2DP_CTRL_ACK_SUCCESS);
            break;
        case A2DP_CTRL_GET_CONNECTION_STATUS:
            if (btif_av_is_connected())
            {
                BTIF_TRACE_DEBUG("got valid connection");
                a2dp_cmd_acknowledge(A2DP_CTRL_ACK_SUCCESS);
            }
            else
                a2dp_cmd_acknowledge(A2DP_CTRL_ACK_FAILURE);
            break;
        default:
            APPL_TRACE_ERROR("UNSUPPORTED CMD (%d)", cmd);
            a2dp_cmd_acknowledge(A2DP_CTRL_ACK_FAILURE);
            break;
    }
    APPL_TRACE_IMP("a2dp-ctrl-cmd : %s DONE", dump_a2dp_ctrl_event(cmd));
}

static void btif_a2dp_ctrl_cb(tUIPC_CH_ID ch_id, tUIPC_EVENT event)
{
    UNUSED(ch_id);

    APPL_TRACE_IMP("A2DP-CTRL-CHANNEL EVENT %s", dump_uipc_event(event));

    switch (event)
    {
        case UIPC_OPEN_EVT:
            /* fetch av statemachine handle */
            btif_media_cb.av_sm_hdl = btif_av_get_sm_handle();
            break;

        case UIPC_CLOSE_EVT:
            /* restart ctrl server unless we are shutting down */
            if (media_task_running == MEDIA_TASK_STATE_ON)
                UIPC_Open(UIPC_CH_ID_AV_CTRL , btif_a2dp_ctrl_cb);
            break;

        case UIPC_RX_DATA_READY_EVT:
            btif_recv_ctrl_data();
            break;

        default :
            APPL_TRACE_ERROR("### A2DP-CTRL-CHANNEL EVENT %d NOT HANDLED ###", event);
            break;
    }
}

static void btif_a2dp_data_cb(tUIPC_CH_ID ch_id, tUIPC_EVENT event)
{
    UNUSED(ch_id);

    APPL_TRACE_DEBUG("BTIF MEDIA (A2DP-DATA) EVENT %s", dump_uipc_event(event));

    switch (event)
    {
        case UIPC_OPEN_EVT:

            /*  read directly from media task from here on (keep callback for
                connection events */
            UIPC_Ioctl(UIPC_CH_ID_AV_AUDIO, UIPC_REG_REMOVE_ACTIVE_READSET, NULL);
            UIPC_Ioctl(UIPC_CH_ID_AV_AUDIO, UIPC_SET_READ_POLL_TMO,
                       (void *)A2DP_DATA_READ_POLL_MS);

            if (btif_media_cb.peer_sep == AVDT_TSEP_SNK) {
                /* make sure we update any changed sbc encoder params */
                /*post a message to btif_av to serialize encode update and encode init*/
                btif_dispatch_sm_event(BTIF_AV_UPDATE_ENCODER_REQ_EVT, NULL, 0);
            }
            btif_media_cb.data_channel_open = TRUE;

            /* ack back when media task is fully started */
            break;

        case UIPC_CLOSE_EVT:
            a2dp_cmd_acknowledge(A2DP_CTRL_ACK_SUCCESS);
            btif_audiopath_detached();
            btif_media_cb.data_channel_open = FALSE;
            break;

        default :
            APPL_TRACE_ERROR("### A2DP-DATA EVENT %d NOT HANDLED ###", event);
            break;
    }
}

static BOOLEAN btif_media_task_is_aptx_configured()
{
    BOOLEAN result = FALSE;
    UINT8 codectype = bta_av_co_get_current_codec();

    if (codectype == A2D_NON_A2DP_MEDIA_CT) {
        UINT8* ptr = bta_av_co_get_current_codecInfo();
        if (ptr) {
            tA2D_APTX_CIE* codecInfo = (tA2D_APTX_CIE*) &ptr[BTA_AV_CFG_START_IDX];
            /* Fix for below Klockwork Issue
             * Pointer 'codecInfo' checked for NULL at line 1089 may be dereferenced at line 1092.*/
            if ((codecInfo && codecInfo->vendorId == A2D_APTX_VENDOR_ID && codecInfo->codecId == A2D_APTX_CODEC_ID_BLUETOOTH)
                || (codecInfo && codecInfo->vendorId == A2D_APTX_HD_VENDOR_ID && codecInfo->codecId == A2D_APTX_HD_CODEC_ID_BLUETOOTH)) {
                APPL_TRACE_DEBUG("%s codecId %d", __func__, codecInfo->codecId);
                APPL_TRACE_DEBUG("%s vendorId %x", __func__, codecInfo->vendorId);
                result = TRUE;
            }
        }
    }
    return result;
}

A2D_AptXCodecType btif_media_task_get_aptX_codec_type()
{
    A2D_AptXCodecType codec = APTX_CODEC_NONE;
    UINT8 a2dp_codectype = bta_av_co_get_current_codec();

    if (a2dp_codectype == A2D_NON_A2DP_MEDIA_CT) {
        UINT8* ptr = bta_av_co_get_current_codecInfo();
        if (ptr) {
            tA2D_APTX_CIE* codecInfo = (tA2D_APTX_CIE*) &ptr[BTA_AV_CFG_START_IDX];
            if (codecInfo && codecInfo->vendorId == A2D_APTX_VENDOR_ID && codecInfo->codecId == A2D_APTX_CODEC_ID_BLUETOOTH)
                codec = APTX_CODEC;
            else if (codecInfo && codecInfo->vendorId == A2D_APTX_HD_VENDOR_ID && codecInfo->codecId == A2D_APTX_HD_CODEC_ID_BLUETOOTH)
                codec = APTX_HD_CODEC;
        }
    }
    return codec;
}

/*****************************************************************************
 **  BTIF ADAPTATION
 *****************************************************************************/

static UINT16 btif_media_task_get_sbc_rate(void)
{
    UINT16 rate = BTIF_A2DP_DEFAULT_BITRATE;

    /* restrict bitrate if a2dp link is non-edr */
    if (!btif_av_is_peer_edr())
    {
        rate = BTIF_A2DP_NON_EDR_MAX_RATE;
        APPL_TRACE_DEBUG("non-edr a2dp sink detected, restrict rate to %d", rate);
    }

    return rate;
}

static void btif_a2dp_encoder_init(tBTA_AV_HNDL hdl)
{
    UINT16 minmtu;
    tBTIF_MEDIA_INIT_AUDIO msg;
    tA2D_SBC_CIE sbc_config;
    tA2D_APTX_CIE* codecInfo = 0;
#if defined(AAC_ENCODER_INCLUDED) && (AAC_ENCODER_INCLUDED == TRUE)
    tA2D_AAC_CIE aac_config;
#endif
    /* lookup table for converting channel mode */
    UINT16 codec_mode_tbl[5] = { SBC_JOINT_STEREO, SBC_STEREO, SBC_DUAL, 0, SBC_MONO };

    /* lookup table for converting number of blocks */
    UINT16 codec_block_tbl[5] = { 16, 12, 8, 0, 4 };

    /* lookup table to convert freq */
    UINT16 freq_block_tbl[5] = { SBC_sf48000, SBC_sf44100, SBC_sf32000, 0, SBC_sf16000 };

    APPL_TRACE_DEBUG("btif_a2dp_encoder_init");

    btif_media_cb.aptxEncoderParams.encoder = 0;

    memset(&msg, 0, sizeof(msg));
#if (BTA_AV_CO_CP_SCMS_T == TRUE)
    ALOGI("%s SCMS_T ENABLED", __func__);
#else
    ALOGI("%s SCMS_T DISABLED", __func__);
#endif

    UINT8 codectype;
    codectype = bta_av_select_codec(hdl);
    if (A2D_NON_A2DP_MEDIA_CT == codectype) {
        UINT8* ptr = bta_av_co_get_current_codecInfo();
        if (ptr) {
           //tA2D_APTX_CIE starts on 4th byte
            codecInfo = (tA2D_APTX_CIE*) &ptr[BTA_AV_CFG_START_IDX];
            APPL_TRACE_DEBUG("%s codecId = %d", __func__, codecInfo->codecId);
            APPL_TRACE_DEBUG("%s vendorId = %x", __func__, codecInfo->vendorId);

            if (codecInfo && codecInfo->vendorId == A2D_APTX_VENDOR_ID
                    && codecInfo->codecId == A2D_APTX_CODEC_ID_BLUETOOTH)
            {
                btif_media_cb.offset = BTIF_MEDIA_AA_APTX_OFFSET;
                tA2D_APTX_CIE aptx_config;
                ALOGI("%s Selected Codec aptX", __func__);
                aptx_config.vendorId = codecInfo->vendorId;
                aptx_config.codecId = codecInfo->codecId;
                bta_av_co_audio_get_codec_config((UINT8*)&aptx_config, &minmtu, A2D_NON_A2DP_MEDIA_CT);
                msg.CodecType = A2D_NON_A2DP_MEDIA_CT;
                msg.SamplingFreq = aptx_config.sampleRate;
                msg.MtuSize = minmtu;
                msg.ChannelMode = aptx_config.channelMode;
                msg.BluetoothVendorID = aptx_config.vendorId;
                msg.BluetoothCodecID = aptx_config.codecId;
                btif_media_task_enc_init_req(&msg);
                return;
            }

            if (codecInfo && codecInfo->vendorId == A2D_APTX_HD_VENDOR_ID
                && codecInfo->codecId == A2D_APTX_HD_CODEC_ID_BLUETOOTH)
            {
                btif_media_cb.offset = BTIF_MEDIA_AA_APTX_HD_OFFSET;
                tA2D_APTX_HD_CIE aptx_hd_config;
                ALOGI("%s Selected Codec aptX HD", __func__);
                aptx_hd_config.vendorId = codecInfo->vendorId;
                aptx_hd_config.codecId = codecInfo->codecId;
                bta_av_co_audio_get_codec_config((UINT8*)&aptx_hd_config, &minmtu, A2D_NON_A2DP_MEDIA_CT);
                msg.CodecType = A2D_NON_A2DP_MEDIA_CT;
                msg.SamplingFreq = aptx_hd_config.sampleRate;
                msg.MtuSize = minmtu;
                msg.ChannelMode = aptx_hd_config.channelMode;
                msg.BluetoothVendorID = aptx_hd_config.vendorId;
                msg.BluetoothCodecID = aptx_hd_config.codecId;
                btif_media_task_enc_init_req(&msg);
                return;
            }
        }
    }/* if ( A2D_NON_A2DP_MEDIA_CT == codectype) */


#if defined(AAC_ENCODER_INCLUDED) && (AAC_ENCODER_INCLUDED == TRUE)
    if (BTIF_AV_CODEC_M24 == codectype) {
        ALOGI("%s Selected Codec AAC", __func__);
        bta_av_co_audio_get_codec_config ((UINT8*)&aac_config, &minmtu, BTIF_AV_CODEC_M24);
        msg.ObjectType = aac_config.object_type;
        msg.ChannelMode = (aac_config.channels == A2D_AAC_IE_CHANNELS_2) ? SBC_STEREO : SBC_MONO;
        msg.SamplingFreq =  freq_block_tbl[aac_config.samp_freq >> 5];
        msg.MtuSize = minmtu;
        msg.CodecType = BTIF_AV_CODEC_M24;
        msg.bit_rate = aac_config.bit_rate;
        btif_media_task_enc_init_req(&msg);
        return;
    }
#endif

    ALOGI("%s Selected Codec SBC", __func__);

    /* Retrieve the current SBC configuration (default if currently not used) */
    bta_av_co_audio_get_codec_config((UINT8*)&sbc_config, &minmtu, BTIF_AV_CODEC_SBC);
    msg.NumOfSubBands = (sbc_config.num_subbands == A2D_SBC_IE_SUBBAND_4) ? 4 : 8;
    msg.NumOfBlocks = codec_block_tbl[sbc_config.block_len >> 5];
    msg.AllocationMethod = (sbc_config.alloc_mthd == A2D_SBC_IE_ALLOC_MD_L) ? SBC_LOUDNESS : SBC_SNR;
    msg.ChannelMode = codec_mode_tbl[sbc_config.ch_mode >> 1];
    msg.SamplingFreq = freq_block_tbl[sbc_config.samp_freq >> 5];
    msg.MtuSize = minmtu;
    msg.CodecType = BTIF_AV_CODEC_SBC;

    APPL_TRACE_EVENT("msg.ChannelMode %x", msg.ChannelMode);

    /* Init the media task to encode SBC properly */
    btif_media_task_enc_init_req(&msg);
}

static void btif_a2dp_encoder_update(void)
{
    UINT16 minmtu = 0;
    tA2D_SBC_CIE sbc_config;
#if defined(AAC_ENCODER_INCLUDED) && (AAC_ENCODER_INCLUDED == TRUE)
    tA2D_AAC_CIE aac_config;
#endif
    tBTIF_MEDIA_UPDATE_AUDIO msg;
    UINT8 pref_min;
    UINT8 pref_max;
    tA2D_APTX_CIE* codecInfo = 0;

    APPL_TRACE_DEBUG("btif_a2dp_encoder_update");
    btif_media_cb.tx_enc_update_initiated = TRUE;

    UINT8 codectype = 0;
    codectype = bta_av_co_get_current_codec();
    if (codectype == A2D_NON_A2DP_MEDIA_CT)
    {
        UINT8* ptr = bta_av_co_get_current_codecInfo();
        if (ptr)
        {
            codecInfo = (tA2D_APTX_CIE*) &ptr[BTA_AV_CFG_START_IDX];
            if (codecInfo && codecInfo->vendorId == A2D_APTX_VENDOR_ID && codecInfo->codecId == A2D_APTX_CODEC_ID_BLUETOOTH)
            {
                APPL_TRACE_DEBUG("%s aptX", __func__);
                tA2D_APTX_CIE aptx_config;
                aptx_config.vendorId = codecInfo->vendorId;
                aptx_config.codecId = codecInfo->codecId;
                bta_av_co_audio_get_codec_config((UINT8*)&aptx_config, &minmtu, A2D_NON_A2DP_MEDIA_CT );
                msg.CodecType = A2D_NON_A2DP_MEDIA_CT;
                msg.BluetoothVendorID = aptx_config.vendorId;
                msg.BluetoothCodecID = aptx_config.codecId;
            }

            if (codecInfo && codecInfo->vendorId == A2D_APTX_HD_VENDOR_ID && codecInfo->codecId == A2D_APTX_HD_CODEC_ID_BLUETOOTH)
            {
                APPL_TRACE_DEBUG("%s aptX HD", __func__);
                tA2D_APTX_HD_CIE aptx_hd_config;
                aptx_hd_config.vendorId = codecInfo->vendorId;
                aptx_hd_config.codecId = codecInfo->codecId;
                bta_av_co_audio_get_codec_config((UINT8*)&aptx_hd_config, &minmtu, A2D_NON_A2DP_MEDIA_CT );
                msg.CodecType = A2D_NON_A2DP_MEDIA_CT;
                msg.BluetoothVendorID = aptx_hd_config.vendorId;
                msg.BluetoothCodecID = aptx_hd_config.codecId;
            }
        } /* if (ptr) */
    }
#if defined(AAC_ENCODER_INCLUDED) && (AAC_ENCODER_INCLUDED == TRUE)
    else if (codectype == BTIF_AV_CODEC_M24) {
        bta_av_co_audio_get_aac_config(&aac_config, &minmtu);

        APPL_TRACE_DEBUG("btif_a2dp_encoder_update: AAC object_type :%d channels :%d",
                aac_config.object_type, aac_config.channels);
        msg.CodecType = BTIF_AV_CODEC_M24;
    }
#endif
    else {

        /* Retrieve the current SBC configuration (default if currently not used) */
        bta_av_co_audio_get_sbc_config(&sbc_config, &minmtu);

        APPL_TRACE_DEBUG("btif_a2dp_encoder_update: Common min_bitpool:%d(0x%x) max_bitpool:%d(0x%x)",
                sbc_config.min_bitpool, sbc_config.min_bitpool,
                sbc_config.max_bitpool, sbc_config.max_bitpool);

        if (sbc_config.min_bitpool > sbc_config.max_bitpool)
        {
            APPL_TRACE_ERROR("btif_a2dp_encoder_update: ERROR btif_a2dp_encoder_update min_bitpool > max_bitpool");
        }

        /* check if remote sink has a preferred bitpool range */
        if (bta_av_co_get_remote_bitpool_pref(&pref_min, &pref_max) == TRUE)
        {
            /* adjust our preferred bitpool with the remote preference if within
               our capable range */

            if (pref_min < sbc_config.min_bitpool)
                pref_min = sbc_config.min_bitpool;

            if ((pref_max > sbc_config.max_bitpool) || (pref_max == 0))
                pref_max = sbc_config.max_bitpool;

            msg.MinBitPool = pref_min;
            msg.MaxBitPool = pref_max;

            if ((pref_min != sbc_config.min_bitpool) || (pref_max != sbc_config.max_bitpool))
            {
                APPL_TRACE_EVENT("## adjusted our bitpool range to peer pref [%d:%d] ##",
                    pref_min, pref_max);
            }
        }
        else
        {
            msg.MinBitPool = sbc_config.min_bitpool;
            msg.MaxBitPool = sbc_config.max_bitpool;
        }

        msg.CodecType = BTIF_AV_CODEC_SBC;

        if (bt_split_a2dp_enabled)
        {
            btif_media_cb.max_bitpool = msg.MaxBitPool;
            btif_media_cb.min_bitpool = msg.MinBitPool;
            APPL_TRACE_DEBUG("Updated min_bitpool: 0x%x max_bitpool: 0x%x",
                btif_media_cb.min_bitpool, btif_media_cb.max_bitpool);
        }
    }

    msg.MinMtuSize = minmtu;

    /* Update the media task to encode SBC properly */
    btif_media_task_enc_update_req(&msg);
}

bool btif_a2dp_is_media_task_stopped(void)
{
    if (media_task_running != MEDIA_TASK_STATE_OFF)
    {
        APPL_TRACE_ERROR("btif_a2dp_is_media_task_stopped: %d",
                                            media_task_running);
        return false;
    }
    return true;
}

bool btif_a2dp_start_media_task(void)
{
    if (media_task_running != MEDIA_TASK_STATE_OFF)
    {
        APPL_TRACE_ERROR("warning : media task already running");
        return false;
    }

    APPL_TRACE_IMP("## A2DP START MEDIA THREAD ##");

    btif_media_cmd_msg_queue = fixed_queue_new(SIZE_MAX);
    if (btif_media_cmd_msg_queue == NULL)
        goto error_exit;

    /* start a2dp media task */
    worker_thread = thread_new_sized("media_worker", MAX_MEDIA_WORKQUEUE_SEM_COUNT);
    if (worker_thread == NULL)
        goto error_exit;

    fixed_queue_register_dequeue(btif_media_cmd_msg_queue,
        thread_get_reactor(worker_thread),
        btif_media_thread_handle_cmd,
        NULL);

    thread_post(worker_thread, btif_media_thread_init, NULL);
    APPL_TRACE_IMP("## A2DP MEDIA THREAD STARTED ##");

    return true;

 error_exit:;
    APPL_TRACE_ERROR("%s unable to start up media thread", __func__);
    return false;
}

void btif_a2dp_stop_media_task(void)
{
    APPL_TRACE_DEBUG("## A2DP STOP MEDIA THREAD ##");
    if (media_task_running != MEDIA_TASK_STATE_ON)
    {
        APPL_TRACE_ERROR("warning: media task cleanup state: %d",
                                        media_task_running);
        return;
    }
    /* make sure no channels are restarted while shutting down */
    media_task_running = MEDIA_TASK_STATE_SHUTTING_DOWN;

    // remove aptX thread
    A2D_stop_aptX();

    // Stop timer
    alarm_free(btif_media_cb.media_alarm);
    btif_media_cb.media_alarm = NULL;

    // Exit thread
    fixed_queue_free(btif_media_cmd_msg_queue, NULL);
    thread_post(worker_thread, btif_media_thread_cleanup, NULL);
    thread_free(worker_thread);

    worker_thread = NULL;
    btif_media_cmd_msg_queue = NULL;
    APPL_TRACE_DEBUG("## A2DP MEDIA THREAD STOPPED ##");
}

/*****************************************************************************
**
** Function        btif_a2dp_on_init
**
** Description
**
** Returns
**
*******************************************************************************/

void btif_a2dp_on_init(void)
{
#ifdef USE_AUDIO_TRACK
    btif_media_cb.rx_audio_focus_state = BTIF_MEDIA_FOCUS_NOT_GRANTED;
    btif_media_cb.audio_track = NULL;
#endif
}


/*****************************************************************************
**
** Function        btif_a2dp_setup_codec
**
** Description
**
** Returns
**
*******************************************************************************/

tBTIF_STATUS btif_a2dp_setup_codec(tBTA_AV_HNDL hdl)
{
    tBTIF_AV_MEDIA_FEEDINGS media_feeding;
    tBTIF_STATUS status;

    APPL_TRACE_EVENT("## A2DP SETUP CODEC ##");

    mutex_global_lock();


#ifdef BTA_AV_SPLIT_A2DP_DEF_FREQ_48KHZ
    /* for now hardcode 48 khz 16 bit stereo PCM format */
    media_feeding.cfg.pcm.sampling_freq = 48000;
#else
    /* for now hardcode 44.1 khz 32 bit stereo PCM format */
    media_feeding.cfg.pcm.sampling_freq = BTIF_A2DP_SRC_SAMPLING_RATE;
#endif
    media_feeding.cfg.pcm.bit_per_sample = BTIF_A2DP_SRC_BIT_DEPTH;
    media_feeding.cfg.pcm.num_channel = BTIF_A2DP_SRC_NUM_CHANNELS;
    media_feeding.format = BTIF_AV_CODEC_PCM;

    /* 32 bits for AUDIO_FORMAT_PCM_8_24_BIT, all codecs affected. */
    APPL_TRACE_EVENT("%s bit_per_sample %d", __func__, media_feeding.cfg.pcm.bit_per_sample);
    APPL_TRACE_EVENT("%s sampling_freq %d", __func__, media_feeding.cfg.pcm.sampling_freq);

    if (bta_av_co_audio_set_codec(&media_feeding, &status))
    {
        tBTIF_MEDIA_INIT_AUDIO_FEEDING mfeed;

        /* Init the encoding task */
        btif_a2dp_encoder_init(hdl);

        /* Build the media task configuration */
        mfeed.feeding = media_feeding;
        mfeed.feeding_mode = BTIF_AV_FEEDING_ASYNCHRONOUS;
        /* Send message to Media task to configure transcoding */
        btif_media_task_audio_feeding_init_req(&mfeed);
    }
    else
    {
        status = BTIF_ERROR_SRV_AV_FEEDING_NOT_SUPPORTED;
    }

    mutex_global_unlock();
        return status;
}


/*****************************************************************************
**
** Function        btif_a2dp_update_codec
**
** Description
**
** Returns
**
*******************************************************************************/

void btif_a2dp_update_codec(void)
{
    APPL_TRACE_DEBUG("## A2DP UPDATE CODEC ##");
    mutex_global_lock();
    btif_media_task_start_aa_req();
    btif_a2dp_encoder_update();
    mutex_global_unlock();
}


/*****************************************************************************
**
** Function        btif_a2dp_on_idle
**
** Description
**
** Returns
**
*******************************************************************************/

void btif_a2dp_on_idle(void)
{
    APPL_TRACE_IMP("## ON A2DP IDLE ## peer_sep = %d", btif_media_cb.peer_sep);
    if (btif_media_cb.peer_sep == AVDT_TSEP_SNK)
    {
        /* Make sure media task is stopped */
        btif_media_task_stop_aa_req();
    }
    if (bt_split_a2dp_enabled)
        btif_media_send_reset_vendor_state();

    bta_av_co_init();
#if (BTA_AV_SINK_INCLUDED == TRUE)
    if (btif_media_cb.peer_sep == AVDT_TSEP_SRC)
    {
        btif_media_cb.rx_flush = TRUE;
        btif_media_task_aa_rx_flush_req();
        btif_media_task_aa_handle_stop_decoding();
        btif_media_task_clear_track();
        APPL_TRACE_DEBUG("Stopped BT track");
    }
#endif
}

/*****************************************************************************
**
** Function        btif_a2dp_on_open
**
** Description
**
** Returns
**
*******************************************************************************/

void btif_a2dp_on_open(void)
{
    APPL_TRACE_IMP("## ON A2DP OPEN ##");

    /* always use callback to notify socket events */
    if (!bt_split_a2dp_enabled)
        UIPC_Open(UIPC_CH_ID_AV_AUDIO, btif_a2dp_data_cb);
}

/*******************************************************************************
 **
 ** Function         btif_media_task_clear_track
 **
 ** Description
 **
 ** Returns          TRUE is success
 **
 *******************************************************************************/
BOOLEAN btif_media_task_clear_track(void)
{
    BT_HDR *p_buf = (BT_HDR *)osi_malloc(sizeof(BT_HDR));

    p_buf->event = BTIF_MEDIA_AUDIO_SINK_CLEAR_TRACK;
    if (btif_media_cmd_msg_queue != NULL)
        fixed_queue_enqueue(btif_media_cmd_msg_queue, p_buf);

    return TRUE;
}

/*****************************************************************************
**
** Function        btif_reset_decoder
**
** Description
**
** Returns
**
*******************************************************************************/

void btif_reset_decoder(UINT8 *p_av)
{
    tBTIF_MEDIA_SINK_CFG_UPDATE *p_buf =
        osi_malloc(sizeof(tBTIF_MEDIA_SINK_CFG_UPDATE));

    APPL_TRACE_EVENT("btif_reset_decoder");
    APPL_TRACE_DEBUG("btif_reset_decoder p_codec_info[%x:%x:%x:%x:%x:%x]",
            p_av[1], p_av[2], p_av[3],
            p_av[4], p_av[5], p_av[6]);

    memcpy(p_buf->codec_info,p_av, AVDT_CODEC_SIZE);
    p_buf->hdr.event = BTIF_MEDIA_AUDIO_SINK_CFG_UPDATE;
    if (btif_media_cmd_msg_queue != NULL)
        fixed_queue_enqueue(btif_media_cmd_msg_queue, p_buf);
}

/*****************************************************************************
**
** Function        btif_a2dp_on_started
**
** Description
**
** Returns
**
*******************************************************************************/

BOOLEAN btif_a2dp_on_started(tBTA_AV_START *p_av, BOOLEAN pending_start, tBTA_AV_HNDL hdl)
{
    BOOLEAN ack = FALSE;

    APPL_TRACE_IMP("## ON A2DP STARTED ##");

    if (p_av == NULL)
    {
        if (bt_split_a2dp_enabled)
        {
            APPL_TRACE_EVENT("## ON A2DP STARTED  split a2dp enabled##");
            if (btif_media_cb.peer_sep == AVDT_TSEP_SNK)
            {
                btif_media_on_start_vendor_command();
            }
        }
        else
        {
            /* ack back a local start request */
            a2dp_cmd_acknowledge(A2DP_CTRL_ACK_SUCCESS);
        }
        return TRUE;
    }

    if (p_av->status == BTA_AV_SUCCESS)
    {
        if (p_av->suspending == FALSE)
        {
            if (p_av->initiator)
            {
                if (pending_start) {
                    if (bt_split_a2dp_enabled)
                    {
                        if (btif_media_cb.peer_sep == AVDT_TSEP_SNK)
                        {
                            btif_media_on_start_vendor_command();
                        }
                    }
                    else
                        a2dp_cmd_acknowledge(A2DP_CTRL_ACK_SUCCESS);
                    ack = TRUE;
                }
            }
            else
            {
                /* we were remotely started,  make sure codec
                   is setup before datapath is started */
                if (bt_split_a2dp_enabled)
                {
                    if (btif_media_cb.peer_sep == AVDT_TSEP_SNK)
                    {
                        APPL_TRACE_IMP("Initiate VSC exchange on remote start");
                        btif_media_on_start_vendor_command();
                    }
                }
                else
                    btif_a2dp_setup_codec(hdl);
            }

            /* media task is autostarted upon a2dp audiopath connection */
        }
    }
    else if (pending_start)
    {
        APPL_TRACE_WARNING("%s: A2DP start request failed: status = %d",
                         __func__, p_av->status);
        a2dp_cmd_acknowledge(A2DP_CTRL_ACK_FAILURE);
        ack = TRUE;
    }
    return ack;
}


/*****************************************************************************
**
** Function        btif_a2dp_ack_fail
**
** Description
**
** Returns
**
*******************************************************************************/

void btif_a2dp_ack_fail(void)
{
    APPL_TRACE_IMP("## A2DP_CTRL_ACK_FAILURE ##");
    a2dp_cmd_acknowledge(A2DP_CTRL_ACK_FAILURE);
}

/*****************************************************************************
**
** Function        btif_a2dp_on_stopped
**
** Description
**
** Returns
**
*******************************************************************************/

void btif_a2dp_on_stopped(tBTA_AV_SUSPEND *p_av)
{
    APPL_TRACE_IMP("## ON A2DP STOPPED ##");
    if (btif_media_cb.peer_sep == AVDT_TSEP_SRC) /*  Handling for A2DP SINK cases*/
    {
        btif_media_cb.rx_flush = TRUE;
        btif_media_task_aa_rx_flush_req();
        btif_media_task_aa_handle_stop_decoding();
#ifndef USE_AUDIO_TRACK
        UIPC_Close(UIPC_CH_ID_AV_AUDIO);
#endif
        btif_media_cb.data_channel_open = FALSE;
        return;
    }
    /* allow using this api for other than suspend */
    if (p_av != NULL)
    {
        if (p_av->status != BTA_AV_SUCCESS)
        {
            APPL_TRACE_EVENT("AV STOP FAILED (%d)", p_av->status);

            if (p_av->initiator) {
                APPL_TRACE_WARNING("%s: A2DP stop request failed: status = %d",
                                   __func__, p_av->status);
                a2dp_cmd_acknowledge(A2DP_CTRL_ACK_FAILURE);
            }
            return;
        }
    }

    /* ensure tx frames are immediately suspended */
    btif_media_cb.tx_flush = 1;

    /* request to stop media task  */
    if (!bt_split_a2dp_enabled)
        btif_media_task_aa_tx_flush_req();
    btif_media_task_stop_aa_req();

    /* once stream is fully stopped we will ack back */
}


/*****************************************************************************
**
** Function        btif_a2dp_on_suspended
**
** Description
**
** Returns
**
*******************************************************************************/

void btif_a2dp_on_suspended(tBTA_AV_SUSPEND *p_av)
{
    APPL_TRACE_IMP("## ON A2DP SUSPENDED ##");
    if (btif_media_cb.peer_sep == AVDT_TSEP_SRC)
    {
        btif_media_cb.rx_flush = TRUE;
        btif_media_task_aa_rx_flush_req();
        btif_media_task_aa_handle_stop_decoding();
#ifndef USE_AUDIO_TRACK
        UIPC_Close(UIPC_CH_ID_AV_AUDIO);
#endif
        return;
    }

    /* check for status failures */
    if (p_av->status != BTA_AV_SUCCESS)
    {
        if (p_av->initiator == TRUE) {
            APPL_TRACE_WARNING("%s: A2DP suspend request failed: status = %d",
                               __func__, p_av->status);
            a2dp_cmd_acknowledge(A2DP_CTRL_ACK_FAILURE);
        }
    }

    /* once stream is fully stopped we will ack back */

    /* ensure tx frames are immediately flushed */
    btif_media_cb.tx_flush = 1;

    /* stop timer tick */
    btif_media_task_stop_aa_req();
}


/*****************************************************************************
**
** Function        btif_a2dp_on_offload_started
**
** Description
**
** Returns
**
*******************************************************************************/
void btif_a2dp_on_offload_started(tBTA_AV_STATUS status)
{
    tA2DP_CTRL_ACK ack;
    APPL_TRACE_EVENT("%s status %d", __func__, status);

    switch (status) {
        case BTA_AV_SUCCESS:
            ack = A2DP_CTRL_ACK_SUCCESS;
            break;

        case BTA_AV_FAIL_RESOURCES:
            APPL_TRACE_ERROR("%s FAILED UNSUPPORTED", __func__);
            ack = A2DP_CTRL_ACK_UNSUPPORTED;
            break;
        default:
            APPL_TRACE_ERROR("%s FAILED: status = %d", __func__, status);
            ack = A2DP_CTRL_ACK_FAILURE;
            break;
    }
    a2dp_cmd_acknowledge(ack);
}

/* when true media task discards any rx frames */
void btif_a2dp_set_rx_flush(BOOLEAN enable)
{
    APPL_TRACE_EVENT("## DROP RX %d ##", enable);
    btif_media_cb.rx_flush = enable;
}

/* when true media task discards any tx frames */
void btif_a2dp_set_tx_flush(BOOLEAN enable)
{
    APPL_TRACE_EVENT("## DROP TX %d ##", enable);
    btif_media_cb.tx_flush = enable;
}

#ifdef USE_AUDIO_TRACK
void btif_a2dp_set_audio_focus_state(btif_media_audio_focus_state state)
{
    tBTIF_MEDIA_SINK_FOCUS_UPDATE *p_buf =
        osi_malloc(sizeof(tBTIF_MEDIA_SINK_FOCUS_UPDATE));

    APPL_TRACE_EVENT("%s", __func__);

    p_buf->focus_state = state;
    p_buf->hdr.event = BTIF_MEDIA_AUDIO_SINK_SET_FOCUS_STATE;
    if (btif_media_cmd_msg_queue != NULL)
        fixed_queue_enqueue(btif_media_cmd_msg_queue, p_buf);
}

void btif_a2dp_set_audio_track_gain(float gain)
{
    APPL_TRACE_DEBUG("%s set gain to %f", __func__, gain);
    BtifAvrcpSetAudioTrackGain(btif_media_cb.audio_track, gain);
}
#endif

#if (BTA_AV_SINK_INCLUDED == TRUE)
static void btif_media_task_avk_handle_timer(UNUSED_ATTR void *context)
{
    tBT_SBC_HDR *p_msg;
    int num_sbc_frames;
    int num_frames_to_process;

    if (fixed_queue_is_empty(btif_media_cb.RxSbcQ))
    {
        APPL_TRACE_DEBUG("  QUE  EMPTY ");
    }
    else
    {
#ifdef USE_AUDIO_TRACK
        /* Don't Do anything in case of Not granted */
        if (btif_media_cb.rx_audio_focus_state == BTIF_MEDIA_FOCUS_NOT_GRANTED)
        {
            APPL_TRACE_DEBUG("%s skipping frames since focus is not present.", __func__);
            return;
        }
        /* play only in BTIF_MEDIA_FOCUS_GRANTED case */
#endif
        if (btif_media_cb.rx_flush == TRUE)
        {
            btif_media_flush_q(btif_media_cb.RxSbcQ);
            return;
        }

        num_frames_to_process = btif_media_cb.frames_to_process;
        APPL_TRACE_DEBUG(" Process Frames + ");

        do
        {
            p_msg = (tBT_SBC_HDR *)fixed_queue_try_peek_first(btif_media_cb.RxSbcQ);
            if (p_msg == NULL)
                return;
            num_sbc_frames  = p_msg->num_frames_to_be_processed; /* num of frames in Que Packets */
            APPL_TRACE_DEBUG(" Frames left in topmost packet %d", num_sbc_frames);
            APPL_TRACE_DEBUG(" Remaining frames to process in tick %d", num_frames_to_process);
            APPL_TRACE_DEBUG(" Num of Packets in Que %d",
                             fixed_queue_length(btif_media_cb.RxSbcQ));

            if ( num_sbc_frames > num_frames_to_process) /*  Que Packet has more frames*/
            {
                 p_msg->num_frames_to_be_processed= num_frames_to_process;
                 btif_media_task_handle_inc_media(p_msg);
                 p_msg->num_frames_to_be_processed = num_sbc_frames - num_frames_to_process;
                 num_frames_to_process = 0;
                 break;
            }
            else                                        /*  Que packet has less frames */
            {
                btif_media_task_handle_inc_media(p_msg);
                p_msg = (tBT_SBC_HDR *)fixed_queue_try_dequeue(btif_media_cb.RxSbcQ);
                if( p_msg == NULL )
                {
                     APPL_TRACE_ERROR("Insufficient data in que ");
                     break;
                }
                num_frames_to_process = num_frames_to_process - p_msg->num_frames_to_be_processed;
                osi_free(p_msg);
            }
        } while(num_frames_to_process > 0);

        APPL_TRACE_DEBUG(" Process Frames - ");
    }
}
#else
static void btif_media_task_avk_handle_timer(UNUSED_ATTR void *context) {}
#endif

static void btif_media_task_aa_handle_timer(UNUSED_ATTR void *context)
{
    uint64_t timestamp_us = time_now_us();
    log_tstamps_us("media task tx timer", timestamp_us);

#if (BTA_AV_INCLUDED == TRUE)
    if (alarm_is_scheduled(btif_media_cb.media_alarm))
    {
        btif_media_send_aa_frame(timestamp_us);
        update_scheduling_stats(&btif_media_cb.stats.tx_queue_enqueue_stats,
                                timestamp_us,
                                BTIF_SINK_MEDIA_TIME_TICK_MS * 1000);
    }
    else
    {
        APPL_TRACE_ERROR("ERROR Media task Scheduled after Suspend");
    }
#endif
}

#if (BTA_AV_INCLUDED == TRUE)
static void btif_media_task_aa_handle_uipc_rx_rdy(void)
{
    /* process all the UIPC data */
    btif_media_aa_prep_2_send(0xFF, time_now_us());

    /* send it */
    LOG_VERBOSE(LOG_TAG, "%s calls bta_av_ci_src_data_ready", __func__);
    bta_av_ci_src_data_ready(BTA_AV_CHNL_AUDIO);
}
#endif

static void btif_media_thread_init(UNUSED_ATTR void *context) {
  // Check to make sure the platform has 8 bits/byte since
  // we're using that in frame size calculations now.
  assert(CHAR_BIT == 8);

  APPL_TRACE_IMP(" btif_media_thread_init");
  memset(&btif_media_cb, 0, sizeof(btif_media_cb));

  UIPC_Init(NULL);

#if (BTA_AV_INCLUDED == TRUE)
  btif_media_cb.TxAaQ = fixed_queue_new(SIZE_MAX);
  btif_media_cb.RxSbcQ = fixed_queue_new(SIZE_MAX);
  UIPC_Open(UIPC_CH_ID_AV_CTRL , btif_a2dp_ctrl_cb);
#endif

  raise_priority_a2dp(TASK_HIGH_MEDIA);
  media_task_running = MEDIA_TASK_STATE_ON;
<<<<<<< HEAD
  APPL_TRACE_DEBUG(" btif_media_thread_init complete");
=======
  metrics_log_bluetooth_session_start(CONNECTION_TECHNOLOGY_TYPE_BREDR, 0);
>>>>>>> 5a992578
}

static void btif_media_thread_cleanup(UNUSED_ATTR void *context) {
  APPL_TRACE_IMP(" btif_media_thread_cleanup");

  /* this calls blocks until uipc is fully closed */
  UIPC_Close(UIPC_CH_ID_ALL);

#if (BTA_AV_INCLUDED == TRUE)
  fixed_queue_free(btif_media_cb.TxAaQ, NULL);
  btif_media_cb.TxAaQ = NULL;
  fixed_queue_free(btif_media_cb.RxSbcQ, NULL);
  btif_media_cb.RxSbcQ = NULL;
#endif

  /* Clear media task flag */
  media_task_running = MEDIA_TASK_STATE_OFF;
<<<<<<< HEAD
  APPL_TRACE_DEBUG(" btif_media_thread_cleanup complete");
=======
  metrics_log_bluetooth_session_end(DISCONNECT_REASON_UNKNOWN, 0);
>>>>>>> 5a992578
}

/*******************************************************************************
 **
 ** Function         btif_media_task_send_cmd_evt
 **
 ** Description
 **
 ** Returns          TRUE is success
 **
 *******************************************************************************/
BOOLEAN btif_media_task_send_cmd_evt(UINT16 Evt)
{
    BT_HDR *p_buf = (BT_HDR *)osi_malloc(sizeof(BT_HDR));

    p_buf->event = Evt;

    if (btif_media_cmd_msg_queue != NULL)
        fixed_queue_enqueue(btif_media_cmd_msg_queue, p_buf);
    return TRUE;
}

/*******************************************************************************
 **
 ** Function         btif_media_flush_q
 **
 ** Description
 **
 ** Returns          void
 **
 *******************************************************************************/
static void btif_media_flush_q(fixed_queue_t *p_q)
{
    while (! fixed_queue_is_empty(p_q))
    {
        osi_free(fixed_queue_try_dequeue(p_q));
    }
}

static void btif_media_thread_handle_cmd(fixed_queue_t *queue, UNUSED_ATTR void *context)
{
    BT_HDR *p_msg = (BT_HDR *)fixed_queue_dequeue(queue);
    APPL_TRACE_IMP("btif_media_thread_handle_cmd : %d %s", p_msg->event,
             dump_media_event(p_msg->event));

    switch (p_msg->event)
    {
#if (BTA_AV_INCLUDED == TRUE)
    case BTIF_MEDIA_START_AA_TX:
        btif_media_task_aa_start_tx();
        break;
    case BTIF_MEDIA_STOP_AA_TX:
        btif_media_task_aa_stop_tx();
        break;
    case BTIF_MEDIA_SBC_ENC_INIT:
        btif_media_task_enc_init(p_msg);
        break;
    case BTIF_MEDIA_SBC_ENC_UPDATE:
        btif_media_task_enc_update(p_msg);
        break;
    case BTIF_MEDIA_AUDIO_FEEDING_INIT:
        btif_media_task_audio_feeding_init(p_msg);
        break;
    case BTIF_MEDIA_FLUSH_AA_TX:
        btif_media_task_aa_tx_flush(p_msg);
        break;
    case BTIF_MEDIA_UIPC_RX_RDY:
        btif_media_task_aa_handle_uipc_rx_rdy();
        break;
#ifdef USE_AUDIO_TRACK
    case BTIF_MEDIA_AUDIO_SINK_SET_FOCUS_STATE:
        if(!btif_av_is_connected())
            break;
        btif_media_cb.rx_audio_focus_state = ((tBTIF_MEDIA_SINK_FOCUS_UPDATE *)p_msg)->focus_state;
        APPL_TRACE_DEBUG("Setting focus state to %d ",btif_media_cb.rx_audio_focus_state);
        break;
#endif
    case BTIF_MEDIA_AUDIO_SINK_CFG_UPDATE:
#if (BTA_AV_SINK_INCLUDED == TRUE)
        btif_media_task_aa_handle_decoder_reset(p_msg);
#endif
        break;
    case BTIF_MEDIA_AUDIO_SINK_CLEAR_TRACK:
#if (BTA_AV_SINK_INCLUDED == TRUE)
        btif_media_task_aa_handle_clear_track();
#endif
        break;
     case BTIF_MEDIA_FLUSH_AA_RX:
        btif_media_task_aa_rx_flush();
        break;
#ifdef BTA_AV_SPLIT_A2DP_ENABLED
    case BTIF_MEDIA_RESET_VS_STATE:
        btif_media_cb.tx_started = FALSE;
        btif_media_cb.tx_stop_initiated = FALSE;
        btif_media_cb.vs_configs_exchanged = FALSE;
        btif_media_cb.tx_start_initiated = FALSE;
        btif_media_cb.tx_enc_update_initiated = FALSE;
        break;
    case BTIF_MEDIA_START_VS_CMD:
        if (!btif_media_cb.tx_started
             && (!btif_media_cb.tx_start_initiated || btif_media_cb.tx_enc_update_initiated))
        {
            btif_a2dp_encoder_update();
            btif_media_start_vendor_command();
        }
        else
            APPL_TRACE_IMP("ignore VS start request");
        break;
    case BTIF_MEDIA_STOP_VS_CMD:
        if (btif_media_cb.tx_started && !btif_media_cb.tx_stop_initiated)
            btif_media_send_vendor_stop();
        else if((btif_media_cb.tx_start_initiated || btif_media_cb.tx_enc_update_initiated)
                && !btif_media_cb.tx_started)
        {
            APPL_TRACE_IMP("Suspend Req when VSC exchange in progress,reset VSC");
            btif_media_send_reset_vendor_state();
        }
        else
            APPL_TRACE_IMP("ignore VS stop request");
        break;
    case BTIF_MEDIA_VS_A2DP_START_SUCCESS:
        btif_media_cb.tx_start_initiated = FALSE;
        btif_media_cb.tx_started = TRUE;
        a2dp_cmd_acknowledge(A2DP_CTRL_ACK_SUCCESS);
        break;
    case BTIF_MEDIA_VS_A2DP_START_FAILURE:
        btif_media_cb.tx_start_initiated = FALSE;
        a2dp_cmd_acknowledge(A2DP_CTRL_ACK_FAILURE);
        disconnect_a2dp_on_vendor_start_failure();
        break;
    case BTIF_MEDIA_VS_A2DP_STOP_SUCCESS:
        btif_media_cb.tx_started = FALSE;
        btif_media_cb.tx_stop_initiated = FALSE;
        /*Reset vendor state after stop success
          to handle stream started for touch tone
          to connect to second other device
        */
        btif_media_send_reset_vendor_state();
        if (btif_media_cb.a2dp_cmd_pending == A2DP_CTRL_CMD_SUSPEND ||
            btif_media_cb.a2dp_cmd_pending == A2DP_CTRL_CMD_STOP)
        {
            a2dp_cmd_acknowledge(A2DP_CTRL_ACK_SUCCESS);
        }
        else
        {
            APPL_TRACE_ERROR("wrong cmd pending");
            a2dp_cmd_acknowledge(A2DP_CTRL_ACK_FAILURE);
        }
        break;
    case BTIF_MEDIA_VS_A2DP_STOP_FAILURE:
        btif_media_cb.tx_stop_initiated = FALSE;
        a2dp_cmd_acknowledge(A2DP_CTRL_ACK_FAILURE);
        break;
    case BTIF_MEDIA_VS_A2DP_MEDIA_CHNL_CFG_SUCCESS:
        //btif_media_send_vendor_pref_bit_rate();
#if (BTA_AV_CO_CP_SCMS_T == TRUE)
        btif_media_send_vendor_scmst_hdr();
#else
        if (!btif_media_cb.vs_configs_exchanged &&
              btif_media_cb.tx_start_initiated)
            btif_media_cb.vs_configs_exchanged = TRUE;
        else
        {
            APPL_TRACE_ERROR("Dont send start,stream suspended")
            break;
        }
        btif_media_send_vendor_start();
#endif
        break;
    case BTIF_MEDIA_VS_A2DP_WRITE_SBC_CFG_SUCCESS:
        btif_media_send_vendor_media_chn_cfg();
        break;
    case BTIF_MEDIA_VS_A2DP_SELECTED_CODEC_SUCCESS:
        btif_media_send_vendor_transport_cfg();
        break;
    case BTIF_MEDIA_VS_A2DP_TRANSPORT_CFG_SUCCESS:
        btif_media_send_vendor_media_chn_cfg();
        break;
    case BTIF_MEDIA_VS_A2DP_PREF_BIT_RATE_SUCCESS:
#if (BTA_AV_CO_CP_SCMS_T == TRUE)
        btif_media_send_vendor_scmst_hdr();
#else
        if (!btif_media_cb.vs_configs_exchanged)
            btif_media_cb.vs_configs_exchanged = TRUE;
        btif_media_send_vendor_start();
#endif
        break;
#if (BTA_AV_CO_CP_SCMS_T == TRUE)
    case BTIF_MEDIA_VS_A2DP_SET_SCMST_HDR_SUCCESS:
        if (!btif_media_cb.vs_configs_exchanged &&
              btif_media_cb.tx_start_initiated)
            btif_media_cb.vs_configs_exchanged = TRUE;
        else
        {
            APPL_TRACE_ERROR("Dont send start,stream suspended")
            break;
        }
        btif_media_send_vendor_start();
        break;
#endif
#endif
#endif
    default:
        APPL_TRACE_ERROR("ERROR in %s unknown event %d", __func__, p_msg->event);
    }
    osi_free(p_msg);
    APPL_TRACE_IMP("%s: %s DONE", __func__, dump_media_event(p_msg->event));
}

#if (BTA_AV_SINK_INCLUDED == TRUE)
/*******************************************************************************
 **
 ** Function         btif_media_task_handle_inc_media
 **
 ** Description
 **
 ** Returns          void
 **
 *******************************************************************************/
static void btif_media_task_handle_inc_media(tBT_SBC_HDR*p_msg)
{
    UINT8 *sbc_start_frame = ((UINT8*)(p_msg + 1) + p_msg->offset + 1);
    int count;
    UINT32 pcmBytes, availPcmBytes;
    OI_INT16 *pcmDataPointer = pcmData; /*Will be overwritten on next packet receipt*/
    OI_STATUS status;
    int num_sbc_frames = p_msg->num_frames_to_be_processed;
    UINT32 sbc_frame_len = p_msg->len - 1;
    availPcmBytes = sizeof(pcmData);

    if ((btif_media_cb.peer_sep == AVDT_TSEP_SNK) || (btif_media_cb.rx_flush))
    {
        APPL_TRACE_DEBUG(" State Changed happened in this tick ");
        return;
    }
#ifndef USE_AUDIO_TRACK
    // ignore data if no one is listening
    if (!btif_media_cb.data_channel_open)
    {
        APPL_TRACE_ERROR("%s Channel not open, returning", __func__);
        return;
    }
#endif
    APPL_TRACE_DEBUG("%s Number of sbc frames %d, frame_len %d",
                     __func__, num_sbc_frames, sbc_frame_len);

    for(count = 0; count < num_sbc_frames && sbc_frame_len != 0; count ++)
    {
        pcmBytes = availPcmBytes;
        status = OI_CODEC_SBC_DecodeFrame(&context, (const OI_BYTE**)&sbc_start_frame,
                                                        (OI_UINT32 *)&sbc_frame_len,
                                                        (OI_INT16 *)pcmDataPointer,
                                                        (OI_UINT32 *)&pcmBytes);
        if (!OI_SUCCESS(status)) {
            APPL_TRACE_ERROR("Decoding failure: %d\n", status);
            break;
        }
        availPcmBytes -= pcmBytes;
        pcmDataPointer += pcmBytes/2;
        p_msg->offset += (p_msg->len - 1) - sbc_frame_len;
        p_msg->len = sbc_frame_len + 1;
    }

#ifdef USE_AUDIO_TRACK
    BtifAvrcpAudioTrackWriteData(
        btif_media_cb.audio_track, (void*)pcmData, (sizeof(pcmData) - availPcmBytes));
#else
    UIPC_Send(UIPC_CH_ID_AV_AUDIO, 0, (UINT8 *)pcmData, (sizeof(pcmData) - availPcmBytes));
#endif
}
#endif

#if (BTA_AV_INCLUDED == TRUE)
/*******************************************************************************
 **
 ** Function         btif_media_task_enc_init_req
 **
 ** Description
 **
 ** Returns          TRUE is success
 **
 *******************************************************************************/
BOOLEAN btif_media_task_enc_init_req(tBTIF_MEDIA_INIT_AUDIO *p_msg)
{
    tBTIF_MEDIA_INIT_AUDIO *p_buf = osi_malloc(sizeof(tBTIF_MEDIA_INIT_AUDIO));

    memcpy(p_buf, p_msg, sizeof(tBTIF_MEDIA_INIT_AUDIO));
    p_buf->hdr.event = BTIF_MEDIA_SBC_ENC_INIT;

    if (btif_media_cmd_msg_queue != NULL)
        fixed_queue_enqueue(btif_media_cmd_msg_queue, p_buf);
    return TRUE;
}

/*******************************************************************************
 **
 ** Function         btif_media_task_enc_update_req
 **
 ** Description
 **
 ** Returns          TRUE is success
 **
 *******************************************************************************/
BOOLEAN btif_media_task_enc_update_req(tBTIF_MEDIA_UPDATE_AUDIO *p_msg)
{
    tBTIF_MEDIA_UPDATE_AUDIO *p_buf =
        osi_malloc(sizeof(tBTIF_MEDIA_UPDATE_AUDIO));

    memcpy(p_buf, p_msg, sizeof(tBTIF_MEDIA_UPDATE_AUDIO));
    p_buf->hdr.event = BTIF_MEDIA_SBC_ENC_UPDATE;

    if (btif_media_cmd_msg_queue != NULL)
        fixed_queue_enqueue(btif_media_cmd_msg_queue, p_buf);
    return TRUE;
}

/*******************************************************************************
 **
 ** Function         btif_media_task_audio_feeding_init_req
 **
 ** Description
 **
 ** Returns          TRUE is success
 **
 *******************************************************************************/
BOOLEAN btif_media_task_audio_feeding_init_req(tBTIF_MEDIA_INIT_AUDIO_FEEDING *p_msg)
{
    tBTIF_MEDIA_INIT_AUDIO_FEEDING *p_buf =
        osi_malloc(sizeof(tBTIF_MEDIA_INIT_AUDIO_FEEDING));

    memcpy(p_buf, p_msg, sizeof(tBTIF_MEDIA_INIT_AUDIO_FEEDING));
    p_buf->hdr.event = BTIF_MEDIA_AUDIO_FEEDING_INIT;

    if (btif_media_cmd_msg_queue != NULL)
        fixed_queue_enqueue(btif_media_cmd_msg_queue, p_buf);
    return TRUE;
}

/*******************************************************************************
 **
 ** Function         btif_media_task_start_aa_req
 **
 ** Description
 **
 ** Returns          TRUE is success
 **
 *******************************************************************************/
BOOLEAN btif_media_task_start_aa_req(void)
{
    BT_HDR *p_buf = (BT_HDR *)osi_malloc(sizeof(BT_HDR));

    p_buf->event = BTIF_MEDIA_START_AA_TX;

<<<<<<< HEAD
    if (btif_media_cmd_msg_queue != NULL)
        fixed_queue_enqueue(btif_media_cmd_msg_queue, p_buf);
=======
    memset(&btif_media_cb.stats, 0, sizeof(btif_media_stats_t));
    // Assign session_start_us to 1 when time_now_us() is 0 to indicate
    // btif_media_task_start_aa_req() has been called
    btif_media_cb.stats.session_start_us = time_now_us();
    if (btif_media_cb.stats.session_start_us == 0) {
        btif_media_cb.stats.session_start_us = 1;
    }
    btif_media_cb.stats.session_end_us = 0;
>>>>>>> 5a992578
    return TRUE;
}

/*******************************************************************************
 **
 ** Function         btif_media_task_stop_aa_req
 **
 ** Description
 **
 ** Returns          TRUE is success
 **
 *******************************************************************************/
BOOLEAN btif_media_task_stop_aa_req(void)
{
    BT_HDR *p_buf = (BT_HDR *)osi_malloc(sizeof(BT_HDR));

    p_buf->event = BTIF_MEDIA_STOP_AA_TX;

    /*
     * Explicitly check whether the btif_media_cmd_msg_queue is not NULL to
     * avoid a race condition during shutdown of the Bluetooth stack.
     * This race condition is triggered when A2DP audio is streaming on
     * shutdown:
     * "btif_a2dp_on_stopped() -> btif_media_task_stop_aa_req()" is called
     * to stop the particular audio stream, and this happens right after
     * the "cleanup() -> btif_a2dp_stop_media_task()" processing during
     * the shutdown of the Bluetooth stack.
     */
    if (btif_media_cmd_msg_queue != NULL) {
        fixed_queue_enqueue(btif_media_cmd_msg_queue, p_buf);
    }

    btif_media_cb.stats.session_end_us = time_now_us();
    btif_update_a2dp_metrics();
    btif_a2dp_source_accumulate_stats(&btif_media_cb.stats,
        &btif_media_cb.accumulated_stats);

    return TRUE;
}
/*******************************************************************************
 **
 ** Function         btif_media_task_aa_rx_flush_req
 **
 ** Description
 **
 ** Returns          TRUE is success
 **
 *******************************************************************************/
BOOLEAN btif_media_task_aa_rx_flush_req(void)
{
    if (fixed_queue_is_empty(btif_media_cb.RxSbcQ)) /*  Que is already empty */
        return TRUE;

    BT_HDR *p_buf = (BT_HDR *)osi_malloc(sizeof(BT_HDR));
    p_buf->event = BTIF_MEDIA_FLUSH_AA_RX;

    if (btif_media_cmd_msg_queue != NULL)
        fixed_queue_enqueue(btif_media_cmd_msg_queue, p_buf);
    return TRUE;
}

/*******************************************************************************
 **
 ** Function         btif_media_task_aa_tx_flush_req
 **
 ** Description
 **
 ** Returns          TRUE is success
 **
 *******************************************************************************/
BOOLEAN btif_media_task_aa_tx_flush_req(void)
{
    BT_HDR *p_buf = (BT_HDR *)osi_malloc(sizeof(BT_HDR));

    p_buf->event = BTIF_MEDIA_FLUSH_AA_TX;

    /*
     * Explicitly check whether the btif_media_cmd_msg_queue is not NULL to
     * avoid a race condition during shutdown of the Bluetooth stack.
     * This race condition is triggered when A2DP audio is streaming on
     * shutdown:
     * "btif_a2dp_on_stopped() -> btif_media_task_aa_tx_flush_req()" is called
     * to stop the particular audio stream, and this happens right after
     * the "cleanup() -> btif_a2dp_stop_media_task()" processing during
     * the shutdown of the Bluetooth stack.
     */
    if (btif_media_cmd_msg_queue != NULL)
        fixed_queue_enqueue(btif_media_cmd_msg_queue, p_buf);

    return TRUE;
}
/*******************************************************************************
 **
 ** Function         btif_media_task_aa_rx_flush
 **
 ** Description
 **
 ** Returns          void
 **
 *******************************************************************************/
static void btif_media_task_aa_rx_flush(void)
{
    /* Flush all enqueued GKI SBC  buffers (encoded) */
    APPL_TRACE_DEBUG("btif_media_task_aa_rx_flush");

    btif_media_flush_q(btif_media_cb.RxSbcQ);
}


/*******************************************************************************
 **
 ** Function         btif_media_task_aa_tx_flush
 **
 ** Description
 **
 ** Returns          void
 **
 *******************************************************************************/
static void btif_media_task_aa_tx_flush(BT_HDR *p_msg)
{
    UNUSED(p_msg);

    /* Flush all enqueued GKI music buffers (encoded) */
    APPL_TRACE_DEBUG("btif_media_task_aa_tx_flush");

    btif_media_cb.media_feeding_state.pcm.counter = 0;
    btif_media_cb.media_feeding_state.pcm.aa_feed_residue = 0;

    btif_media_cb.stats.tx_queue_total_flushed_messages +=
        fixed_queue_length(btif_media_cb.TxAaQ);
    btif_media_cb.stats.tx_queue_last_flushed_us = time_now_us();
    btif_media_flush_q(btif_media_cb.TxAaQ);

    UIPC_Ioctl(UIPC_CH_ID_AV_AUDIO, UIPC_REQ_RX_FLUSH, NULL);
}

/*******************************************************************************
 **
 ** Function       btif_media_task_enc_init
 **
 ** Description    Initialize encoding task
 **
 ** Returns        void
 **
 *******************************************************************************/
static void btif_media_task_enc_init(BT_HDR *p_msg)
{
    tBTIF_MEDIA_INIT_AUDIO *pInitAudio = (tBTIF_MEDIA_INIT_AUDIO *) p_msg;

    APPL_TRACE_DEBUG("btif_media_task_enc_init");

    btif_media_cb.timestamp = 0;

    if (pInitAudio->CodecType == A2D_NON_A2DP_MEDIA_CT)
    {
        APPL_TRACE_EVENT("%s BluetoothVendorID %x, BluetoothCodecID %d", __func__,
                     pInitAudio->BluetoothVendorID, pInitAudio->BluetoothCodecID);
        if ((pInitAudio->BluetoothVendorID == A2D_APTX_VENDOR_ID)
                && (pInitAudio->BluetoothCodecID == A2D_APTX_CODEC_ID_BLUETOOTH)) {
            btif_media_cb.aptxEncoderParams.s16SamplingFreq= pInitAudio->SamplingFreq;
            btif_media_cb.aptxEncoderParams.s16ChannelMode = pInitAudio->ChannelMode;
            btif_media_cb.aptxEncoderParams.u16PacketLength = 4;    // 32-bit word encoded by aptX encoder
            btif_media_cb.TxTranscoding = BTIF_MEDIA_TRSCD_PCM_2_APTX;
            btif_media_cb.TxAaMtuSize = ((BTIF_MEDIA_AA_BUF_SIZE - BTIF_MEDIA_AA_APTX_OFFSET-sizeof(BT_HDR))
                                             < pInitAudio->MtuSize) ? (BTIF_MEDIA_AA_BUF_SIZE - BTIF_MEDIA_AA_APTX_OFFSET
                                                                       - sizeof(BT_HDR)) : pInitAudio->MtuSize;
            return;
        } else if ((pInitAudio->BluetoothVendorID == A2D_APTX_HD_VENDOR_ID)
                && (pInitAudio->BluetoothCodecID == A2D_APTX_HD_CODEC_ID_BLUETOOTH)) {
            btif_media_cb.aptxhdEncoderParams.s16SamplingFreq= pInitAudio->SamplingFreq;
            btif_media_cb.aptxhdEncoderParams.s16ChannelMode = pInitAudio->ChannelMode;
            btif_media_cb.aptxhdEncoderParams.u16PacketLength = 6;    // 48-bit word encoded by aptX encoder
            btif_media_cb.TxTranscoding = BTIF_MEDIA_TRSCD_PCM_2_APTX_HD;
            btif_media_cb.TxAaMtuSize = ((BTIF_MEDIA_AA_BUF_SIZE - BTIF_MEDIA_AA_APTX_HD_OFFSET-sizeof(BT_HDR))
                                             < pInitAudio->MtuSize) ? (BTIF_MEDIA_AA_BUF_SIZE - BTIF_MEDIA_AA_APTX_HD_OFFSET
                                                                       - sizeof(BT_HDR)) : pInitAudio->MtuSize;
            return;
        } else {
            /* do nothing, fall through to SBC */
        }
    }
#if defined(AAC_ENCODER_INCLUDED) && (AAC_ENCODER_INCLUDED == TRUE)
    else if (pInitAudio->CodecType == BTIF_AV_CODEC_M24) {
        /*AAC is supported only in split mode, so only update the
          required MTU size for AAC to send down to FW via VSC*/
        btif_media_cb.TxAaMtuSize =  ((BTIF_MEDIA_AA_BUF_SIZE-BTIF_MEDIA_AA_AAC_OFFSET-sizeof(BT_HDR))
            < pInitAudio->MtuSize) ? (BTIF_MEDIA_AA_BUF_SIZE - BTIF_MEDIA_AA_AAC_OFFSET
            - sizeof(BT_HDR)) : pInitAudio->MtuSize;
        return;
    }
#endif
    /* SBC encoder config (enforced even if not used) */
    btif_media_cb.encoder.s16ChannelMode = pInitAudio->ChannelMode;
    btif_media_cb.encoder.s16NumOfSubBands = pInitAudio->NumOfSubBands;
    btif_media_cb.encoder.s16NumOfBlocks = pInitAudio->NumOfBlocks;
    btif_media_cb.encoder.s16AllocationMethod = pInitAudio->AllocationMethod;
    btif_media_cb.encoder.s16SamplingFreq = pInitAudio->SamplingFreq;

    btif_media_cb.encoder.u16BitRate = btif_media_task_get_sbc_rate();

    /* Default transcoding is PCM to SBC, modified by feeding configuration */
    btif_media_cb.TxTranscoding = BTIF_MEDIA_TRSCD_PCM_2_SBC;
    btif_media_cb.TxAaMtuSize = ((BTIF_MEDIA_AA_BUF_SIZE-BTIF_MEDIA_AA_SBC_OFFSET-sizeof(BT_HDR))
            < pInitAudio->MtuSize) ? (BTIF_MEDIA_AA_BUF_SIZE - BTIF_MEDIA_AA_SBC_OFFSET
            - sizeof(BT_HDR)) : pInitAudio->MtuSize;

    APPL_TRACE_EVENT("btif_media_task_enc_init busy %d, mtu %d, peer mtu %d",
                     btif_media_cb.busy_level, btif_media_cb.TxAaMtuSize, pInitAudio->MtuSize);
    APPL_TRACE_EVENT("      ch mode %d, subnd %d, nb blk %d, alloc %d, rate %d, freq %d",
            btif_media_cb.encoder.s16ChannelMode, btif_media_cb.encoder.s16NumOfSubBands,
            btif_media_cb.encoder.s16NumOfBlocks,
            btif_media_cb.encoder.s16AllocationMethod, btif_media_cb.encoder.u16BitRate,
            btif_media_cb.encoder.s16SamplingFreq);

    if (!bt_split_a2dp_enabled)
    {
        /* Reset entirely the SBC encoder */
        SBC_Encoder_Init(&(btif_media_cb.encoder));

        btif_media_cb.tx_sbc_frames = calculate_max_frames_per_packet();

        APPL_TRACE_DEBUG("btif_media_task_enc_init bit pool %d", btif_media_cb.encoder.s16BitPool);
    }
}

/*******************************************************************************
 **
 ** Function       btif_media_task_enc_update
 **
 ** Description    Update encoding task
 **
 ** Returns        void
 **
 *******************************************************************************/

static void btif_media_task_enc_update(BT_HDR *p_msg)
{
    tBTIF_MEDIA_UPDATE_AUDIO * pUpdateAudio = (tBTIF_MEDIA_UPDATE_AUDIO *) p_msg;
    SBC_ENC_PARAMS *pstrEncParams = &btif_media_cb.encoder;
    UINT16 s16SamplingFreq;
    SINT16 s16BitPool = 0;
    SINT16 s16BitRate;
    SINT16 s16FrameLen;
    UINT8 protect = 0;

    APPL_TRACE_DEBUG("%s : minmtu %d, maxbp %d minbp %d", __func__,
                     pUpdateAudio->MinMtuSize, pUpdateAudio->MaxBitPool,
                     pUpdateAudio->MinBitPool);

    /* Only update the bitrate and MTU size while timer is running to make sure it has been initialized */
    if (pUpdateAudio->CodecType == A2D_NON_A2DP_MEDIA_CT)
    {
        APPL_TRACE_EVENT("%s BluetoothVendorID %x, BluetoothCodecID %d", __func__,
                     pUpdateAudio->BluetoothVendorID, pUpdateAudio->BluetoothCodecID);

        if ((pUpdateAudio->BluetoothVendorID == A2D_APTX_VENDOR_ID)
           && (pUpdateAudio->BluetoothCodecID == A2D_APTX_CODEC_ID_BLUETOOTH)) {
            APPL_TRACE_DEBUG("%s aptX ", __func__);
            btif_media_cb.TxAaMtuSize = ((BTIF_MEDIA_AA_BUF_SIZE - BTIF_MEDIA_AA_APTX_OFFSET - sizeof(BT_HDR)) < pUpdateAudio->MinMtuSize) ?
                                                  (BTIF_MEDIA_AA_BUF_SIZE - BTIF_MEDIA_AA_APTX_OFFSET - sizeof(BT_HDR)) : pUpdateAudio->MinMtuSize;
            APPL_TRACE_DEBUG("%s : aptX btif_media_cb.TxAaMtuSize %d", __func__, btif_media_cb.TxAaMtuSize);
            return;
        } else if ((pUpdateAudio->BluetoothVendorID == A2D_APTX_HD_VENDOR_ID)
            && (pUpdateAudio->BluetoothCodecID == A2D_APTX_HD_CODEC_ID_BLUETOOTH)) {
            APPL_TRACE_DEBUG("%s aptX HD", __func__);
            btif_media_cb.TxAaMtuSize = ((BTIF_MEDIA_AA_BUF_SIZE - BTIF_MEDIA_AA_APTX_HD_OFFSET - sizeof(BT_HDR)) < pUpdateAudio->MinMtuSize) ?
                                                  (BTIF_MEDIA_AA_BUF_SIZE - BTIF_MEDIA_AA_APTX_HD_OFFSET - sizeof(BT_HDR)) : pUpdateAudio->MinMtuSize;
            return;
        } else {
            /* do nothing, fall through to SBC */
        }
    }
#if defined(AAC_ENCODER_INCLUDED) && (AAC_ENCODER_INCLUDED == TRUE)
    else if (pUpdateAudio->CodecType == BTIF_AV_CODEC_M24) {
       APPL_TRACE_EVENT("%s AAC" , __func__);
       btif_media_cb.TxAaMtuSize = ((BTIF_MEDIA_AA_BUF_SIZE -
                                      BTIF_MEDIA_AA_AAC_OFFSET - sizeof(BT_HDR))
                < pUpdateAudio->MinMtuSize) ? (BTIF_MEDIA_AA_BUF_SIZE - BTIF_MEDIA_AA_AAC_OFFSET
                - sizeof(BT_HDR)) : pUpdateAudio->MinMtuSize;
       return;
    }
#endif
    else
    {
        if (!pstrEncParams->s16NumOfSubBands)
        {
            APPL_TRACE_WARNING("%s SubBands are set to 0, resetting to max (%d)",
              __func__, SBC_MAX_NUM_OF_SUBBANDS);
            pstrEncParams->s16NumOfSubBands = SBC_MAX_NUM_OF_SUBBANDS;
        }

        if (!pstrEncParams->s16NumOfBlocks)
        {
            APPL_TRACE_WARNING("%s Blocks are set to 0, resetting to max (%d)",
              __func__, SBC_MAX_NUM_OF_BLOCKS);
            pstrEncParams->s16NumOfBlocks = SBC_MAX_NUM_OF_BLOCKS;
        }

        if (!pstrEncParams->s16NumOfChannels)
        {
            APPL_TRACE_WARNING("%s Channels are set to 0, resetting to max (%d)",
              __func__, SBC_MAX_NUM_OF_CHANNELS);
            pstrEncParams->s16NumOfChannels = SBC_MAX_NUM_OF_CHANNELS;
        }

        btif_media_cb.TxAaMtuSize = ((BTIF_MEDIA_AA_BUF_SIZE -
                                      BTIF_MEDIA_AA_SBC_OFFSET - sizeof(BT_HDR))
                < pUpdateAudio->MinMtuSize) ? (BTIF_MEDIA_AA_BUF_SIZE - BTIF_MEDIA_AA_SBC_OFFSET
                - sizeof(BT_HDR)) : pUpdateAudio->MinMtuSize;

        /* Set the initial target bit rate */
        pstrEncParams->u16BitRate = btif_media_task_get_sbc_rate();

        if (pstrEncParams->s16SamplingFreq == SBC_sf16000)
            s16SamplingFreq = 16000;
        else if (pstrEncParams->s16SamplingFreq == SBC_sf32000)
            s16SamplingFreq = 32000;
        else if (pstrEncParams->s16SamplingFreq == SBC_sf44100)
            s16SamplingFreq = 44100;
        else
            s16SamplingFreq = 48000;

        do {
            if (pstrEncParams->s16NumOfBlocks == 0 ||
                pstrEncParams->s16NumOfSubBands == 0 ||
                pstrEncParams->s16NumOfChannels == 0) {
                APPL_TRACE_ERROR("%s - Avoiding division by zero...", __func__);
                APPL_TRACE_ERROR("%s - block=%d, subBands=%d, channels=%d",
                                 __func__,
                                 pstrEncParams->s16NumOfBlocks,
                                 pstrEncParams->s16NumOfSubBands,
                                 pstrEncParams->s16NumOfChannels);
                break;
            }

            if ((pstrEncParams->s16ChannelMode == SBC_JOINT_STEREO) ||
                (pstrEncParams->s16ChannelMode == SBC_STEREO)) {
                s16BitPool = (SINT16)((pstrEncParams->u16BitRate *
                        pstrEncParams->s16NumOfSubBands * 1000 / s16SamplingFreq)
                        - ((32 + (4 * pstrEncParams->s16NumOfSubBands *
                        pstrEncParams->s16NumOfChannels)
                        + ((pstrEncParams->s16ChannelMode - 2) *
                        pstrEncParams->s16NumOfSubBands))
                        / pstrEncParams->s16NumOfBlocks));

                s16FrameLen = 4 + (4*pstrEncParams->s16NumOfSubBands *
                        pstrEncParams->s16NumOfChannels) / 8
                        + (((pstrEncParams->s16ChannelMode - 2) *
                        pstrEncParams->s16NumOfSubBands)
                        + (pstrEncParams->s16NumOfBlocks * s16BitPool)) / 8;

                s16BitRate = (8 * s16FrameLen * s16SamplingFreq)
                        / (pstrEncParams->s16NumOfSubBands *
                        pstrEncParams->s16NumOfBlocks * 1000);

                if (s16BitRate > pstrEncParams->u16BitRate)
                    s16BitPool--;

                if (pstrEncParams->s16NumOfSubBands == 8)
                    s16BitPool = (s16BitPool > 255) ? 255 : s16BitPool;
                else
                    s16BitPool = (s16BitPool > 128) ? 128 : s16BitPool;
            } else {
                s16BitPool = (SINT16)(((pstrEncParams->s16NumOfSubBands *
                        pstrEncParams->u16BitRate * 1000)
                        / (s16SamplingFreq * pstrEncParams->s16NumOfChannels))
                        - (((32 / pstrEncParams->s16NumOfChannels) +
                        (4 * pstrEncParams->s16NumOfSubBands))
                        / pstrEncParams->s16NumOfBlocks));

                pstrEncParams->s16BitPool =
                    (s16BitPool > (16 * pstrEncParams->s16NumOfSubBands)) ?
                            (16 * pstrEncParams->s16NumOfSubBands) : s16BitPool;
            }

            if (s16BitPool < 0)
                s16BitPool = 0;

            APPL_TRACE_EVENT("%s bitpool candidate : %d (%d kbps)", __func__,
                             s16BitPool, pstrEncParams->u16BitRate);

            if (s16BitPool > pUpdateAudio->MaxBitPool) {
                APPL_TRACE_DEBUG("%s computed bitpool too large (%d)", __func__,
                                 s16BitPool);
                /* Decrease bitrate */
                btif_media_cb.encoder.u16BitRate -= BTIF_MEDIA_BITRATE_STEP;
                /* Record that we have decreased the bitrate */
                protect |= 1;
            } else if (s16BitPool < pUpdateAudio->MinBitPool) {
                APPL_TRACE_WARNING("%s computed bitpool too small (%d)", __func__,
                                   s16BitPool);

                /* Increase bitrate */
                UINT16 previous_u16BitRate = btif_media_cb.encoder.u16BitRate;
                btif_media_cb.encoder.u16BitRate += BTIF_MEDIA_BITRATE_STEP;
                /* Record that we have increased the bitrate */
                protect |= 2;
                /* Check over-flow */
                if (btif_media_cb.encoder.u16BitRate < previous_u16BitRate)
                    protect |= 3;
            } else {
                break;
            }
            /* In case we have already increased and decreased the bitrate, just stop */
            if (protect == 3) {
                APPL_TRACE_ERROR("%s could not find bitpool in range", __func__);
                break;
            }
        } while (1);

        /* Finally update the bitpool in the encoder structure */
        pstrEncParams->s16BitPool = s16BitPool;

        APPL_TRACE_DEBUG("%s final bit rate %d, final bit pool %d", __func__,
                         btif_media_cb.encoder.u16BitRate,
                         btif_media_cb.encoder.s16BitPool);

        if (!bt_split_a2dp_enabled)
        {
            /* make sure we reinitialize encoder with new settings */
            SBC_Encoder_Init(&(btif_media_cb.encoder));
        }
        btif_media_cb.tx_sbc_frames = calculate_max_frames_per_packet();
    }
}

/*******************************************************************************
 **
 ** Function         btif_media_task_pcm2sbc_init
 **
 ** Description      Init encoding task for PCM to SBC according to feeding
 **
 ** Returns          void
 **
 *******************************************************************************/
static void btif_media_task_pcm2sbc_init(tBTIF_MEDIA_INIT_AUDIO_FEEDING * p_feeding)
{
    BOOLEAN reconfig_needed = FALSE;

    APPL_TRACE_DEBUG("PCM feeding:");
    APPL_TRACE_DEBUG("sampling_freq:%d", p_feeding->feeding.cfg.pcm.sampling_freq);
    APPL_TRACE_DEBUG("num_channel:%d", p_feeding->feeding.cfg.pcm.num_channel);
    APPL_TRACE_DEBUG("bit_per_sample:%d", p_feeding->feeding.cfg.pcm.bit_per_sample);

    /* Check the PCM feeding sampling_freq */
    switch (p_feeding->feeding.cfg.pcm.sampling_freq)
    {
        case  8000:
        case 12000:
        case 16000:
        case 24000:
        case 32000:
        case 48000:
            /* For these sampling_freq the AV connection must be 48000 */
            if (btif_media_cb.encoder.s16SamplingFreq != SBC_sf48000)
            {
                /* Reconfiguration needed at 48000 */
                APPL_TRACE_DEBUG("SBC Reconfiguration needed at 48000");
                btif_media_cb.encoder.s16SamplingFreq = SBC_sf48000;
                reconfig_needed = TRUE;
            }
            break;

        case 11025:
        case 22050:
        case 44100:
            /* For these sampling_freq the AV connection must be 44100 */
            if (btif_media_cb.encoder.s16SamplingFreq != SBC_sf44100)
            {
                /* Reconfiguration needed at 44100 */
                APPL_TRACE_DEBUG("SBC Reconfiguration needed at 44100");
                btif_media_cb.encoder.s16SamplingFreq = SBC_sf44100;
                reconfig_needed = TRUE;
            }
            break;
        default:
            APPL_TRACE_DEBUG("Feeding PCM sampling_freq unsupported");
            break;
    }

    /* Some AV Headsets do not support Mono => always ask for Stereo */
    if (btif_media_cb.encoder.s16ChannelMode == SBC_MONO)
    {
        APPL_TRACE_DEBUG("SBC Reconfiguration needed in Stereo");
        btif_media_cb.encoder.s16ChannelMode = SBC_JOINT_STEREO;
        reconfig_needed = TRUE;
    }

    if (reconfig_needed != FALSE)
    {
        APPL_TRACE_DEBUG("btif_media_task_pcm2sbc_init :: mtu %d", btif_media_cb.TxAaMtuSize);
        APPL_TRACE_DEBUG("ch mode %d, nbsubd %d, nb %d, alloc %d, rate %d, freq %d",
                btif_media_cb.encoder.s16ChannelMode,
                btif_media_cb.encoder.s16NumOfSubBands, btif_media_cb.encoder.s16NumOfBlocks,
                btif_media_cb.encoder.s16AllocationMethod, btif_media_cb.encoder.u16BitRate,
                btif_media_cb.encoder.s16SamplingFreq);
        if (!bt_split_a2dp_enabled)
            SBC_Encoder_Init(&(btif_media_cb.encoder));
    }
    else
    {
        APPL_TRACE_DEBUG("btif_media_task_pcm2sbc_init no SBC reconfig needed");
    }
}

/*******************************************************************************
 **
 ** Function         btif_media_task_pcm2aptx_hd_init
 **
 ** Description      Init encoding task for PCM to aptX according to feeding
 **
 ** Returns          void
 **
 *******************************************************************************/
static void btif_media_task_pcm2aptx_hd_init(tBTIF_MEDIA_INIT_AUDIO_FEEDING * p_feeding)
{
    BOOLEAN reconfig_needed = FALSE;

    APPL_TRACE_DEBUG("%s aptX HD", __func__);
    APPL_TRACE_DEBUG("%s PCM feeding:", __func__);
    APPL_TRACE_DEBUG("%s sampling_freq:%d", __func__, p_feeding->feeding.cfg.pcm.sampling_freq);
    APPL_TRACE_DEBUG("%s num_channel:%d", __func__, p_feeding->feeding.cfg.pcm.num_channel);
    APPL_TRACE_DEBUG("%s bit_per_sample:%d", __func__, p_feeding->feeding.cfg.pcm.bit_per_sample);

    /* Check the PCM feeding sampling_freq */
    switch (p_feeding->feeding.cfg.pcm.sampling_freq)
    {
        case  8000:
        case 12000:
        case 16000:
        case 24000:
        case 32000:
        case 48000:
            /* For these sampling_freq the AV connection must be 48000 */
            if (btif_media_cb.aptxhdEncoderParams.s16SamplingFreq != A2D_APTX_HD_SAMPLERATE_48000)
            {
                /* Reconfiguration needed at 48000 */
                APPL_TRACE_DEBUG("%s Reconfiguration needed at 48000", __func__);
                btif_media_cb.aptxhdEncoderParams.s16SamplingFreq = A2D_APTX_HD_SAMPLERATE_48000;
                reconfig_needed = TRUE;
            }
            break;

        case 11025:
        case 22050:
        case 44100:
            /* For these sampling_freq the AV connection must be 44100 */
            if (btif_media_cb.aptxhdEncoderParams.s16SamplingFreq != A2D_APTX_HD_SAMPLERATE_44100)
            {
                /* Reconfiguration needed at 44100 */
                APPL_TRACE_DEBUG("%s Reconfiguration needed at 44100", __func__);
                btif_media_cb.aptxhdEncoderParams.s16SamplingFreq = A2D_APTX_HD_SAMPLERATE_44100;
                reconfig_needed = TRUE;
            }
            break;
        default:
            APPL_TRACE_DEBUG("%s Feeding PCM sampling_freq unsupported", __func__);
            break;
    }

    /* Some AV Headsets do not support Mono => always ask for Stereo */
    if (btif_media_cb.aptxhdEncoderParams.s16ChannelMode ==  A2D_APTX_HD_CHANNELS_MONO)
    {
        APPL_TRACE_DEBUG("%s Reconfiguration needed in Stereo", __func__);
        btif_media_cb.aptxhdEncoderParams.s16ChannelMode = A2D_APTX_HD_CHANNELS_STEREO;
        reconfig_needed = TRUE;
    }

    if (reconfig_needed != FALSE)
    {
        APPL_TRACE_DEBUG("%s calls APTX_HD_Encoder_Init", __func__);
        APPL_TRACE_DEBUG("%s mtu %d", __func__, btif_media_cb.TxAaMtuSize);
        APPL_TRACE_DEBUG("%s ch mode %d, Smp freq %d", __func__,
                          btif_media_cb.aptxhdEncoderParams.s16ChannelMode, btif_media_cb.aptxhdEncoderParams.s16SamplingFreq);
    } else {
        APPL_TRACE_DEBUG("%s No aptX HD reconfig needed", __func__);
    }
}

/*******************************************************************************
 **
 ** Function         btif_media_task_pcm2aptx_init
 **
 ** Description      Init encoding task for PCM to aptX according to feeding
 **
 ** Returns          void
 **
 *******************************************************************************/
static void btif_media_task_pcm2aptx_init(tBTIF_MEDIA_INIT_AUDIO_FEEDING * p_feeding)
{
    BOOLEAN reconfig_needed = FALSE;

    APPL_TRACE_DEBUG("%s PCM feeding:", __func__);
    APPL_TRACE_DEBUG("%s sampling_freq:%d", __func__, p_feeding->feeding.cfg.pcm.sampling_freq);
    APPL_TRACE_DEBUG("%s num_channel:%d", __func__, p_feeding->feeding.cfg.pcm.num_channel);
    APPL_TRACE_DEBUG("%s bit_per_sample:%d", __func__, p_feeding->feeding.cfg.pcm.bit_per_sample);

    /* Check the PCM feeding sampling_freq */
    switch (p_feeding->feeding.cfg.pcm.sampling_freq)
    {
        case  8000:
        case 12000:
        case 16000:
        case 24000:
        case 32000:
        case 48000:
            /* For these sampling_freq the AV connection must be 48000 */
            if (btif_media_cb.aptxEncoderParams.s16SamplingFreq != A2D_APTX_SAMPLERATE_48000)
            {
                /* Reconfiguration needed at 48000 */
                APPL_TRACE_DEBUG("%s Reconfiguration needed at 48000", __func__);
                btif_media_cb.aptxEncoderParams.s16SamplingFreq = A2D_APTX_SAMPLERATE_48000;
                reconfig_needed = TRUE;
            }
            break;

        case 11025:
        case 22050:
        case 44100:
            /* For these sampling_freq the AV connection must be 44100 */
            if (btif_media_cb.aptxEncoderParams.s16SamplingFreq != A2D_APTX_SAMPLERATE_44100)
            {
                /* Reconfiguration needed at 44100 */
                APPL_TRACE_DEBUG("%s Reconfiguration needed at 44100", __func__);
                btif_media_cb.aptxEncoderParams.s16SamplingFreq = A2D_APTX_SAMPLERATE_44100;
                reconfig_needed = TRUE;
            }
            break;
        default:
            APPL_TRACE_DEBUG("%s Feeding PCM sampling_freq unsupported", __func__);
            break;
        }

    /* Some AV Headsets do not support Mono => always ask for Stereo */
    if (btif_media_cb.aptxEncoderParams.s16ChannelMode ==  A2D_APTX_CHANNELS_MONO)
    {
        APPL_TRACE_DEBUG("%s Reconfiguration needed in Stereo", __func__);
        btif_media_cb.aptxEncoderParams.s16ChannelMode = A2D_APTX_CHANNELS_STEREO;
        reconfig_needed = TRUE;
    }

    if (reconfig_needed != FALSE)
    {
        APPL_TRACE_DEBUG("%s calls APTX_Encoder_Init", __func__);
        APPL_TRACE_DEBUG("%s mtu %d", __func__, btif_media_cb.TxAaMtuSize);
        APPL_TRACE_DEBUG("%s ch mode %d, Smp freq %d", __func__,
                          btif_media_cb.aptxEncoderParams.s16ChannelMode, btif_media_cb.aptxEncoderParams.s16SamplingFreq);
    } else {
        APPL_TRACE_DEBUG("%s no aptX reconfig needed", __func__);
  }
}

/*******************************************************************************
 **
 ** Function         btif_media_task_audio_feeding_init
 **
 ** Description      Initialize the audio path according to the feeding format
 **
 ** Returns          void
 **
 *******************************************************************************/
static void btif_media_task_audio_feeding_init(BT_HDR *p_msg)
{
    tBTIF_MEDIA_INIT_AUDIO_FEEDING *p_feeding = (tBTIF_MEDIA_INIT_AUDIO_FEEDING *) p_msg;
    tA2D_APTX_CIE* codecInfo = 0;
    APPL_TRACE_DEBUG("btif_media_task_audio_feeding_init format:%d", p_feeding->feeding.format);

    /* Save Media Feeding information */
    btif_media_cb.feeding_mode = p_feeding->feeding_mode;
    btif_media_cb.media_feeding = p_feeding->feeding;

    /* Handle different feeding formats */
    switch (p_feeding->feeding.format)
    {
        case BTIF_AV_CODEC_PCM:
        {
            UINT8 codectype;
            codectype = bta_av_co_get_current_codec();

            if (A2D_NON_A2DP_MEDIA_CT == codectype) {
                UINT8* ptr = bta_av_co_get_current_codecInfo();
                if (ptr) {
                    // tA2D_APTX_CIE starts on 4th byte
                    codecInfo = (tA2D_APTX_CIE*) &ptr[BTA_AV_CFG_START_IDX];
                    if (codecInfo) {
                        APPL_TRACE_DEBUG("%s codecId = %d ", __func__, codecInfo->codecId);
                        APPL_TRACE_DEBUG("%s vendorId = %x ", __func__, codecInfo->vendorId);
                    }

                    if (codecInfo && codecInfo->vendorId == A2D_APTX_VENDOR_ID && codecInfo->codecId == A2D_APTX_CODEC_ID_BLUETOOTH) {
                        APPL_TRACE_DEBUG("%s aptX", __func__);
                        btif_media_cb.TxTranscoding = BTIF_MEDIA_TRSCD_PCM_2_APTX;
                        btif_media_task_pcm2aptx_init(p_feeding);
                        break;
                    } else if (codecInfo && codecInfo->vendorId == A2D_APTX_HD_VENDOR_ID && codecInfo->codecId == A2D_APTX_HD_CODEC_ID_BLUETOOTH) {
                        APPL_TRACE_DEBUG("%s aptX HD", __func__);
                        btif_media_cb.TxTranscoding = BTIF_MEDIA_TRSCD_PCM_2_APTX_HD;
                        btif_media_task_pcm2aptx_hd_init(p_feeding);
                        break;
                    } else {
                        /* do nothing, fall through to SBC */
                    }
                }
            }

            btif_media_cb.TxTranscoding = BTIF_MEDIA_TRSCD_PCM_2_SBC;
            btif_media_task_pcm2sbc_init(p_feeding);
            break;
        }
        default :
            APPL_TRACE_ERROR("unknown feeding format %d", p_feeding->feeding.format);
            break;
    }
}

int btif_a2dp_get_track_frequency(UINT8 frequency) {
    int freq = 48000;
    switch (frequency) {
        case A2D_SBC_IE_SAMP_FREQ_16:
            freq = 16000;
            break;
        case A2D_SBC_IE_SAMP_FREQ_32:
            freq = 32000;
            break;
        case A2D_SBC_IE_SAMP_FREQ_44:
            freq = 44100;
            break;
        case A2D_SBC_IE_SAMP_FREQ_48:
            freq = 48000;
            break;
    }
    return freq;
}

int btif_a2dp_get_track_channel_count(UINT8 channeltype) {
    int count = 1;
    switch (channeltype) {
        case A2D_SBC_IE_CH_MD_MONO:
            count = 1;
            break;
        case A2D_SBC_IE_CH_MD_DUAL:
        case A2D_SBC_IE_CH_MD_STEREO:
        case A2D_SBC_IE_CH_MD_JOINT:
            count = 2;
            break;
    }
    return count;
}

#ifdef USE_AUDIO_TRACK
int a2dp_get_track_channel_type(UINT8 channeltype) {
    int count = 1;
    switch (channeltype) {
        case A2D_SBC_IE_CH_MD_MONO:
            count = 1;
            break;
        case A2D_SBC_IE_CH_MD_DUAL:
        case A2D_SBC_IE_CH_MD_STEREO:
        case A2D_SBC_IE_CH_MD_JOINT:
            count = 3;
            break;
    }
    return count;
}
#endif

void btif_a2dp_set_peer_sep(UINT8 sep) {
    btif_media_cb.peer_sep = sep;
}

static void btif_decode_alarm_cb(UNUSED_ATTR void *context) {
  if(worker_thread != NULL)
      thread_post(worker_thread, btif_media_task_avk_handle_timer, NULL);
}

static void btif_media_task_aa_handle_stop_decoding(void) {
  alarm_free(btif_media_cb.decode_alarm);
  btif_media_cb.decode_alarm = NULL;
#ifdef USE_AUDIO_TRACK
  BtifAvrcpAudioTrackPause(btif_media_cb.audio_track);
#endif
}

static void btif_media_task_aa_handle_start_decoding(void) {
  if (btif_media_cb.decode_alarm)
    return;
#ifdef USE_AUDIO_TRACK
  BtifAvrcpAudioTrackStart(btif_media_cb.audio_track);
#endif
  btif_media_cb.decode_alarm = alarm_new_periodic("btif.media_decode");
  if (!btif_media_cb.decode_alarm) {
    LOG_ERROR(LOG_TAG, "%s unable to allocate decode alarm.", __func__);
    return;
  }

  alarm_set(btif_media_cb.decode_alarm, BTIF_SINK_MEDIA_TIME_TICK_MS,
            btif_decode_alarm_cb, NULL);
}

#if (BTA_AV_SINK_INCLUDED == TRUE)

static void btif_media_task_aa_handle_clear_track (void)
{
    APPL_TRACE_DEBUG("btif_media_task_aa_handle_clear_track");
#ifdef USE_AUDIO_TRACK
    BtifAvrcpAudioTrackStop(btif_media_cb.audio_track);
    BtifAvrcpAudioTrackDelete(btif_media_cb.audio_track);
    btif_media_cb.audio_track = NULL;
#endif
}

/*******************************************************************************
 **
 ** Function         btif_media_task_aa_handle_decoder_reset
 **
 ** Description
 **
 ** Returns          void
 **
 *******************************************************************************/
static void btif_media_task_aa_handle_decoder_reset(BT_HDR *p_msg)
{
    tBTIF_MEDIA_SINK_CFG_UPDATE *p_buf = (tBTIF_MEDIA_SINK_CFG_UPDATE*) p_msg;
    tA2D_STATUS a2d_status;
    tA2D_SBC_CIE sbc_cie;
    OI_STATUS       status;
    UINT32          freq_multiple = 48*20; /* frequency multiple for 20ms of data , initialize with 48K*/
    UINT32          num_blocks = 16;
    UINT32          num_subbands = 8;

    APPL_TRACE_DEBUG("btif_media_task_aa_handle_decoder_reset p_codec_info[%x:%x:%x:%x:%x:%x]",
            p_buf->codec_info[1], p_buf->codec_info[2], p_buf->codec_info[3],
            p_buf->codec_info[4], p_buf->codec_info[5], p_buf->codec_info[6]);

    a2d_status = A2D_ParsSbcInfo(&sbc_cie, p_buf->codec_info, FALSE);
    if (a2d_status != A2D_SUCCESS)
    {
        APPL_TRACE_ERROR("ERROR dump_codec_info A2D_ParsSbcInfo fail:%d", a2d_status);
        return;
    }

    btif_media_cb.sample_rate = btif_a2dp_get_track_frequency(sbc_cie.samp_freq);
    btif_media_cb.channel_count = btif_a2dp_get_track_channel_count(sbc_cie.ch_mode);

    btif_media_cb.rx_flush = FALSE;
    APPL_TRACE_DEBUG("Reset to sink role");
    status = OI_CODEC_SBC_DecoderReset(&context, contextData, sizeof(contextData), 2, 2, FALSE);
    if (!OI_SUCCESS(status)) {
        APPL_TRACE_ERROR("OI_CODEC_SBC_DecoderReset failed with error code %d\n", status);
    }

#ifdef USE_AUDIO_TRACK
    APPL_TRACE_DEBUG("%s A2dpSink: sbc Create Track", __func__);
    btif_media_cb.audio_track =
        BtifAvrcpAudioTrackCreate(btif_a2dp_get_track_frequency(sbc_cie.samp_freq),
                                  a2dp_get_track_channel_type(sbc_cie.ch_mode));
    if (btif_media_cb.audio_track == NULL) {
        APPL_TRACE_ERROR("%s A2dpSink: Track creation fails!!!", __func__);
        return;
    }
#else
    UIPC_Open(UIPC_CH_ID_AV_AUDIO, btif_a2dp_data_cb);
#endif

    switch (sbc_cie.samp_freq)
    {
        case A2D_SBC_IE_SAMP_FREQ_16:
            APPL_TRACE_DEBUG("\tsamp_freq:%d (16000)", sbc_cie.samp_freq);
            freq_multiple = 16*20;
            break;
        case A2D_SBC_IE_SAMP_FREQ_32:
            APPL_TRACE_DEBUG("\tsamp_freq:%d (32000)", sbc_cie.samp_freq);
            freq_multiple = 32*20;
            break;
        case A2D_SBC_IE_SAMP_FREQ_44:
            APPL_TRACE_DEBUG("\tsamp_freq:%d (44100)", sbc_cie.samp_freq);
            freq_multiple = 441*2;
            break;
        case A2D_SBC_IE_SAMP_FREQ_48:
            APPL_TRACE_DEBUG("\tsamp_freq:%d (48000)", sbc_cie.samp_freq);
            freq_multiple = 48*20;
            break;
        default:
            APPL_TRACE_DEBUG(" Unknown Frequency ");
            break;
    }

    switch (sbc_cie.ch_mode)
    {
        case A2D_SBC_IE_CH_MD_MONO:
            APPL_TRACE_DEBUG("\tch_mode:%d (Mono)", sbc_cie.ch_mode);
            break;
        case A2D_SBC_IE_CH_MD_DUAL:
            APPL_TRACE_DEBUG("\tch_mode:%d (DUAL)", sbc_cie.ch_mode);
            break;
        case A2D_SBC_IE_CH_MD_STEREO:
            APPL_TRACE_DEBUG("\tch_mode:%d (STEREO)", sbc_cie.ch_mode);
            break;
        case A2D_SBC_IE_CH_MD_JOINT:
            APPL_TRACE_DEBUG("\tch_mode:%d (JOINT)", sbc_cie.ch_mode);
            break;
        default:
            APPL_TRACE_DEBUG(" Unknown Mode ");
            break;
    }

    switch (sbc_cie.block_len)
    {
        case A2D_SBC_IE_BLOCKS_4:
            APPL_TRACE_DEBUG("\tblock_len:%d (4)", sbc_cie.block_len);
            num_blocks = 4;
            break;
        case A2D_SBC_IE_BLOCKS_8:
            APPL_TRACE_DEBUG("\tblock_len:%d (8)", sbc_cie.block_len);
            num_blocks = 8;
            break;
        case A2D_SBC_IE_BLOCKS_12:
            APPL_TRACE_DEBUG("\tblock_len:%d (12)", sbc_cie.block_len);
            num_blocks = 12;
            break;
        case A2D_SBC_IE_BLOCKS_16:
            APPL_TRACE_DEBUG("\tblock_len:%d (16)", sbc_cie.block_len);
            num_blocks = 16;
            break;
        default:
            APPL_TRACE_DEBUG(" Unknown BlockLen ");
            break;
    }

    switch (sbc_cie.num_subbands)
    {
        case A2D_SBC_IE_SUBBAND_4:
            APPL_TRACE_DEBUG("\tnum_subbands:%d (4)", sbc_cie.num_subbands);
            num_subbands = 4;
            break;
        case A2D_SBC_IE_SUBBAND_8:
            APPL_TRACE_DEBUG("\tnum_subbands:%d (8)", sbc_cie.num_subbands);
            num_subbands = 8;
            break;
        default:
            APPL_TRACE_DEBUG(" Unknown SubBands ");
            break;
    }

    switch (sbc_cie.alloc_mthd)
    {
        case A2D_SBC_IE_ALLOC_MD_S:
            APPL_TRACE_DEBUG("\talloc_mthd:%d (SNR)", sbc_cie.alloc_mthd);
            break;
        case A2D_SBC_IE_ALLOC_MD_L:
            APPL_TRACE_DEBUG("\talloc_mthd:%d (Loudness)", sbc_cie.alloc_mthd);
            break;
        default:
            APPL_TRACE_DEBUG(" Unknown Allocation Method");
            break;
    }

    APPL_TRACE_DEBUG("\tBit pool Min:%d Max:%d", sbc_cie.min_bitpool, sbc_cie.max_bitpool);

    btif_media_cb.frames_to_process = ((freq_multiple)/(num_blocks*num_subbands)) + 1;
    APPL_TRACE_DEBUG(" Frames to be processed in 20 ms %d",btif_media_cb.frames_to_process);
}
#endif

/*******************************************************************************
 **
 ** Function         btif_media_task_feeding_state_reset
 **
 ** Description      Reset the media feeding state
 **
 ** Returns          void
 **
 *******************************************************************************/
static void btif_media_task_feeding_state_reset(void)
{
    /* By default, just clear the entire state */
    memset(&btif_media_cb.media_feeding_state, 0, sizeof(btif_media_cb.media_feeding_state));

    if (btif_media_cb.TxTranscoding == BTIF_MEDIA_TRSCD_PCM_2_SBC)
    {
        btif_media_cb.media_feeding_state.pcm.bytes_per_tick =
                (btif_media_cb.media_feeding.cfg.pcm.sampling_freq *
                 btif_media_cb.media_feeding.cfg.pcm.bit_per_sample / 8 *
                 btif_media_cb.media_feeding.cfg.pcm.num_channel *
                 BTIF_MEDIA_TIME_TICK)/1000;

        APPL_TRACE_WARNING("pcm bytes per tick %d",
                            (int)btif_media_cb.media_feeding_state.pcm.bytes_per_tick);
    }
}

static void btif_media_task_alarm_cb(UNUSED_ATTR void *context) {
  thread_post(worker_thread, btif_media_task_aa_handle_timer, NULL);
}

int btif_media_task_cb_packet_send(uint8_t* packet, int length, int pcm_bytes_encoded)
{
    int bytes_per_frame = 2;
    uint64_t timestamp_us = 0;
    UINT8 codectype;
    codectype = bta_av_co_get_current_codec();

    if (btif_media_task_get_aptX_codec_type() == APTX_HD_CODEC) {
        bytes_per_frame = 3;
    }

    if (length > 0 ) {

        if (fixed_queue_length(btif_media_cb.TxAaQ) >= (MAX_OUTPUT_A2DP_FRAME_QUEUE_SZ))
        {
            APPL_TRACE_WARNING("%s() - TX queue buffer count %d/%d", __func__,
                               fixed_queue_length(btif_media_cb.TxAaQ),
                               MAX_OUTPUT_A2DP_FRAME_QUEUE_SZ);
            btif_media_cb.stats.tx_queue_dropouts++;
            timestamp_us = time_now_us();
            btif_media_cb.stats.tx_queue_last_dropouts_us = timestamp_us;
        }

        while (fixed_queue_length(btif_media_cb.TxAaQ) >= MAX_OUTPUT_A2DP_FRAME_QUEUE_SZ) {
            btif_media_cb.stats.tx_queue_total_dropped_messages++;
            osi_free(fixed_queue_try_dequeue(btif_media_cb.TxAaQ));
        }

        BT_HDR *p_buf = (BT_HDR *)osi_malloc(BTIF_MEDIA_AA_BUF_SIZE);

        int rtpTimestamp = (pcm_bytes_encoded / btif_media_cb.media_feeding.cfg.pcm.num_channel / bytes_per_frame);

        *((UINT32 *) (p_buf + 1)) = btif_media_cb.timestamp;
        btif_media_cb.timestamp += rtpTimestamp;

        p_buf->offset = btif_media_cb.offset;
        p_buf->layer_specific = 0;

        UINT8* ptr = (UINT8*)(p_buf + 1);
        ptr += p_buf->offset;

        memcpy(ptr, packet, length);
        p_buf->len = length;

        if (btif_media_cb.tx_flush)
        {
            APPL_TRACE_DEBUG("### tx suspended, discarded frame ###");

            btif_media_cb.stats.tx_queue_total_flushed_messages +=
                fixed_queue_length(btif_media_cb.TxAaQ);
            btif_media_cb.stats.tx_queue_last_flushed_us =
                timestamp_us;
            btif_media_flush_q(btif_media_cb.TxAaQ);

            osi_free(p_buf);
        } else {
            update_scheduling_stats(&btif_media_cb.stats.tx_queue_enqueue_stats,
                                    timestamp_us,
                                    BTIF_SINK_MEDIA_TIME_TICK_MS * 1000);

            const int BYTES_PER_FRAME = 4;
            UINT32 frames = pcm_bytes_encoded / BYTES_PER_FRAME;
            btif_media_cb.stats.tx_queue_total_frames += frames;
            if (frames > btif_media_cb.stats.tx_queue_max_frames_per_packet)
                btif_media_cb.stats.tx_queue_max_frames_per_packet = frames;
            fixed_queue_enqueue(btif_media_cb.TxAaQ, p_buf);
        }

        bta_av_ci_src_data_ready(BTA_AV_CHNL_AUDIO);
  }
  return length;
}
/*******************************************************************************
 **
 ** Function         btif_media_task_aa_start_tx
 **
 ** Description      Start media task encoding
 **
 ** Returns          void
 **
 *******************************************************************************/
static void btif_media_task_aa_start_tx(void)
{
    APPL_TRACE_IMP("%s media_alarm %srunning, feeding mode %d", __func__,
    alarm_is_scheduled(btif_media_cb.media_alarm)? "" : "not ",
    btif_media_cb.feeding_mode);

    last_frame_us = 0;

    /* Reset the media feeding state */
    btif_media_task_feeding_state_reset();

    if (!bt_split_a2dp_enabled)
    {
        if (isA2dAptXEnabled && btif_media_task_is_aptx_configured()) {

#if (BTA_AV_CO_CP_SCMS_T == TRUE)
        BOOLEAN use_SCMS_T = true;
#else
        BOOLEAN use_SCMS_T = false;
#endif
        A2D_AptXCodecType aptX_codec_type = btif_media_task_get_aptX_codec_type();
        BOOLEAN is_24bit_audio = true;

        BOOLEAN test = false;
        BOOLEAN trace = false;

        A2D_start_aptX(btif_media_cb.aptxEncoderParams.encoder,
                 aptX_codec_type,
                 use_SCMS_T,
                 is_24bit_audio,
                 btif_media_cb.media_feeding.cfg.pcm.sampling_freq,
                 btif_media_cb.media_feeding.cfg.pcm.bit_per_sample,
                 UIPC_CH_ID_AV_AUDIO,
                 btif_media_cb.TxAaMtuSize,
                 UIPC_Read,
                 btif_media_task_cb_packet_send,
                 raise_priority_a2dp,
                 test,
                 trace);

        } else {
            APPL_TRACE_EVENT("starting timer %dms", BTIF_MEDIA_TIME_TICK);

            alarm_free(btif_media_cb.media_alarm);
            btif_media_cb.media_alarm = alarm_new_periodic("btif.media_task");
            if (!btif_media_cb.media_alarm) {
              LOG_ERROR(LOG_TAG, "%s unable to allocate media alarm.", __func__);
              return;
            }

            alarm_set(btif_media_cb.media_alarm, BTIF_MEDIA_TIME_TICK,
                      btif_media_task_alarm_cb, NULL);
        }
    }
}

/*******************************************************************************
 **
 ** Function         btif_media_task_aa_stop_tx
 **
 ** Description      Stop media task encoding
 **
 ** Returns          void
 **
 *******************************************************************************/
static void btif_media_task_aa_stop_tx(void)
{
    if (!bt_split_a2dp_enabled)
    {
        APPL_TRACE_IMP("%s media_alarm is %srunning", __func__,
                         alarm_is_scheduled(btif_media_cb.media_alarm)? "" : "not ");
        const bool send_ack = alarm_is_scheduled(btif_media_cb.media_alarm);

        if (isA2dAptXEnabled && A2d_aptx_thread)
        {
            A2D_stop_aptX();
        }
        else
        {
           /* Stop the timer first */
           alarm_free(btif_media_cb.media_alarm);
           btif_media_cb.media_alarm = NULL;
        }

        UIPC_Close(UIPC_CH_ID_AV_AUDIO);

    /* Try to send acknowldegment once the media stream is
       stopped. This will make sure that the A2DP HAL layer is
       un-blocked on wait for acknowledgment for the sent command.
       This resolves a corner cases AVDTP SUSPEND collision
       when the DUT and the remote device issue SUSPEND simultaneously
       and due to the processing of the SUSPEND request from the remote,
       the media path is torn down. If the A2DP HAL happens to wait
       for ACK for the initiated SUSPEND, it would never receive it casuing
       a block/wait. Due to this acknowledgement, the A2DP HAL is guranteed
       to get the ACK for any pending command in such cases. */

        if (send_ack)
            a2dp_cmd_acknowledge(A2DP_CTRL_ACK_SUCCESS);

        /* audio engine stopped, reset tx suspended flag */
        btif_media_cb.tx_flush = 0;
        last_frame_us = 0;

       /* Reset the media feeding state. */
        btif_media_task_feeding_state_reset();
    }
    else
    {
        APPL_TRACE_IMP("%s tx_started: %d, tx_stop_initiated: %d",
            __func__, btif_media_cb.tx_started, btif_media_cb.tx_stop_initiated);
        if (btif_media_cb.tx_started && !btif_media_cb.tx_stop_initiated)
            btif_media_send_vendor_stop();
        else
        {
            if (btif_media_cb.a2dp_cmd_pending == A2DP_CTRL_CMD_STOP ||
                btif_media_cb.a2dp_cmd_pending == A2DP_CTRL_CMD_SUSPEND)
                a2dp_cmd_acknowledge(A2DP_CTRL_ACK_SUCCESS);
            else
            {
                BTIF_TRACE_ERROR("Invalid cmd pending for ack");
                a2dp_cmd_acknowledge(A2DP_CTRL_ACK_FAILURE);
            }
        }
    }
}

static UINT32 get_frame_length()
{
    UINT32 frame_len = 0;
    APPL_TRACE_DEBUG("%s channel mode: %d, sub-band: %d, number of block: %d, \
            bitpool: %d, sampling frequency: %d, num channels: %d",
            __func__,
            btif_media_cb.encoder.s16ChannelMode,
            btif_media_cb.encoder.s16NumOfSubBands,
            btif_media_cb.encoder.s16NumOfBlocks,
            btif_media_cb.encoder.s16BitPool,
            btif_media_cb.encoder.s16SamplingFreq,
            btif_media_cb.encoder.s16NumOfChannels);

    switch (btif_media_cb.encoder.s16ChannelMode) {
        case SBC_MONO:
            /* FALLTHROUGH */
        case SBC_DUAL:
            frame_len = SBC_FRAME_HEADER_SIZE_BYTES +
                ((UINT32)(SBC_SCALE_FACTOR_BITS * btif_media_cb.encoder.s16NumOfSubBands *
                btif_media_cb.encoder.s16NumOfChannels) / CHAR_BIT) +
                ((UINT32)(btif_media_cb.encoder.s16NumOfBlocks *
                btif_media_cb.encoder.s16NumOfChannels *
                btif_media_cb.encoder.s16BitPool) / CHAR_BIT);
            break;
        case SBC_STEREO:
            frame_len = SBC_FRAME_HEADER_SIZE_BYTES +
                ((UINT32)(SBC_SCALE_FACTOR_BITS * btif_media_cb.encoder.s16NumOfSubBands *
                btif_media_cb.encoder.s16NumOfChannels) / CHAR_BIT) +
                ((UINT32)(btif_media_cb.encoder.s16NumOfBlocks *
                btif_media_cb.encoder.s16BitPool) / CHAR_BIT);
            break;
        case SBC_JOINT_STEREO:
            frame_len = SBC_FRAME_HEADER_SIZE_BYTES +
                ((UINT32)(SBC_SCALE_FACTOR_BITS * btif_media_cb.encoder.s16NumOfSubBands *
                btif_media_cb.encoder.s16NumOfChannels) / CHAR_BIT) +
                ((UINT32)(btif_media_cb.encoder.s16NumOfSubBands +
                (btif_media_cb.encoder.s16NumOfBlocks *
                btif_media_cb.encoder.s16BitPool)) / CHAR_BIT);
            break;
        default:
            APPL_TRACE_DEBUG("%s Invalid channel number: %d",
                __func__, btif_media_cb.encoder.s16ChannelMode);
            break;
    }
    APPL_TRACE_DEBUG("%s calculated frame length: %d", __func__, frame_len);
    return frame_len;
}

static UINT8 calculate_max_frames_per_packet()
{
    UINT16 result = 0;
    UINT16 effective_mtu_size = btif_media_cb.TxAaMtuSize;
    UINT32 frame_len;

    APPL_TRACE_DEBUG("%s original AVDTP MTU size: %d", __func__, btif_media_cb.TxAaMtuSize);
    if (btif_av_is_peer_edr() && (btif_av_peer_supports_3mbps() == FALSE)) {
        // This condition would be satisfied only if the remote device is
        // EDR and supports only 2 Mbps, but the effective AVDTP MTU size
        // exceeds the 2DH5 packet size.
        APPL_TRACE_DEBUG("%s The remote devce is EDR but does not support 3 Mbps", __func__);

        if (effective_mtu_size > MAX_2MBPS_AVDTP_MTU) {
            APPL_TRACE_WARNING("%s Restricting AVDTP MTU size to %d",
                __func__, MAX_2MBPS_AVDTP_MTU);
            effective_mtu_size = MAX_2MBPS_AVDTP_MTU;
            btif_media_cb.TxAaMtuSize = effective_mtu_size;
        }
    }

    if (!btif_media_cb.encoder.s16NumOfSubBands) {
        APPL_TRACE_ERROR("%s SubBands are set to 0, resetting to %d",
            __func__, SBC_MAX_NUM_OF_SUBBANDS);
        btif_media_cb.encoder.s16NumOfSubBands = SBC_MAX_NUM_OF_SUBBANDS;
    }
    if (!btif_media_cb.encoder.s16NumOfBlocks) {
        APPL_TRACE_ERROR("%s Blocks are set to 0, resetting to %d",
            __func__, SBC_MAX_NUM_OF_BLOCKS);
        btif_media_cb.encoder.s16NumOfBlocks = SBC_MAX_NUM_OF_BLOCKS;
    }
    if (!btif_media_cb.encoder.s16NumOfChannels) {
        APPL_TRACE_ERROR("%s Channels are set to 0, resetting to %d",
            __func__, SBC_MAX_NUM_OF_CHANNELS);
        btif_media_cb.encoder.s16NumOfChannels = SBC_MAX_NUM_OF_CHANNELS;
    }

    frame_len = get_frame_length();

    APPL_TRACE_DEBUG("%s Effective Tx MTU to be considered: %d",
        __func__, effective_mtu_size);

    switch (btif_media_cb.encoder.s16SamplingFreq) {
        case SBC_sf44100:
            if (frame_len == 0) {
                APPL_TRACE_ERROR("%s Calculating frame length, \
                                        resetting it to default 119", __func__);
                frame_len = MAX_SBC_HQ_FRAME_SIZE_44_1;
            }
            result = (effective_mtu_size - A2DP_HDR_SIZE) / frame_len;
            APPL_TRACE_DEBUG("%s Max number of SBC frames: %d", __func__, result);
            break;

        case SBC_sf48000:
            if (frame_len == 0) {
                APPL_TRACE_ERROR("%s Calculating frame length, \
                                        resetting it to default 115", __func__);
                frame_len = MAX_SBC_HQ_FRAME_SIZE_48;
            }
            result = (effective_mtu_size - A2DP_HDR_SIZE) / frame_len;
            APPL_TRACE_DEBUG("%s Max number of SBC frames: %d", __func__, result);
            break;

        default:
            APPL_TRACE_ERROR("%s Max number of SBC frames: %d", __func__, result);
            break;

    }
    return result;
}

/*******************************************************************************
 **
 ** Function         btif_get_num_aa_frame_iteration
 **
 ** Description      returns number of frames to send and number of iterations
 **                  to be used. num_of_ietrations and num_of_frames parameters
 **                  are used as output param for returning the respective values
 **
 ** Returns          void
 **
 *******************************************************************************/
static void btif_get_num_aa_frame_iteration(UINT8 *num_of_iterations, UINT8 *num_of_frames)
{
    UINT8 nof = 0;
    UINT8 noi = 1;

    switch (btif_media_cb.TxTranscoding)
    {
        case BTIF_MEDIA_TRSCD_PCM_2_SBC:
        {
            UINT32 projected_nof = 0;
            UINT32 pcm_bytes_per_frame = btif_media_cb.encoder.s16NumOfSubBands *
                             btif_media_cb.encoder.s16NumOfBlocks *
                             btif_media_cb.media_feeding.cfg.pcm.num_channel *
                             btif_media_cb.media_feeding.cfg.pcm.bit_per_sample / 8;
            APPL_TRACE_DEBUG("%s pcm_bytes_per_frame %u", __func__, pcm_bytes_per_frame);

            UINT32 us_this_tick = BTIF_MEDIA_TIME_TICK * 1000;
            UINT64 now_us = time_now_us();
            if (last_frame_us != 0)
                us_this_tick = (now_us - last_frame_us);
            last_frame_us = now_us;

            btif_media_cb.media_feeding_state.pcm.counter +=
                                btif_media_cb.media_feeding_state.pcm.bytes_per_tick *
                                us_this_tick / (BTIF_MEDIA_TIME_TICK * 1000);

            /* calculate nbr of frames pending for this media tick */
            projected_nof = btif_media_cb.media_feeding_state.pcm.counter / pcm_bytes_per_frame;
            if (projected_nof > btif_media_cb.stats.media_read_max_expected_frames)
                btif_media_cb.stats.media_read_max_expected_frames = projected_nof;
            btif_media_cb.stats.media_read_total_expected_frames += projected_nof;
            btif_media_cb.stats.media_read_expected_count++;
            if (projected_nof > MAX_PCM_FRAME_NUM_PER_TICK)
            {
                APPL_TRACE_WARNING("%s() - Limiting frames to be sent from %d to %d"
                    , __FUNCTION__, projected_nof, MAX_PCM_FRAME_NUM_PER_TICK);
                size_t delta = projected_nof - MAX_PCM_FRAME_NUM_PER_TICK;
                btif_media_cb.stats.media_read_limited_count++;
                btif_media_cb.stats.media_read_total_limited_frames += delta;
                if (delta > btif_media_cb.stats.media_read_max_limited_frames)
                    btif_media_cb.stats.media_read_max_limited_frames = delta;
                projected_nof = MAX_PCM_FRAME_NUM_PER_TICK;
            }

            APPL_TRACE_DEBUG("%s frames for available PCM data %u", __func__, projected_nof);

            if (btif_av_is_peer_edr())
            {
                if (!btif_media_cb.tx_sbc_frames)
                {
                    APPL_TRACE_ERROR("%s tx_sbc_frames not updated, update from here", __func__);
                    btif_media_cb.tx_sbc_frames = calculate_max_frames_per_packet();
                }

                nof = btif_media_cb.tx_sbc_frames;
                if (!nof) {
                    APPL_TRACE_ERROR("%s Number of frames not updated, set calculated values",
                                                        __func__);
                    nof = projected_nof;
                    noi = 1;
                } else {
                    if (nof < projected_nof)
                    {
                        noi = projected_nof / nof; // number of iterations would vary
                        if (noi > MAX_PCM_ITER_NUM_PER_TICK)
                        {
                            APPL_TRACE_ERROR("%s ## Audio Congestion (iterations:%d > max (%d))",
                                 __func__, noi, MAX_PCM_ITER_NUM_PER_TICK);
                            noi = MAX_PCM_ITER_NUM_PER_TICK;
                            btif_media_cb.media_feeding_state.pcm.counter
                                = noi * nof * pcm_bytes_per_frame;
                        }
                        projected_nof = nof;
                    } else {
                        noi = 1; // number of iterations is 1
                        APPL_TRACE_DEBUG("%s reducing frames for available PCM data", __func__);
                        nof = projected_nof;
                    }
                }
            } else {
                // For BR cases nof will be same as the value retrieved at projected_nof
                APPL_TRACE_DEBUG("%s headset BR, number of frames %u", __func__, nof);
                if (projected_nof > MAX_PCM_FRAME_NUM_PER_TICK)
                {
                    APPL_TRACE_ERROR("%s ## Audio Congestion (frames: %d > max (%d))",
                        __func__, projected_nof, MAX_PCM_FRAME_NUM_PER_TICK);
                    projected_nof = MAX_PCM_FRAME_NUM_PER_TICK;
                    btif_media_cb.media_feeding_state.pcm.counter =
                        noi * projected_nof * pcm_bytes_per_frame;
                }
                nof = projected_nof;
            }
            btif_media_cb.media_feeding_state.pcm.counter -= noi * nof * pcm_bytes_per_frame;
            APPL_TRACE_DEBUG("%s effective num of frames %u, iterations %u", __func__, nof, noi);
        }
        break;

        default:
            APPL_TRACE_ERROR("%s Unsupported transcoding format 0x%x",
                    __func__, btif_media_cb.TxTranscoding);
            nof = 0;
            noi = 0;
            break;
    }
    *num_of_frames = nof;
    *num_of_iterations = noi;
}

/*******************************************************************************
 **
 ** Function         btif_media_sink_enque_buf
 **
 ** Description      This function is called by the av_co to fill A2DP Sink Queue
 **
 **
 ** Returns          size of the queue
 *******************************************************************************/
UINT8 btif_media_sink_enque_buf(BT_HDR *p_pkt)
{
    if (btif_media_cb.rx_flush == TRUE) /* Flush enabled, do not enque */
        return fixed_queue_length(btif_media_cb.RxSbcQ);
    if (fixed_queue_length(btif_media_cb.RxSbcQ) == MAX_OUTPUT_A2DP_FRAME_QUEUE_SZ)
    {
        UINT8 ret = fixed_queue_length(btif_media_cb.RxSbcQ);
        osi_free(fixed_queue_try_dequeue(btif_media_cb.RxSbcQ));
        return ret;
    }

    BTIF_TRACE_VERBOSE("%s +", __func__);
    /* allocate and Queue this buffer */
    tBT_SBC_HDR *p_msg =
        (tBT_SBC_HDR *)osi_malloc(sizeof(tBT_SBC_HDR) + p_pkt->offset +
                                  p_pkt->len);
    memcpy((UINT8 *)(p_msg + 1), (UINT8 *)(p_pkt + 1) + p_pkt->offset,
           p_pkt->len);
    p_msg->num_frames_to_be_processed = (*((UINT8 *)(p_pkt + 1) + p_pkt->offset))& 0x0f;
    p_msg->len = p_pkt->len;
    p_msg->offset = 0;
    p_msg->layer_specific = p_pkt->layer_specific;
    BTIF_TRACE_VERBOSE("%s frames to process %d, len %d  ",
                       __func__, p_msg->num_frames_to_be_processed,p_msg->len);
    fixed_queue_enqueue(btif_media_cb.RxSbcQ, p_msg);
    if (fixed_queue_length(btif_media_cb.RxSbcQ) == MAX_A2DP_DELAYED_START_FRAME_COUNT) {
        BTIF_TRACE_DEBUG(" Initiate Decoding ");
        btif_media_task_aa_handle_start_decoding();
    }

    return fixed_queue_length(btif_media_cb.RxSbcQ);
}

/*******************************************************************************
 **
 ** Function         btif_media_aa_readbuf
 **
 ** Description      This function is called by the av_co to get the next buffer to send
 **
 **
 ** Returns          void
 *******************************************************************************/
BT_HDR *btif_media_aa_readbuf(void)
{
    uint64_t now_us = time_now_us();
    BT_HDR *p_buf = (BT_HDR *)fixed_queue_try_dequeue(btif_media_cb.TxAaQ);

    btif_media_cb.stats.tx_queue_total_readbuf_calls++;
    btif_media_cb.stats.tx_queue_last_readbuf_us = now_us;
    if (p_buf != NULL) {
        // Update the statistics
        update_scheduling_stats(&btif_media_cb.stats.tx_queue_dequeue_stats,
                                now_us, BTIF_SINK_MEDIA_TIME_TICK_MS * 1000);
    }

    return p_buf;
}

/*******************************************************************************
 **
 ** Function         btif_media_aa_read_feeding
 **
 ** Description
 **
 ** Returns          void
 **
 *******************************************************************************/

BOOLEAN btif_media_aa_read_feeding(tUIPC_CH_ID channel_id)
{
    UINT16 event;
    UINT16 blocm_x_subband = btif_media_cb.encoder.s16NumOfSubBands * \
                             btif_media_cb.encoder.s16NumOfBlocks;
    UINT32 read_size;
    UINT16 sbc_sampling = 48000;
    UINT32 src_samples;
    UINT16 bytes_needed = blocm_x_subband * btif_media_cb.encoder.s16NumOfChannels * \
                          btif_media_cb.media_feeding.cfg.pcm.bit_per_sample / 8;
    static UINT16 up_sampled_buffer[SBC_MAX_NUM_FRAME * SBC_MAX_NUM_OF_BLOCKS
            * SBC_MAX_NUM_OF_CHANNELS * SBC_MAX_NUM_OF_SUBBANDS * 4];
    static UINT16 read_buffer[SBC_MAX_NUM_FRAME * SBC_MAX_NUM_OF_BLOCKS
            * SBC_MAX_NUM_OF_CHANNELS * SBC_MAX_NUM_OF_SUBBANDS * 2];
    UINT32 src_size_used;
    UINT32 dst_size_used;
    BOOLEAN fract_needed;
    INT32   fract_max;
    INT32   fract_threshold;
    UINT32  nb_byte_read;
    #ifdef BT_AUDIO_SYSTRACE_LOG
    char trace_buf[512];
    #endif

    /* Get the SBC sampling rate */
    switch (btif_media_cb.encoder.s16SamplingFreq)
    {
    case SBC_sf48000:
        sbc_sampling = 48000;
        break;
    case SBC_sf44100:
        sbc_sampling = 44100;
        break;
    case SBC_sf32000:
        sbc_sampling = 32000;
        break;
    case SBC_sf16000:
        sbc_sampling = 16000;
        break;
    }

    if (sbc_sampling == btif_media_cb.media_feeding.cfg.pcm.sampling_freq) {
        read_size = bytes_needed - btif_media_cb.media_feeding_state.pcm.aa_feed_residue;
        nb_byte_read = UIPC_Read(channel_id, &event,
                  ((UINT8 *)btif_media_cb.encoder.as32PcmBuffer) +
                  btif_media_cb.media_feeding_state.pcm.aa_feed_residue,
                  read_size);
        if (nb_byte_read == read_size) {
            btif_media_cb.media_feeding_state.pcm.aa_feed_residue = 0;
            return TRUE;
        } else {
            APPL_TRACE_WARNING("### UNDERFLOW :: ONLY READ %d BYTES OUT OF %d ###",
                nb_byte_read, read_size);
            btif_media_cb.media_feeding_state.pcm.aa_feed_residue += nb_byte_read;
            btif_media_cb.stats.media_read_total_underflow_bytes += (read_size - nb_byte_read);
            btif_media_cb.stats.media_read_total_underflow_count++;
            btif_media_cb.stats.media_read_last_underflow_us = time_now_us();
            return FALSE;
        }
    }

    /* Some Feeding PCM frequencies require to split the number of sample */
    /* to read. */
    /* E.g 128/6=21.3333 => read 22 and 21 and 21 => max = 2; threshold = 0*/
    fract_needed = FALSE;   /* Default */
    switch (btif_media_cb.media_feeding.cfg.pcm.sampling_freq)
    {
    case 32000:
    case 8000:
        fract_needed = TRUE;
        fract_max = 2;          /* 0, 1 and 2 */
        fract_threshold = 0;    /* Add one for the first */
        break;
    case 16000:
        fract_needed = TRUE;
        fract_max = 2;          /* 0, 1 and 2 */
        fract_threshold = 1;    /* Add one for the first two frames*/
        break;
    }

    /* Compute number of sample to read from source */
    src_samples = blocm_x_subband;
    src_samples *= btif_media_cb.media_feeding.cfg.pcm.sampling_freq;
    src_samples /= sbc_sampling;

    /* The previous division may have a remainder not null */
    if (fract_needed)
    {
        if (btif_media_cb.media_feeding_state.pcm.aa_feed_counter <= fract_threshold)
        {
            src_samples++; /* for every read before threshold add one sample */
        }

        /* do nothing if counter >= threshold */
        btif_media_cb.media_feeding_state.pcm.aa_feed_counter++; /* one more read */
        if (btif_media_cb.media_feeding_state.pcm.aa_feed_counter > fract_max)
        {
            btif_media_cb.media_feeding_state.pcm.aa_feed_counter = 0;
        }
    }

    /* Compute number of bytes to read from source */
    read_size = src_samples;
    read_size *= btif_media_cb.media_feeding.cfg.pcm.num_channel;
    read_size *= (btif_media_cb.media_feeding.cfg.pcm.bit_per_sample / 8);

    /* Read Data from UIPC channel */
    nb_byte_read = UIPC_Read(channel_id, &event, (UINT8 *)read_buffer, read_size);

    //tput_mon(TRUE, nb_byte_read, FALSE);

    if (nb_byte_read < read_size)
    {
        APPL_TRACE_WARNING("### UNDERRUN :: ONLY READ %d BYTES OUT OF %d ###",
                nb_byte_read, read_size);
        btif_media_cb.stats.media_read_total_underrun_bytes += (read_size - nb_byte_read);
        btif_media_cb.stats.media_read_total_underrun_count++;
        btif_media_cb.stats.media_read_last_underrun_us = time_now_us();
        #ifdef BT_AUDIO_SYSTRACE_LOG
        snprintf(trace_buf, 32, "A2DP UNDERRUN read %ld ", nb_byte_read);

        if (PERF_SYSTRACE)
        {
            ATRACE_BEGIN(trace_buf);
        }

        if (PERF_SYSTRACE)
        {
            ATRACE_END();
        }
        #endif

        if (nb_byte_read == 0)
            return FALSE;

        if(btif_media_cb.feeding_mode == BTIF_AV_FEEDING_ASYNCHRONOUS)
        {
            /* Fill the unfilled part of the read buffer with silence (0) */
            memset(((UINT8 *)read_buffer) + nb_byte_read, 0, read_size - nb_byte_read);
            nb_byte_read = read_size;
        }
    }

    /* Initialize PCM up-sampling engine */
    bta_av_sbc_init_up_sample(btif_media_cb.media_feeding.cfg.pcm.sampling_freq,
            sbc_sampling, btif_media_cb.media_feeding.cfg.pcm.bit_per_sample,
            btif_media_cb.media_feeding.cfg.pcm.num_channel);

    /* re-sample read buffer */
    /* The output PCM buffer will be stereo, 16 bit per sample */
    dst_size_used = bta_av_sbc_up_sample((UINT8 *)read_buffer,
            (UINT8 *)up_sampled_buffer + btif_media_cb.media_feeding_state.pcm.aa_feed_residue,
            nb_byte_read,
            sizeof(up_sampled_buffer) - btif_media_cb.media_feeding_state.pcm.aa_feed_residue,
            &src_size_used);

    /* update the residue */
    btif_media_cb.media_feeding_state.pcm.aa_feed_residue += dst_size_used;

    /* only copy the pcm sample when we have up-sampled enough PCM */
    if(btif_media_cb.media_feeding_state.pcm.aa_feed_residue >= bytes_needed)
    {
        /* Copy the output pcm samples in SBC encoding buffer */
        memcpy((UINT8 *)btif_media_cb.encoder.as32PcmBuffer,
                (UINT8 *)up_sampled_buffer,
                bytes_needed);
        /* update the residue */
        btif_media_cb.media_feeding_state.pcm.aa_feed_residue -= bytes_needed;

        if (btif_media_cb.media_feeding_state.pcm.aa_feed_residue != 0)
        {
            memcpy((UINT8 *)up_sampled_buffer,
                   (UINT8 *)up_sampled_buffer + bytes_needed,
                   btif_media_cb.media_feeding_state.pcm.aa_feed_residue);
        }
        return TRUE;
    }

    return FALSE;
}

/*******************************************************************************
 **
 ** Function         btif_media_aa_prep_sbc_2_send
 **
 ** Description
 **
 ** Returns          void
 **
 *******************************************************************************/
static void btif_media_aa_prep_sbc_2_send(UINT8 nb_frame,
                                          uint64_t timestamp_us)
{
    uint8_t remain_nb_frame = nb_frame;
    UINT16 blocm_x_subband = btif_media_cb.encoder.s16NumOfSubBands *
                             btif_media_cb.encoder.s16NumOfBlocks;

    while (nb_frame) {
        BT_HDR *p_buf = (BT_HDR *)osi_malloc(BTIF_MEDIA_AA_BUF_SIZE);

        /* Init buffer */
        p_buf->offset = BTIF_MEDIA_AA_SBC_OFFSET;
        p_buf->len = 0;
        p_buf->layer_specific = 0;

        do
        {
            /* Write @ of allocated buffer in encoder.pu8Packet */
            btif_media_cb.encoder.pu8Packet = (UINT8 *) (p_buf + 1) + p_buf->offset + p_buf->len;
            /* Fill allocated buffer with 0 */
            memset(btif_media_cb.encoder.as32PcmBuffer, 0, blocm_x_subband
                               * btif_media_cb.encoder.s16NumOfChannels * 2);

            /* Read PCM data and upsample them if needed */
            if (btif_media_aa_read_feeding(UIPC_CH_ID_AV_AUDIO))
            {
                size_t frames  = blocm_x_subband * btif_media_cb.encoder.s16NumOfChannels;
                memcpy_by_audio_format(btif_media_cb.encoder.as16PcmBuffer, AUDIO_FORMAT_PCM_16_BIT, btif_media_cb.encoder.as32PcmBuffer, AUDIO_FORMAT_PCM_8_24_BIT, frames);
                SBC_Encoder(&(btif_media_cb.encoder));

                /* Update SBC frame length */
                p_buf->len += btif_media_cb.encoder.u16PacketLength;
                nb_frame--;
                p_buf->layer_specific++;
            }
            else
            {
                APPL_TRACE_WARNING("btif_media_aa_prep_sbc_2_send underflow %d, %d",
                    nb_frame, btif_media_cb.media_feeding_state.pcm.aa_feed_residue);
                btif_media_cb.media_feeding_state.pcm.counter += nb_frame *
                     btif_media_cb.encoder.s16NumOfSubBands *
                     btif_media_cb.encoder.s16NumOfBlocks *
                     btif_media_cb.media_feeding.cfg.pcm.num_channel *
                     btif_media_cb.media_feeding.cfg.pcm.bit_per_sample / 8;
                /* no more pcm to read */
                nb_frame = 0;

                /* break read loop if timer was stopped (media task stopped) */
                if (! alarm_is_scheduled(btif_media_cb.media_alarm))
                {
                    osi_free(p_buf);
                    return;
                }
            }

        } while (((p_buf->len + btif_media_cb.encoder.u16PacketLength) < btif_media_cb.TxAaMtuSize)
                && (p_buf->layer_specific < 0x0F) && nb_frame);

        if(p_buf->len)
        {
            /* timestamp of the media packet header represent the TS of the first SBC frame
               i.e the timestamp before including this frame */
            *((UINT32 *) (p_buf + 1)) = btif_media_cb.timestamp;

            btif_media_cb.timestamp += p_buf->layer_specific * blocm_x_subband;

            if (btif_media_cb.tx_flush)
            {
                APPL_TRACE_DEBUG("### tx suspended, discarded frame ###");

                btif_media_cb.stats.tx_queue_total_flushed_messages +=
                    fixed_queue_length(btif_media_cb.TxAaQ);
                btif_media_cb.stats.tx_queue_last_flushed_us =
                    timestamp_us;
                btif_media_flush_q(btif_media_cb.TxAaQ);

                osi_free(p_buf);
                return;
            }

            /* Enqueue the encoded SBC frame in AA Tx Queue */
            uint8_t done_nb_frame = remain_nb_frame - nb_frame;
            remain_nb_frame = nb_frame;
            btif_media_cb.stats.tx_queue_total_frames += done_nb_frame;
            if (done_nb_frame > btif_media_cb.stats.tx_queue_max_frames_per_packet)
                btif_media_cb.stats.tx_queue_max_frames_per_packet = done_nb_frame;
            fixed_queue_enqueue(btif_media_cb.TxAaQ, p_buf);
        }
        else
        {
            osi_free(p_buf);
        }
    }
}


/*******************************************************************************
 **
 ** Function         btif_media_aa_prep_2_send
 **
 ** Description
 **
 ** Returns          void
 **
 *******************************************************************************/

static void btif_media_aa_prep_2_send(UINT8 nb_frame, uint64_t timestamp_us)
{
    // Check for TX queue overflow
    BD_ADDR peer_bda;
    if (nb_frame > MAX_OUTPUT_A2DP_FRAME_QUEUE_SZ)
        nb_frame = MAX_OUTPUT_A2DP_FRAME_QUEUE_SZ;

    if (fixed_queue_length(btif_media_cb.TxAaQ) > (MAX_OUTPUT_A2DP_FRAME_QUEUE_SZ - nb_frame))
    {
        APPL_TRACE_WARNING("%s() - TX queue buffer count %d/%d", __func__,
                           fixed_queue_length(btif_media_cb.TxAaQ),
                           MAX_OUTPUT_A2DP_FRAME_QUEUE_SZ - nb_frame);
        // Keep track of drop-outs
        btif_media_cb.stats.tx_queue_dropouts++;
        btif_media_cb.stats.tx_queue_last_dropouts_us = timestamp_us;

        // Flush all queued buffers...
        size_t drop_n = fixed_queue_length(btif_media_cb.TxAaQ);
        if (drop_n > btif_media_cb.stats.tx_queue_max_dropped_messages) {
            btif_media_cb.stats.tx_queue_max_dropped_messages = drop_n;
        }
        while (fixed_queue_length(btif_media_cb.TxAaQ)) {
            btif_media_cb.stats.tx_queue_total_dropped_messages++;
            osi_free(fixed_queue_try_dequeue(btif_media_cb.TxAaQ));
        }

        // Request RSSI for log purposes if we had to flush buffers
        btif_av_get_addr(peer_bda);
        BTM_ReadRSSI(peer_bda, btm_read_rssi_cb);
    }

    // Transcode frame

    switch (btif_media_cb.TxTranscoding)
    {
    case BTIF_MEDIA_TRSCD_PCM_2_SBC:
        btif_media_aa_prep_sbc_2_send(nb_frame, timestamp_us);
        break;

    default:
        APPL_TRACE_ERROR("%s unsupported transcoding format 0x%x", __func__, btif_media_cb.TxTranscoding);
        break;
    }
}

/*******************************************************************************
 **
 ** Function         btif_media_send_aa_frame
 **
 ** Description
 **
 ** Returns          void
 **
 *******************************************************************************/
static void btif_media_send_aa_frame(uint64_t timestamp_us)
{
    UINT8 nb_frame_2_send = 0;
    UINT8 nb_iterations = 0;

    btif_get_num_aa_frame_iteration(&nb_iterations, &nb_frame_2_send);

    /* get the number of frame to send */
    #ifdef BT_AUDIO_SYSTRACE_LOG
    char trace_buf[1024];
    #endif

    if (nb_frame_2_send != 0) {
        for (UINT8 counter = 0; counter < nb_iterations; counter++)
        {
            /* format and queue buffer to send */
            btif_media_aa_prep_2_send(nb_frame_2_send, timestamp_us);
        }
    }

    LOG_VERBOSE(LOG_TAG, "%s Sent %d frames per iteration, %d iterations",
                        __func__, nb_frame_2_send, nb_iterations);
    #ifdef BT_AUDIO_SYSTRACE_LOG
    snprintf(trace_buf, 32, "btif_media_send_aa_frame:");
    if (PERF_SYSTRACE)
    {
        ATRACE_BEGIN(trace_buf);
    }
    #endif

    /* send it */

    #ifdef BT_AUDIO_SYSTRACE_LOG
    if (PERF_SYSTRACE)
    {
        ATRACE_END();
    }
    #endif
    bta_av_ci_src_data_ready(BTA_AV_CHNL_AUDIO);
}

#ifdef BTA_AV_SPLIT_A2DP_ENABLED
/*******************************************************************************
 **
 ** Function         bta_av_co_send_vendor_start
 **
 ** Description      Send Vendor Specific A2dp START command to controller
 **
 ** Returns          TRUE if command succeeds, FALSE otherwize
 **
 *******************************************************************************/

#define HCI_VSQC_CONTROLLER_A2DP_OPCODE 0x000A

#define VS_QHCI_READ_A2DP_CFG                 0x01
#define VS_QHCI_WRITE_SBC_CFG                 0x02
#define VS_QHCI_WRITE_A2DP_MEDIA_CHANNEL_CFG  0x03
#define VS_QHCI_START_A2DP_MEDIA              0x04
#define VS_QHCI_STOP_A2DP_MEDIA               0x05
#define VS_QHCI_A2DP_WRITE_SUGGESTED_BITRATE  0x06
#define VS_QHCI_A2DP_TRANSPORT_CONFIGURATION  0x07
#define VS_QHCI_A2DP_WRITE_SCMS_T_CP          0x08
#define VS_QHCI_A2DP_SELECTED_CODEC           0x09

#define A2DP_CODEC_SBC      0
#define A2DP_CODEC_AAC      2
/* Below type is not defined in spec, it is for our convenience */
#define A2DP_CODEC_APTX     8

#define A2DP_CODEC_APTX_HD  9
/* Need to check if we need a different type for APTX low latency
 * or just we can handle with reducing the MTU updated in media
 * channel configuration.
 */

#define A2DP_TRANSPORT_TYPE_SLIMBUS     0

/* Better to match the codec type, for PCM we can use undefined number */
#define A2DP_TRANSPORT_STREAM_TYPE_PCM      10
#define A2DP_TRANSPORT_STREAM_TYPE_SBC      0
#define A2DP_TRANSPORT_STREAM_TYPE_AAC      2
#define A2DP_TRANSPORT_STREAM_TYPE_APTX     8
#define A2DP_TRANSPORT_STREAM_TYPE_APTX_HD  9

void disconnect_a2dp_on_vendor_start_failure()
{
    bt_bdaddr_t bd_addr;
    APPL_TRACE_IMP("disconnect_a2dp_on_vendor_start_failure");
    btif_av_get_peer_addr(&bd_addr);
    btif_dispatch_sm_event(BTIF_AV_DISCONNECT_REQ_EVT,(char*)&bd_addr,
            sizeof(bt_bdaddr_t));
}

void btif_media_send_reset_vendor_state()
{
    BT_HDR *p_buf = (BT_HDR *)osi_malloc(sizeof(BT_HDR));

    p_buf->event = BTIF_MEDIA_RESET_VS_STATE;
    if (btif_media_cmd_msg_queue != NULL)
        fixed_queue_enqueue(btif_media_cmd_msg_queue, p_buf);
}

void btif_media_start_vendor_command()
{
    APPL_TRACE_IMP("btif_media_start_vendor_command_exchange:\
        vs_configs_exchanged:%u", btif_media_cb.vs_configs_exchanged);
    btif_media_cb.tx_start_initiated = TRUE;
    btif_media_cb.tx_enc_update_initiated = FALSE;
    if(btif_media_cb.vs_configs_exchanged)
    {
        btif_media_send_vendor_start();
    }
    else
    {
        if (get_soc_type() == BT_SOC_SMD)
        {
            btif_media_send_vendor_write_sbc_cfg();
        }
        else
        {
            btif_media_send_vendor_selected_codec();
        }
    }
}

void btif_media_on_start_vendor_command()
{
    BT_HDR *p_buf = (BT_HDR *)osi_malloc(sizeof(BT_HDR));

    p_buf->event = BTIF_MEDIA_START_VS_CMD;
    if (btif_media_cmd_msg_queue != NULL)
        fixed_queue_enqueue(btif_media_cmd_msg_queue, p_buf);
}

void btif_media_on_stop_vendor_command()
{
    BT_HDR *p_buf = (BT_HDR *)osi_malloc(sizeof(BT_HDR));

    APPL_TRACE_IMP("btif_media_on_stop_vendor_command");
    p_buf->event = BTIF_MEDIA_STOP_VS_CMD;
    if (btif_media_cmd_msg_queue != NULL)
        fixed_queue_enqueue(btif_media_cmd_msg_queue, p_buf);
}

void btif_media_a2dp_start_cb(tBTM_VSC_CMPL *param)
{
    unsigned char status = 0;
    BT_HDR *p_buf;

    if (param->param_len)
    {
        status = param->p_param_buf[0];
    }
    APPL_TRACE_IMP("VS_QHCI_START_A2DP_MEDIA sent with error code: %u", status);

    p_buf = (BT_HDR *)osi_malloc(sizeof(BT_HDR));

    if (!status)
        p_buf->event = BTIF_MEDIA_VS_A2DP_START_SUCCESS;
    else
        p_buf->event = BTIF_MEDIA_VS_A2DP_START_FAILURE;

    if (btif_media_cmd_msg_queue != NULL)
    {
        fixed_queue_enqueue(btif_media_cmd_msg_queue, p_buf);
    }
    else
    {
        APPL_TRACE_ERROR("Message queue cleaned up");
        if (!status)
            a2dp_cmd_acknowledge(A2DP_CTRL_ACK_SUCCESS);
        else
            a2dp_cmd_acknowledge(A2DP_CTRL_ACK_FAILURE);
    }
}

BOOLEAN btif_media_send_vendor_start()
{
    UINT8 param[2];

    APPL_TRACE_IMP("btif_media_send_vendor_start");

    param[0] = VS_QHCI_START_A2DP_MEDIA;
    param[1] = 0; /*needs to send index for multi A2dp*/

    return BTA_DmVendorSpecificCommand(HCI_VSQC_CONTROLLER_A2DP_OPCODE, 2,
                                            param, btif_media_a2dp_start_cb);
}

void btif_media_a2dp_stop_cb(tBTM_VSC_CMPL *param)
{
    unsigned char status = 0;
    BT_HDR *p_buf;

    if (param->param_len)
    {
        status = param->p_param_buf[0];
    }
    APPL_TRACE_IMP("VS_QHCI_STOP_A2DP_MEDIA sent with error code: %u", status);

    p_buf = (BT_HDR *)osi_malloc(sizeof(BT_HDR));

    if (!status)
        p_buf->event = BTIF_MEDIA_VS_A2DP_STOP_SUCCESS;
    else
        p_buf->event = BTIF_MEDIA_VS_A2DP_STOP_FAILURE;

    if (btif_media_cmd_msg_queue != NULL)
        fixed_queue_enqueue(btif_media_cmd_msg_queue, p_buf);
    else
    {
        APPL_TRACE_ERROR("Message queue cleaned up");
        if (!status)
            a2dp_cmd_acknowledge(A2DP_CTRL_ACK_SUCCESS);
        else
            a2dp_cmd_acknowledge(A2DP_CTRL_ACK_FAILURE);
    }
}

BOOLEAN btif_media_send_vendor_stop()
{
    UINT8 param[2];

    APPL_TRACE_IMP("btif_media_send_vendor_stop");

    btif_media_cb.tx_stop_initiated = TRUE;

    param[0] = VS_QHCI_STOP_A2DP_MEDIA;
    param[1] = 0; /*needs to send index for multi A2dp*/

    return BTA_DmVendorSpecificCommand(HCI_VSQC_CONTROLLER_A2DP_OPCODE, 2,
                                            param, btif_media_a2dp_stop_cb);
}

void btif_media_selected_codec_cb(tBTM_VSC_CMPL *param)
{
    unsigned char status = 0;
    BT_HDR *p_buf;

    if (param->param_len)
    {
        status = param->p_param_buf[0];
    }
    APPL_TRACE_IMP("VS_QHCI_A2DP_SELECTED_CODEC sent with error code: %u",
                                                                        status);

    if (!status)
    {
        p_buf = (BT_HDR *)osi_malloc(sizeof(BT_HDR));
        p_buf->event = BTIF_MEDIA_VS_A2DP_SELECTED_CODEC_SUCCESS;
        if (btif_media_cmd_msg_queue != NULL)
            fixed_queue_enqueue(btif_media_cmd_msg_queue, p_buf);
        else
            a2dp_cmd_acknowledge(A2DP_CTRL_ACK_FAILURE);
    }
    else
    {
        APPL_TRACE_ERROR("Error in processing Vendor command response");
        a2dp_cmd_acknowledge(A2DP_CTRL_ACK_FAILURE);
        disconnect_a2dp_on_vendor_start_failure();
    }
}

BOOLEAN btif_media_send_vendor_selected_codec()
{
    UINT8 param[12], codec_type = A2DP_CODEC_SBC;
    UINT16 index = 0;

    codec_type = bta_av_co_get_current_codec();
    if (codec_type == A2D_NON_A2DP_MEDIA_CT) {
        UINT8* ptr = bta_av_co_get_current_codecInfo();
        if (ptr) {
            tA2D_APTX_CIE* codecInfo = (tA2D_APTX_CIE*) &ptr[BTA_AV_CFG_START_IDX];
            if (codecInfo && codecInfo->vendorId == A2D_APTX_VENDOR_ID && codecInfo->codecId == A2D_APTX_CODEC_ID_BLUETOOTH)
                   codec_type = A2DP_CODEC_APTX;
            else if (codecInfo && codecInfo->vendorId == A2D_APTX_HD_VENDOR_ID && codecInfo->codecId == A2D_APTX_HD_CODEC_ID_BLUETOOTH)
                   codec_type = A2DP_CODEC_APTX_HD;
        }
    }

    APPL_TRACE_IMP("btif_media_send_selected_codec: codec: %d", codec_type);
    param[index++] = VS_QHCI_A2DP_SELECTED_CODEC;
    param[index++] = codec_type;
    param[index++] = 0; //Max Latency
    param[index++] = 0; //Delay report
#if (BTA_AV_CO_CP_SCMS_T == TRUE)
    param[index++] = bta_av_co_cp_is_active();
#else
    param[index++] = 0;
#endif
    param[index++] = bta_av_co_cp_get_flag();
    param[index++] = (UINT8)(btif_media_cb.media_feeding.cfg.pcm.sampling_freq & 0xFF);
    param[index++] = (UINT8)((btif_media_cb.media_feeding.cfg.pcm.sampling_freq >> 8)& 0xFF);
    if (codec_type == A2DP_CODEC_SBC)
    {
        param[index++] = (UINT8)btif_media_cb.encoder.s16NumOfSubBands;
        param[index++] = (UINT8)btif_media_cb.encoder.s16NumOfBlocks;
    }
    return BTA_DmVendorSpecificCommand(HCI_VSQC_CONTROLLER_A2DP_OPCODE, index,
                                            param, btif_media_selected_codec_cb);
}

void btif_media_transport_cfg_cb(tBTM_VSC_CMPL *param)
{
    unsigned char status = 0;
    BT_HDR *p_buf;

    if (param->param_len)
    {
        status = param->p_param_buf[0];
    }
    APPL_TRACE_IMP("VS_QHCI_A2DP_TRANSPORT_CFG sent with error code: %u",
                                                                        status);

    if (!status)
    {
        p_buf = (BT_HDR *)osi_malloc(sizeof(BT_HDR));
        p_buf->event = BTIF_MEDIA_VS_A2DP_TRANSPORT_CFG_SUCCESS;
        if (btif_media_cmd_msg_queue != NULL)
            fixed_queue_enqueue(btif_media_cmd_msg_queue, p_buf);
        else
            a2dp_cmd_acknowledge(A2DP_CTRL_ACK_FAILURE);
    }
    else
    {
        APPL_TRACE_ERROR("Error in processing Vendor command response");
        a2dp_cmd_acknowledge(A2DP_CTRL_ACK_FAILURE);
        disconnect_a2dp_on_vendor_start_failure();
    }
}
BOOLEAN btif_media_send_vendor_transport_cfg()
{
    UINT8 param[3];
    UINT8 codec_type = bta_av_co_get_current_codec();
    UINT8 stream_type;
    APPL_TRACE_IMP("btif_media_send_vendor_transport_cfg: codec: %d", codec_type);
    stream_type = codec_type;

    if (codec_type == A2D_NON_A2DP_MEDIA_CT) {
        UINT8* ptr = bta_av_co_get_current_codecInfo();
        if (ptr) {
            tA2D_APTX_CIE* codecInfo = (tA2D_APTX_CIE*) &ptr[BTA_AV_CFG_START_IDX];
            if (codecInfo && codecInfo->vendorId == A2D_APTX_VENDOR_ID && codecInfo->codecId == A2D_APTX_CODEC_ID_BLUETOOTH)
                  stream_type = A2DP_TRANSPORT_STREAM_TYPE_APTX;
            else if (codecInfo && codecInfo->vendorId == A2D_APTX_HD_VENDOR_ID && codecInfo->codecId == A2D_APTX_HD_CODEC_ID_BLUETOOTH)
                  stream_type = A2DP_TRANSPORT_STREAM_TYPE_APTX_HD;
        }
    }

    param[0] = VS_QHCI_A2DP_TRANSPORT_CONFIGURATION;
    param[1] = A2DP_TRANSPORT_TYPE_SLIMBUS;
    param[2] = stream_type;

    return BTA_DmVendorSpecificCommand(HCI_VSQC_CONTROLLER_A2DP_OPCODE, 3,
                                            param, btif_media_transport_cfg_cb);
}

void btif_media_a2dp_media_chn_cfg_cb(tBTM_VSC_CMPL *param)
{
    unsigned char status = 0;
    BT_HDR *p_buf;

    if (param->param_len)
    {
        status = param->p_param_buf[0];
    }
    APPL_TRACE_IMP("VS_QHCI_WRITE_A2DP_MEDIA_CHANNEL_CFG sent with error code: %u",
                                                                        status);

    if (!status)
    {
        p_buf = (BT_HDR *)osi_malloc(sizeof(BT_HDR));
        p_buf->event = BTIF_MEDIA_VS_A2DP_MEDIA_CHNL_CFG_SUCCESS;
        if (btif_media_cmd_msg_queue != NULL)
            fixed_queue_enqueue(btif_media_cmd_msg_queue, p_buf);
        else
            a2dp_cmd_acknowledge(A2DP_CTRL_ACK_FAILURE);
    }
    else
    {
        APPL_TRACE_ERROR("Error in processing Vendor command response");
        a2dp_cmd_acknowledge(A2DP_CTRL_ACK_FAILURE);
        disconnect_a2dp_on_vendor_start_failure();
    }
}

BOOLEAN btif_media_send_vendor_media_chn_cfg()
{
    UINT8 param[8];
    bt_bdaddr_t bd_addr;
    BD_ADDR addr;
    btif_av_get_peer_addr(&bd_addr);
    memcpy(addr, bd_addr.address, sizeof(BD_ADDR));
    UINT16 acl_hdl = BTM_GetHCIConnHandle(addr, BT_TRANSPORT_BR_EDR);
    APPL_TRACE_IMP("btif_media_send_vendor_media_chn_cfg");
    APPL_TRACE_IMP("AVDTP mtu: %u, hdl: %u", btif_media_cb.TxAaMtuSize, acl_hdl);

    param[0] = VS_QHCI_WRITE_A2DP_MEDIA_CHANNEL_CFG;
    param[1] = 0; /*needs to send index for multi A2dp*/
    param[2] = (UINT8)(acl_hdl & 0x00ff);
    param[3] = (UINT8)(((acl_hdl & 0xff00) >> 8) & 0x00ff);
    param[4] = (UINT8)(btif_av_get_streaming_channel_id()& 0x00ff);
    param[5] = (UINT8)(((btif_av_get_streaming_channel_id() & 0xff00)
                                                       >> 8) & 0x00ff);
    param[6] = (UINT8)(btif_media_cb.TxAaMtuSize & 0x00ff);
    param[7] = (UINT8)(((btif_media_cb.TxAaMtuSize & 0xff00) >> 8) & 0x00ff);

    return BTA_DmVendorSpecificCommand(HCI_VSQC_CONTROLLER_A2DP_OPCODE, 8,
                                    param, btif_media_a2dp_media_chn_cfg_cb);
}

void btif_media_a2dp_write_sbc_cfg_cb(tBTM_VSC_CMPL *param)
{
    unsigned char status = 0;
    BT_HDR *p_buf;

    if (param->param_len)
    {
        status = param->p_param_buf[0];
    }
    APPL_TRACE_IMP("VS_QHCI_WRITE_SBC_CFG sent with error code: %u", status);

    if (!status)
    {
        p_buf = (BT_HDR *)osi_malloc(sizeof(BT_HDR));
        p_buf->event = BTIF_MEDIA_VS_A2DP_WRITE_SBC_CFG_SUCCESS;
        if (btif_media_cmd_msg_queue != NULL)
            fixed_queue_enqueue(btif_media_cmd_msg_queue, p_buf);
        else
            a2dp_cmd_acknowledge(A2DP_CTRL_ACK_FAILURE);
    }
    else
    {
        APPL_TRACE_ERROR("Error in processing Vendor command response");
        a2dp_cmd_acknowledge(A2DP_CTRL_ACK_FAILURE);
        disconnect_a2dp_on_vendor_start_failure();
    }
}

BOOLEAN btif_media_send_vendor_write_sbc_cfg()
{
    UINT8 param[12];
    bt_bdaddr_t bd_addr;
    BD_ADDR addr;
    btif_av_get_peer_addr(&bd_addr);
    memcpy(addr, bd_addr.address, sizeof(BD_ADDR));
    UINT16 acl_hdl = BTM_GetHCIConnHandle(addr, BT_TRANSPORT_BR_EDR);
    APPL_TRACE_IMP("btif_media_send_vendor_write_sbc_cfg");
    APPL_TRACE_IMP("acl hdl: %u", acl_hdl);
    APPL_TRACE_IMP("channel mode: %u", btif_media_cb.encoder.s16ChannelMode);
    APPL_TRACE_IMP("sampling frequency: %u", btif_media_cb.encoder.s16SamplingFreq);
    APPL_TRACE_IMP("allocation method: %u", btif_media_cb.encoder.s16AllocationMethod);
    APPL_TRACE_IMP("subbands: %u", btif_media_cb.encoder.s16NumOfSubBands);
    APPL_TRACE_IMP("num of blocks: %u", btif_media_cb.encoder.s16NumOfBlocks);
    APPL_TRACE_IMP("bitpool: <%u>,<%u>", btif_media_cb.min_bitpool, btif_media_cb.max_bitpool);
    APPL_TRACE_IMP("Scmst flag: %u", bta_av_co_cp_get_flag());

    param[0] = VS_QHCI_WRITE_SBC_CFG;
    param[1] = (UINT8)((1 << (3 - btif_media_cb.encoder.s16ChannelMode)) |
            (1 << (7 - btif_media_cb.encoder.s16SamplingFreq)));
    param[2] = (UINT8)((1 << btif_media_cb.encoder.s16AllocationMethod) |
            (1 << (3 - (btif_media_cb.encoder.s16NumOfSubBands >> 3))) |
            (1 << (7 - ((btif_media_cb.encoder.s16NumOfBlocks - 4) >> 2))));
    param[3] = btif_media_cb.min_bitpool;
    param[4] = btif_media_cb.max_bitpool;
    param[5] = 0; // Not in use as latency calculation will now be taken care of in SOC
    param[6] = 0; // Not in use as latency calculation will now be taken care of in SOC
    param[7] = 0; // Not in use as latency calculation will now be taken care of in SOC
    param[8] = 0; // Not in use as latency calculation will now be taken care of in SOC
    param[9] = 0; // 0 as delayed report not supported
#if (BTA_AV_CO_CP_SCMS_T == TRUE)
    param[10] = 1;
#else
    param[10] = 0;
#endif
    param[11] = bta_av_co_cp_get_flag();

    return BTA_DmVendorSpecificCommand(HCI_VSQC_CONTROLLER_A2DP_OPCODE, 12,
                                    param, btif_media_a2dp_write_sbc_cfg_cb);
}

void btif_media_pref_bit_rate_cb(tBTM_VSC_CMPL *param)
{
    unsigned char status = 0;
    BT_HDR *p_buf;

    if (param->param_len)
    {
        status = param->p_param_buf[0];
    }
    APPL_TRACE_IMP("VS_QHCI_A2DP_WRITE_SUGGESTED_BITRATE sent with error code: %u", status);

    if (!status)
    {
        p_buf = (BT_HDR *)osi_malloc(sizeof(BT_HDR));
        p_buf->event = BTIF_MEDIA_VS_A2DP_PREF_BIT_RATE_SUCCESS;
        if (btif_media_cmd_msg_queue != NULL)
            fixed_queue_enqueue(btif_media_cmd_msg_queue, p_buf);
        else
            a2dp_cmd_acknowledge(A2DP_CTRL_ACK_FAILURE);
    }
    else
    {
        APPL_TRACE_ERROR("Error in processing Vendor command response");
        a2dp_cmd_acknowledge(A2DP_CTRL_ACK_FAILURE);
        disconnect_a2dp_on_vendor_start_failure();
    }
}

BOOLEAN btif_media_send_vendor_pref_bit_rate()
{
    UINT8 param[3];

    APPL_TRACE_IMP("btif_media_send_vendor_pref_bit_rate: bitrate: %d", btif_media_cb.encoder.u16BitRate);

    param[0] = VS_QHCI_A2DP_WRITE_SUGGESTED_BITRATE;
    param[1] = (UINT8)(btif_media_cb.encoder.u16BitRate & 0x00ff);
    param[2] = (UINT8)((btif_media_cb.encoder.u16BitRate & 0xff00) >> 8);

    return BTA_DmVendorSpecificCommand(HCI_VSQC_CONTROLLER_A2DP_OPCODE, 3,
                                            param, btif_media_pref_bit_rate_cb);
}

void btif_media_scmst_cb(tBTM_VSC_CMPL *param)
{
    unsigned char status = 0;
    BT_HDR *p_buf;

    if (param->param_len)
    {
        status = param->p_param_buf[0];
    }
    APPL_TRACE_IMP("VS_QHCI_A2DP_WRITE_SCMS_T_CP sent with error code: %u", status);

    if (!status)
    {
        p_buf = (BT_HDR *)osi_malloc(sizeof(BT_HDR));
        p_buf->event = BTIF_MEDIA_VS_A2DP_SET_SCMST_HDR_SUCCESS;
        if (btif_media_cmd_msg_queue != NULL)
            fixed_queue_enqueue(btif_media_cmd_msg_queue, p_buf);
        else
            a2dp_cmd_acknowledge(A2DP_CTRL_ACK_FAILURE);
    }
    else
    {
        APPL_TRACE_ERROR("Error in processing Vendor command response");
        a2dp_cmd_acknowledge(A2DP_CTRL_ACK_FAILURE);
        disconnect_a2dp_on_vendor_start_failure();
    }
}

BOOLEAN btif_media_send_vendor_scmst_hdr()
{
    UINT8 param[3];

    APPL_TRACE_IMP("btif_media_send_vendor_scmst_hdr");

    param[0] = VS_QHCI_A2DP_WRITE_SCMS_T_CP;
    param[1] = bta_av_co_cp_get_flag();

    return BTA_DmVendorSpecificCommand(HCI_VSQC_CONTROLLER_A2DP_OPCODE, 2,
                                            param, btif_media_scmst_cb);
}

#endif

#endif /* BTA_AV_INCLUDED == TRUE */

/*******************************************************************************
 **
 ** Function         dump_codec_info
 **
 ** Description      Decode and display codec_info (for debug)
 **
 ** Returns          void
 **
 *******************************************************************************/
void dump_codec_info(unsigned char *p_codec)
{
    tA2D_STATUS a2d_status;
    tA2D_SBC_CIE sbc_cie;

    a2d_status = A2D_ParsSbcInfo(&sbc_cie, p_codec, FALSE);
    if (a2d_status != A2D_SUCCESS)
    {
        APPL_TRACE_ERROR("ERROR dump_codec_info A2D_ParsSbcInfo fail:%d", a2d_status);
        return;
    }

    APPL_TRACE_DEBUG("dump_codec_info");

    if (sbc_cie.samp_freq == A2D_SBC_IE_SAMP_FREQ_16)
    {    APPL_TRACE_DEBUG("\tsamp_freq:%d (16000)", sbc_cie.samp_freq);}
    else  if (sbc_cie.samp_freq == A2D_SBC_IE_SAMP_FREQ_32)
    {    APPL_TRACE_DEBUG("\tsamp_freq:%d (32000)", sbc_cie.samp_freq);}
    else  if (sbc_cie.samp_freq == A2D_SBC_IE_SAMP_FREQ_44)
    {    APPL_TRACE_DEBUG("\tsamp_freq:%d (44.100)", sbc_cie.samp_freq);}
    else  if (sbc_cie.samp_freq == A2D_SBC_IE_SAMP_FREQ_48)
    {    APPL_TRACE_DEBUG("\tsamp_freq:%d (48000)", sbc_cie.samp_freq);}
    else
    {    APPL_TRACE_DEBUG("\tBAD samp_freq:%d", sbc_cie.samp_freq);}

    if (sbc_cie.ch_mode == A2D_SBC_IE_CH_MD_MONO)
    {    APPL_TRACE_DEBUG("\tch_mode:%d (Mono)", sbc_cie.ch_mode);}
    else  if (sbc_cie.ch_mode == A2D_SBC_IE_CH_MD_DUAL)
    {    APPL_TRACE_DEBUG("\tch_mode:%d (Dual)", sbc_cie.ch_mode);}
    else  if (sbc_cie.ch_mode == A2D_SBC_IE_CH_MD_STEREO)
    {    APPL_TRACE_DEBUG("\tch_mode:%d (Stereo)", sbc_cie.ch_mode);}
    else  if (sbc_cie.ch_mode == A2D_SBC_IE_CH_MD_JOINT)
    {    APPL_TRACE_DEBUG("\tch_mode:%d (Joint)", sbc_cie.ch_mode);}
    else
    {    APPL_TRACE_DEBUG("\tBAD ch_mode:%d", sbc_cie.ch_mode);}

    if (sbc_cie.block_len == A2D_SBC_IE_BLOCKS_4)
    {    APPL_TRACE_DEBUG("\tblock_len:%d (4)", sbc_cie.block_len);}
    else  if (sbc_cie.block_len == A2D_SBC_IE_BLOCKS_8)
    {    APPL_TRACE_DEBUG("\tblock_len:%d (8)", sbc_cie.block_len);}
    else  if (sbc_cie.block_len == A2D_SBC_IE_BLOCKS_12)
    {    APPL_TRACE_DEBUG("\tblock_len:%d (12)", sbc_cie.block_len);}
    else  if (sbc_cie.block_len == A2D_SBC_IE_BLOCKS_16)
    {    APPL_TRACE_DEBUG("\tblock_len:%d (16)", sbc_cie.block_len);}
    else
    {    APPL_TRACE_DEBUG("\tBAD block_len:%d", sbc_cie.block_len);}

    if (sbc_cie.num_subbands == A2D_SBC_IE_SUBBAND_4)
    {    APPL_TRACE_DEBUG("\tnum_subbands:%d (4)", sbc_cie.num_subbands);}
    else  if (sbc_cie.num_subbands == A2D_SBC_IE_SUBBAND_8)
    {    APPL_TRACE_DEBUG("\tnum_subbands:%d (8)", sbc_cie.num_subbands);}
    else
    {    APPL_TRACE_DEBUG("\tBAD num_subbands:%d", sbc_cie.num_subbands);}

    if (sbc_cie.alloc_mthd == A2D_SBC_IE_ALLOC_MD_S)
    {    APPL_TRACE_DEBUG("\talloc_mthd:%d (SNR)", sbc_cie.alloc_mthd);}
    else  if (sbc_cie.alloc_mthd == A2D_SBC_IE_ALLOC_MD_L)
    {    APPL_TRACE_DEBUG("\talloc_mthd:%d (Loundess)", sbc_cie.alloc_mthd);}
    else
    {    APPL_TRACE_DEBUG("\tBAD alloc_mthd:%d", sbc_cie.alloc_mthd);}

    APPL_TRACE_DEBUG("\tBit pool Min:%d Max:%d", sbc_cie.min_bitpool, sbc_cie.max_bitpool);

}

void btif_debug_a2dp_dump(int fd)
{
    btif_a2dp_source_accumulate_stats(&btif_media_cb.stats,
                                    &btif_media_cb.accumulated_stats);
    uint64_t now_us = time_now_us();
    btif_media_stats_t *stats = &btif_media_cb.accumulated_stats;
    scheduling_stats_t *enqueue_stats = &stats->tx_queue_enqueue_stats;
    scheduling_stats_t *dequeue_stats = &stats->tx_queue_dequeue_stats;
    size_t ave_size;
    uint64_t ave_time_us;

    dprintf(fd, "\nA2DP State:\n");
    dprintf(fd, "  TxQueue:\n");

    dprintf(fd, "  Counts (enqueue/dequeue/readbuf)                        : %zu / %zu / %zu\n",
            enqueue_stats->total_updates,
            dequeue_stats->total_updates,
            stats->tx_queue_total_readbuf_calls);

    dprintf(fd, "  Last update time ago in ms (enqueue/dequeue/readbuf)    : %llu / %llu / %llu\n",
            (enqueue_stats->last_update_us > 0) ?
                (unsigned long long)(now_us - enqueue_stats->last_update_us) / 1000 : 0,
            (dequeue_stats->last_update_us > 0) ?
                (unsigned long long)(now_us - dequeue_stats->last_update_us) / 1000 : 0,
            (stats->tx_queue_last_readbuf_us > 0)?
                (unsigned long long)(now_us - stats->tx_queue_last_readbuf_us) / 1000 : 0);

    ave_size = 0;
    if (stats->media_read_expected_count != 0)
        ave_size = stats->media_read_total_expected_frames / stats->media_read_expected_count;
    dprintf(fd, "  Frames expected (total/max/ave)                         : %zu / %zu / %zu\n",
            stats->media_read_total_expected_frames,
            stats->media_read_max_expected_frames,
            ave_size);

    ave_size = 0;
    if (stats->media_read_limited_count != 0)
        ave_size = stats->media_read_total_limited_frames / stats->media_read_limited_count;
    dprintf(fd, "  Frames limited (total/max/ave)                          : %zu / %zu / %zu\n",
            stats->media_read_total_limited_frames,
            stats->media_read_max_limited_frames,
            ave_size);

    dprintf(fd, "  Counts (expected/limited)                               : %zu / %zu\n",
            stats->media_read_expected_count,
            stats->media_read_limited_count);

    ave_size = 0;
    if (enqueue_stats->total_updates != 0)
        ave_size = stats->tx_queue_total_frames / enqueue_stats->total_updates;
    dprintf(fd, "  Frames per packet (total/max/ave)                       : %zu / %zu / %zu\n",
            stats->tx_queue_total_frames,
            stats->tx_queue_max_frames_per_packet,
            ave_size);

    dprintf(fd, "  Counts (flushed/dropped/dropouts)                       : %zu / %zu / %zu\n",
            stats->tx_queue_total_flushed_messages,
            stats->tx_queue_total_dropped_messages,
            stats->tx_queue_dropouts);

    dprintf(fd, "  Last update time ago in ms (flushed/dropped)            : %llu / %llu\n",
            (stats->tx_queue_last_flushed_us > 0) ?
                (unsigned long long)(now_us - stats->tx_queue_last_flushed_us) / 1000 : 0,
            (stats->tx_queue_last_dropouts_us > 0)?
                (unsigned long long)(now_us - stats->tx_queue_last_dropouts_us)/ 1000 : 0);

    dprintf(fd, "  Counts (underflow/underrun)                             : %zu / %zu\n",
            stats->media_read_total_underflow_count,
            stats->media_read_total_underrun_count);

    dprintf(fd, "  Bytes (underflow/underrun)                              : %zu / %zu\n",
            stats->media_read_total_underflow_bytes,
            stats->media_read_total_underrun_bytes);

    dprintf(fd, "  Last update time ago in ms (underflow/underrun)         : %llu / %llu\n",
            (stats->media_read_last_underflow_us > 0) ?
                (unsigned long long)(now_us - stats->media_read_last_underflow_us) / 1000 : 0,
            (stats->media_read_last_underrun_us > 0)?
                (unsigned long long)(now_us - stats->media_read_last_underrun_us) / 1000 : 0);

    //
    // TxQueue enqueue stats
    //
    dprintf(fd, "  Enqueue deviation counts (overdue/premature)            : %zu / %zu\n",
            enqueue_stats->overdue_scheduling_count,
            enqueue_stats->premature_scheduling_count);

    ave_time_us = 0;
    if (enqueue_stats->overdue_scheduling_count != 0) {
        ave_time_us = enqueue_stats->total_overdue_scheduling_delta_us /
            enqueue_stats->overdue_scheduling_count;
    }
    dprintf(fd, "  Enqueue overdue scheduling time in ms (total/max/ave)   : %llu / %llu / %llu\n",
            (unsigned long long)enqueue_stats->total_overdue_scheduling_delta_us / 1000,
            (unsigned long long)enqueue_stats->max_overdue_scheduling_delta_us / 1000,
            (unsigned long long)ave_time_us / 1000);

    ave_time_us = 0;
    if (enqueue_stats->premature_scheduling_count != 0) {
        ave_time_us = enqueue_stats->total_premature_scheduling_delta_us /
            enqueue_stats->premature_scheduling_count;
    }
    dprintf(fd, "  Enqueue premature scheduling time in ms (total/max/ave) : %llu / %llu / %llu\n",
            (unsigned long long)enqueue_stats->total_premature_scheduling_delta_us / 1000,
            (unsigned long long)enqueue_stats->max_premature_scheduling_delta_us / 1000,
            (unsigned long long)ave_time_us / 1000);


    //
    // TxQueue dequeue stats
    //
    dprintf(fd, "  Dequeue deviation counts (overdue/premature)            : %zu / %zu\n",
            dequeue_stats->overdue_scheduling_count,
            dequeue_stats->premature_scheduling_count);

    ave_time_us = 0;
    if (dequeue_stats->overdue_scheduling_count != 0) {
        ave_time_us = dequeue_stats->total_overdue_scheduling_delta_us /
            dequeue_stats->overdue_scheduling_count;
    }
    dprintf(fd, "  Dequeue overdue scheduling time in ms (total/max/ave)   : %llu / %llu / %llu\n",
            (unsigned long long)dequeue_stats->total_overdue_scheduling_delta_us / 1000,
            (unsigned long long)dequeue_stats->max_overdue_scheduling_delta_us / 1000,
            (unsigned long long)ave_time_us / 1000);

    ave_time_us = 0;
    if (dequeue_stats->premature_scheduling_count != 0) {
        ave_time_us = dequeue_stats->total_premature_scheduling_delta_us /
            dequeue_stats->premature_scheduling_count;
    }
    dprintf(fd, "  Dequeue premature scheduling time in ms (total/max/ave) : %llu / %llu / %llu\n",
            (unsigned long long)dequeue_stats->total_premature_scheduling_delta_us / 1000,
            (unsigned long long)dequeue_stats->max_premature_scheduling_delta_us / 1000,
            (unsigned long long)ave_time_us / 1000);

}

void btif_update_a2dp_metrics(void)
{
    btif_media_stats_t* stats = &btif_media_cb.stats;
    scheduling_stats_t* enqueue_stats = &stats->tx_queue_enqueue_stats;
    A2dpSessionMetrics_t metrics;
    metrics.media_timer_min_ms = -1;
    metrics.media_timer_max_ms = -1;
    metrics.media_timer_avg_ms = -1;
    metrics.total_scheduling_count = -1;
    metrics.buffer_overruns_max_count = -1;
    metrics.buffer_overruns_total = -1;
    metrics.buffer_underruns_average = -1.0;
    metrics.buffer_underruns_count = -1;
    metrics.audio_duration_ms = -1;
    // session_start_us is 0 when btif_media_task_start_aa_req() is not called
    // mark the metric duration as invalid (-1) in this case
    if (stats->session_start_us != 0) {
        int64_t session_end_us = stats->session_end_us == 0
                               ? time_now_us()
                               : stats->session_end_us;
        metrics.audio_duration_ms = (session_end_us - stats->session_start_us) / 1000;
    }
    if (enqueue_stats->total_updates > 1) {
        metrics.media_timer_min_ms = BTIF_SINK_MEDIA_TIME_TICK_MS -
            (enqueue_stats->max_premature_scheduling_delta_us / 1000);
        metrics.media_timer_max_ms = BTIF_SINK_MEDIA_TIME_TICK_MS +
            (enqueue_stats->max_overdue_scheduling_delta_us / 1000);
        metrics.total_scheduling_count
            = enqueue_stats->overdue_scheduling_count +
                enqueue_stats->premature_scheduling_count +
                    enqueue_stats->exact_scheduling_count;
        if (metrics.total_scheduling_count > 0) {
            metrics.media_timer_avg_ms = enqueue_stats->total_scheduling_time_us /
                (1000 * metrics.total_scheduling_count);
        }
        metrics.buffer_overruns_max_count = stats->tx_queue_max_dropped_messages;
        metrics.buffer_overruns_total = stats->tx_queue_total_dropped_messages;
        metrics.buffer_underruns_count =
            stats->media_read_total_underflow_count +
                stats->media_read_total_underrun_count;
        metrics.buffer_underruns_average = 0;
        if (metrics.buffer_underruns_count > 0) {
            metrics.buffer_underruns_average =
                (stats->media_read_total_underflow_bytes +
                    stats->media_read_total_underrun_bytes) /
                        metrics.buffer_underruns_count;
        }
    }
    metrics_log_a2dp_session(&metrics);
}<|MERGE_RESOLUTION|>--- conflicted
+++ resolved
@@ -402,7 +402,6 @@
     alarm_t *media_alarm;
     alarm_t *decode_alarm;
     btif_media_stats_t stats;
-<<<<<<< HEAD
 //#ifdef BTA_AV_SPLIT_A2DP_ENABLED
     UINT8 max_bitpool;
     UINT8 min_bitpool;
@@ -413,9 +412,7 @@
     BOOLEAN tx_enc_update_initiated;
 //#endif
 
-=======
     btif_media_stats_t accumulated_stats;
->>>>>>> 5a992578
 #endif
 } tBTIF_MEDIA_CB;
 
@@ -2140,11 +2137,8 @@
 
   raise_priority_a2dp(TASK_HIGH_MEDIA);
   media_task_running = MEDIA_TASK_STATE_ON;
-<<<<<<< HEAD
   APPL_TRACE_DEBUG(" btif_media_thread_init complete");
-=======
   metrics_log_bluetooth_session_start(CONNECTION_TECHNOLOGY_TYPE_BREDR, 0);
->>>>>>> 5a992578
 }
 
 static void btif_media_thread_cleanup(UNUSED_ATTR void *context) {
@@ -2162,11 +2156,8 @@
 
   /* Clear media task flag */
   media_task_running = MEDIA_TASK_STATE_OFF;
-<<<<<<< HEAD
   APPL_TRACE_DEBUG(" btif_media_thread_cleanup complete");
-=======
   metrics_log_bluetooth_session_end(DISCONNECT_REASON_UNKNOWN, 0);
->>>>>>> 5a992578
 }
 
 /*******************************************************************************
@@ -2520,10 +2511,8 @@
 
     p_buf->event = BTIF_MEDIA_START_AA_TX;
 
-<<<<<<< HEAD
     if (btif_media_cmd_msg_queue != NULL)
         fixed_queue_enqueue(btif_media_cmd_msg_queue, p_buf);
-=======
     memset(&btif_media_cb.stats, 0, sizeof(btif_media_stats_t));
     // Assign session_start_us to 1 when time_now_us() is 0 to indicate
     // btif_media_task_start_aa_req() has been called
@@ -2532,7 +2521,6 @@
         btif_media_cb.stats.session_start_us = 1;
     }
     btif_media_cb.stats.session_end_us = 0;
->>>>>>> 5a992578
     return TRUE;
 }
 
