--- conflicted
+++ resolved
@@ -61,7 +61,7 @@
 #include "osi/include/osi.h"
 #include "stack_manager.h"
 #include "btif_config.h"
-<<<<<<< HEAD
+#include "btif_storage.h"
 #include "l2cdefs.h"
 #include "l2c_api.h"
 
@@ -69,9 +69,6 @@
 #include <bt_testapp.h>
 #endif
 #include <logging.h>
-=======
-#include "btif_storage.h"
->>>>>>> 514139f4
 
 /************************************************************************************
 **  Constants & Macros
@@ -194,15 +191,14 @@
   stack_manager_get_interface()->clean_up_stack_async();
 }
 
-<<<<<<< HEAD
+bool is_restricted_mode() {
+  return restricted_mode;
+}
+
 static void ssrcleanup(void)
 {
     btif_ssr_cleanup();
     return;
-=======
-bool is_restricted_mode() {
-  return restricted_mode;
->>>>>>> 514139f4
 }
 
 static int get_adapter_properties(void)
