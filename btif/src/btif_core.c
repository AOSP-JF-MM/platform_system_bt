/******************************************************************************
 *
 *  Copyright (C) 2014 The Android Open Source Project
 *  Copyright (C) 2009-2012 Broadcom Corporation
 *
 *  Licensed under the Apache License, Version 2.0 (the "License");
 *  you may not use this file except in compliance with the License.
 *  You may obtain a copy of the License at:
 *
 *  http://www.apache.org/licenses/LICENSE-2.0
 *
 *  Unless required by applicable law or agreed to in writing, software
 *  distributed under the License is distributed on an "AS IS" BASIS,
 *  WITHOUT WARRANTIES OR CONDITIONS OF ANY KIND, either express or implied.
 *  See the License for the specific language governing permissions and
 *  limitations under the License.
 *
 ******************************************************************************/

/************************************************************************************
 *
 *  Filename:      btif_core.c
 *
 *  Description:   Contains core functionality related to interfacing between
 *                 Bluetooth HAL and BTE core stack.
 *
 ***********************************************************************************/

#include <ctype.h>
#include <cutils/properties.h>
#include <dirent.h>
#include <fcntl.h>
#include <hardware/bluetooth.h>
#include <stdlib.h>
#include <string.h>
#include <sys/stat.h>
#include <sys/types.h>

#define LOG_TAG "bt_btif_core"
#include "btcore/include/bdaddr.h"

#include "bdaddr.h"
#include "bt_utils.h"
#include "bta_api.h"
#include "bte.h"
#include "btif_api.h"
#include "btif_av.h"
#include "btif_config.h"
#include "btif_pan.h"
#include "btif_profile_queue.h"
#include "btif_config.h"
#include "btif_sock.h"
#include "btif_storage.h"
#include "btif_util.h"
#include "btu.h"
#include "device/include/controller.h"
#include "osi/include/fixed_queue.h"
#include "osi/include/future.h"
#include "gki.h"
#include "osi/include/osi.h"
#include "osi/include/log.h"
#include "stack_manager.h"
#include "osi/include/thread.h"

/************************************************************************************
**  Constants & Macros
************************************************************************************/

#ifndef BTE_DID_CONF_FILE
#define BTE_DID_CONF_FILE "/etc/bluetooth/bt_did.conf"
#endif

#define VENDOR_PERSISTENCE_PATH    "/persist"
#define VENDOR_BT_NV_FILE_NAME     ".bt_nv.bin"
#define VENDOR_PAYLOAD_MAXLENGTH   (260)
#define VENDOR_MAX_CMD_HDR_SIZE    (3)
#define VENDOR_BD_ADDR_TYPE        (1)

/************************************************************************************
**  Local type definitions
************************************************************************************/

/* These type definitions are used when passing data from the HAL to BTIF context
*  in the downstream path for the adapter and remote_device property APIs */

typedef struct {
  bt_bdaddr_t bd_addr;
  bt_property_type_t type;
} btif_storage_read_t;

typedef struct {
  bt_bdaddr_t bd_addr;
  bt_property_t prop;
} btif_storage_write_t;

typedef union {
  btif_storage_read_t read_req;
  btif_storage_write_t write_req;
} btif_storage_req_t;

typedef enum {
    BTIF_CORE_STATE_DISABLED = 0,
    BTIF_CORE_STATE_ENABLING,
    BTIF_CORE_STATE_ENABLED,
    BTIF_CORE_STATE_DISABLING
} btif_core_state_t;

/************************************************************************************
**  Static variables
************************************************************************************/

bt_bdaddr_t btif_local_bd_addr;

static tBTA_SERVICE_MASK btif_enabled_services = 0;

/*
* This variable should be set to 1, if the Bluedroid+BTIF libraries are to
* function in DUT mode.
*
* To set this, the btif_init_bluetooth needs to be called with argument as 1
*/
static UINT8 btif_dut_mode = 0;

static thread_t *bt_jni_workqueue_thread;
static const char *BT_JNI_WORKQUEUE_NAME = "bt_jni_workqueue";

static BOOLEAN ssr_triggered = FALSE;

/************************************************************************************
**  Static functions
************************************************************************************/
static void btif_jni_associate(UNUSED_ATTR uint16_t event, UNUSED_ATTR char *p_param);
static void btif_jni_disassociate(UNUSED_ATTR uint16_t event, UNUSED_ATTR char *p_param);
static bool btif_fetch_property(const char *key, bt_bdaddr_t *addr);

/* sends message to btif task */
static void btif_sendmsg(void *p_msg);

/************************************************************************************
**  Externs
************************************************************************************/
extern fixed_queue_t *btu_hci_msg_queue;

extern void bte_load_did_conf(const char *p_path);

/** TODO: Move these to _common.h */
void bte_main_boot_entry(void);
void bte_main_disable(void);
void bte_main_shutdown(void);
#if (defined(HCILP_INCLUDED) && HCILP_INCLUDED == TRUE)
void bte_main_enable_lpm(BOOLEAN enable);
#endif
void bte_main_postload_cfg(void);
void btif_dm_execute_service_request(UINT16 event, char *p_param);
#ifdef BTIF_DM_OOB_TEST
void btif_dm_load_local_oob(void);
#endif
void bte_main_config_hci_logging(BOOLEAN enable, BOOLEAN bt_disabled);

/*******************************************************************************
**
** Function         btif_context_switched
**
** Description      Callback used to execute transferred context callback
**
**                  p_msg : message to be executed in btif context
**
** Returns          void
**
*******************************************************************************/

static void btif_context_switched(void *p_msg)
{

    BTIF_TRACE_VERBOSE("btif_context_switched");

    tBTIF_CONTEXT_SWITCH_CBACK *p = (tBTIF_CONTEXT_SWITCH_CBACK *) p_msg;

    /* each callback knows how to parse the data */
    if (p->p_cb)
        p->p_cb(p->event, p->p_param);
}


/*******************************************************************************
**
** Function         btif_transfer_context
**
** Description      This function switches context to btif task
**
**                  p_cback   : callback used to process message in btif context
**                  event     : event id of message
**                  p_params  : parameter area passed to callback (copied)
**                  param_len : length of parameter area
**                  p_copy_cback : If set this function will be invoked for deep copy
**
** Returns          void
**
*******************************************************************************/

bt_status_t btif_transfer_context (tBTIF_CBACK *p_cback, UINT16 event, char* p_params, int param_len, tBTIF_COPY_CBACK *p_copy_cback)
{
    tBTIF_CONTEXT_SWITCH_CBACK *p_msg;

    BTIF_TRACE_VERBOSE("btif_transfer_context event %d, len %d", event, param_len);

    /* allocate and send message that will be executed in btif context */
    if ((p_msg = (tBTIF_CONTEXT_SWITCH_CBACK *) GKI_getbuf(sizeof(tBTIF_CONTEXT_SWITCH_CBACK) + param_len)) != NULL)
    {
        p_msg->hdr.event = BT_EVT_CONTEXT_SWITCH_EVT; /* internal event */
        p_msg->p_cb = p_cback;

        p_msg->event = event;                         /* callback event */

        /* check if caller has provided a copy callback to do the deep copy */
        if (p_copy_cback)
        {
            p_copy_cback(event, p_msg->p_param, p_params);
        }
        else if (p_params)
        {
            memcpy(p_msg->p_param, p_params, param_len);  /* callback parameter data */
        }

        btif_sendmsg(p_msg);
        return BT_STATUS_SUCCESS;
    }
    else
    {
        /* let caller deal with a failed allocation */
        return BT_STATUS_NOMEM;
    }
}

/*******************************************************************************
**
** Function         btif_is_dut_mode
**
** Description      checks if BTIF is currently in DUT mode
**
** Returns          1 if test mode, otherwize 0
**
*******************************************************************************/

UINT8 btif_is_dut_mode(void)
{
    return (btif_dut_mode == 1);
}

/*******************************************************************************
**
** Function         btif_is_enabled
**
** Description      checks if main adapter is fully enabled
**
** Returns          1 if fully enabled, otherwize 0
**
*******************************************************************************/

int btif_is_enabled(void)
{
    return ((!btif_is_dut_mode()) && (stack_manager_get_interface()->get_stack_is_running()));
}

void btif_init_ok(UNUSED_ATTR uint16_t event, UNUSED_ATTR char *p_param) {
  BTIF_TRACE_DEBUG("btif_task: received trigger stack init event");
#if (BLE_INCLUDED == TRUE)
  btif_dm_load_ble_local_keys();
#endif
  BTA_EnableBluetooth(bte_dm_evt);
}

void btif_init_fail(UNUSED_ATTR uint16_t event, UNUSED_ATTR char *p_param) {
  BTIF_TRACE_DEBUG("btif_task: hardware init failed");
  bte_main_disable();
  btif_queue_release();
  bte_main_shutdown();
  btif_dut_mode = 0;

  future_ready(stack_manager_get_hack_future(), FUTURE_FAIL);
}

/*******************************************************************************
**
** Function         btif_task
**
** Description      BTIF task handler managing all messages being passed
**                  Bluetooth HAL and BTA.
**
** Returns          void
**
*******************************************************************************/
static void bt_jni_msg_ready(void *context) {
  BT_HDR *p_msg = (BT_HDR *)context;

  BTIF_TRACE_VERBOSE("btif task fetched event %x", p_msg->event);

  switch (p_msg->event) {
    case BT_EVT_CONTEXT_SWITCH_EVT:
      btif_context_switched(p_msg);
      break;
    default:
      BTIF_TRACE_ERROR("unhandled btif event (%d)", p_msg->event & BT_EVT_MASK);
      break;
  }
  GKI_freebuf(p_msg);
}

/*******************************************************************************
**
** Function         btif_sendmsg
**
** Description      Sends msg to BTIF task
**
** Returns          void
**
*******************************************************************************/

void btif_sendmsg(void *p_msg)
{
    thread_post(bt_jni_workqueue_thread, bt_jni_msg_ready, p_msg);
}

void btif_thread_post(thread_fn func, void *context) {
    thread_post(bt_jni_workqueue_thread, func, context);
}

<<<<<<< HEAD
static bool fetch_vendor_addr (bt_bdaddr_t *local_addr)
{
    int addr_fd, i;
    int bytes_read = 0;
    bool status = false;
    unsigned char payload[VENDOR_PAYLOAD_MAXLENGTH];
    unsigned char header[VENDOR_MAX_CMD_HDR_SIZE];
    char filename[NAME_MAX];

    snprintf(filename, NAME_MAX, "%s/%s",VENDOR_PERSISTENCE_PATH,VENDOR_BT_NV_FILE_NAME);
    BTIF_TRACE_VERBOSE("Opening file '%s' for reading\n",filename);

    /* Open the Vendor BD Addr file */
    addr_fd = open(filename, O_RDONLY);
    if(addr_fd < 0)
    {
        BTIF_TRACE_ERROR("Open of Vendor BD addr file failed\n");
        return false;
    }

    while((bytes_read = read(addr_fd, header, VENDOR_MAX_CMD_HDR_SIZE)) &&
            (bytes_read == 0 || bytes_read == VENDOR_MAX_CMD_HDR_SIZE))
    {
        if( VENDOR_BD_ADDR_TYPE == header[0])
        {
            if(read(addr_fd, local_addr, header[2]) == header[2])
            {
                BTIF_TRACE_WARNING("Read the Vendor BD addr from '%s'\n",filename);
                status = true;
            }
        }
        else
        {
            if(read(addr_fd, payload, header[2]) == header[2])
            {
                continue;
            }
        }
    }

    if (status) // swap bd address
    {
        char swap;

        for (i = 0 ; i < 3; i++) {
            swap = local_addr->address[i];
            local_addr->address[i] = local_addr->address[5-i];
            local_addr->address[5-i] = swap;
        }
    }

    close(addr_fd);
    return status;
=======
static bool btif_fetch_property(const char *key, bt_bdaddr_t *addr) {
    char val[PROPERTY_VALUE_MAX] = {0};

    if (property_get(key, val, NULL)) {
        if (string_to_bdaddr(val, addr)) {
            BTIF_TRACE_DEBUG("%s: Got BDA %s", __func__, val);
            return TRUE;
        }
        BTIF_TRACE_DEBUG("%s: System Property did not contain valid bdaddr", __func__);
    }
    return FALSE;
>>>>>>> 3ad752f9
}

static void btif_fetch_local_bdaddr(bt_bdaddr_t *local_addr)
{
    char val[PROPERTY_VALUE_MAX] = {0};
    uint8_t valid_bda = FALSE;
    int val_size = 0;
    const uint8_t null_bdaddr[BD_ADDR_LEN] = {0,0,0,0,0,0};

    /* Get local bdaddr storage path from property */
    if (property_get(PROPERTY_BT_BDADDR_PATH, val, NULL))
    {
        int addr_fd;

        BTIF_TRACE_DEBUG("%s, local bdaddr is stored in %s", __func__, val);

        if ((addr_fd = open(val, O_RDONLY)) != -1)
        {
            memset(val, 0, sizeof(val));
            read(addr_fd, val, FACTORY_BT_BDADDR_STORAGE_LEN);
            /* If this is not a reserved/special bda, then use it */
            if ((string_to_bdaddr(val, local_addr)) &&
                (memcmp(local_addr->address, null_bdaddr, BD_ADDR_LEN) != 0))
            {
                valid_bda = TRUE;
                BTIF_TRACE_DEBUG("%s: Got Factory BDA %s", __func__, val);
            }
            close(addr_fd);
        }
    }

    if(!valid_bda)
    {
        val_size = sizeof(val);
        if(btif_config_get_str("Adapter", "Address", val, &val_size))
        {
            string_to_bdaddr(val, local_addr);
            BTIF_TRACE_DEBUG("local bdaddr from bt_config.xml is  %s", val);
            return;
        }
     }

    /* No factory BDADDR found. Look for previously generated random BDA */
    if (!valid_bda) {
        valid_bda = btif_fetch_property(PERSIST_BDADDR_PROPERTY, local_addr);
    }

    /* No BDADDR found in file. Look for BDA in factory property */
    if (!valid_bda) {
        valid_bda = btif_fetch_property(FACTORY_BT_ADDR_PROPERTY, local_addr);
    }

    /* No factory BDADDR found. Look for BDA in ro.boot.btmacaddr */
    if ((!valid_bda) && \
        (property_get("ro.boot.btmacaddr", val, NULL)))
    {
        valid_bda = string_to_bdaddr(val, local_addr);
        if (valid_bda) {
            BTIF_TRACE_DEBUG("Got vendor BDA %02X:%02X:%02X:%02X:%02X:%02X",
                local_addr->address[0], local_addr->address[1], local_addr->address[2],
                local_addr->address[3], local_addr->address[4], local_addr->address[5]);
        }
    }

    if (!valid_bda && fetch_vendor_addr(local_addr))
    {
        valid_bda = TRUE;
        BTIF_TRACE_DEBUG("Got Vendor BDA %02X:%02X:%02X:%02X:%02X:%02X",
            local_addr->address[0], local_addr->address[1], local_addr->address[2],
            local_addr->address[3], local_addr->address[4], local_addr->address[5]);
    }

    /* Generate new BDA if necessary */
    if (!valid_bda)
    {
        bdstr_t bdstr;
        /* Seed the random number generator */
        srand((unsigned int) (time(0)));

        /* No autogen BDA. Generate one now. */
        local_addr->address[0] = 0x22;
        local_addr->address[1] = 0x22;
        local_addr->address[2] = (uint8_t) ((rand() >> 8) & 0xFF);
        local_addr->address[3] = (uint8_t) ((rand() >> 8) & 0xFF);
        local_addr->address[4] = (uint8_t) ((rand() >> 8) & 0xFF);
        local_addr->address[5] = (uint8_t) ((rand() >> 8) & 0xFF);

        /* Convert to ascii, and store as a persistent property */
        bdaddr_to_string(local_addr, bdstr, sizeof(bdstr));

        BTIF_TRACE_DEBUG("No preset BDA. Generating BDA: %s for prop %s",
             (char*)bdstr, PERSIST_BDADDR_PROPERTY);

        if (property_set(PERSIST_BDADDR_PROPERTY, (char*)bdstr) < 0)
            BTIF_TRACE_ERROR("Failed to set random BDA in prop %s",PERSIST_BDADDR_PROPERTY);
    }

    //save the bd address to config file
    bdstr_t bdstr;
    bdaddr_to_string(local_addr, bdstr, sizeof(bdstr));
    val_size = sizeof(val);
    if (btif_config_get_str("Adapter", "Address", val, &val_size))
    {
        if (strcmp(bdstr, val) ==0)
        {
            // BDA is already present in the config file.
            return;
        }
    }
    btif_config_set_str("Adapter", "Address", bdstr);
}

/*******************************************************************************
**
** Function         btif_init_bluetooth
**
** Description      Creates BTIF task and prepares BT scheduler for startup
**
** Returns          bt_status_t
**
*******************************************************************************/
bt_status_t btif_init_bluetooth() {
  bte_main_boot_entry();

  /* As part of the init, fetch the local BD ADDR */
  memset(&btif_local_bd_addr, 0, sizeof(bt_bdaddr_t));
  btif_fetch_local_bdaddr(&btif_local_bd_addr);

  bt_jni_workqueue_thread = thread_new(BT_JNI_WORKQUEUE_NAME);
  if (bt_jni_workqueue_thread == NULL) {
    LOG_ERROR("%s Unable to create thread %s", __func__, BT_JNI_WORKQUEUE_NAME);
    goto error_exit;
  }

  // Associate this workqueue thread with jni.
  btif_transfer_context(btif_jni_associate, 0, NULL, 0, NULL);

  return BT_STATUS_SUCCESS;

error_exit:;
     thread_free(bt_jni_workqueue_thread);

     bt_jni_workqueue_thread = NULL;

     return BT_STATUS_FAIL;
}

/*******************************************************************************
**
** Function         btif_enable_bluetooth_evt
**
** Description      Event indicating bluetooth enable is completed
**                  Notifies HAL user with updated adapter state
**
** Returns          void
**
*******************************************************************************/

void btif_enable_bluetooth_evt(tBTA_STATUS status)
{
    const controller_t *controller = controller_get_interface();
    bdstr_t bdstr;
    bdaddr_to_string(controller->get_address(), bdstr, sizeof(bdstr));

    BTIF_TRACE_DEBUG("%s: status %d, local bd [%s]", __FUNCTION__, status, bdstr);

    ssr_triggered = FALSE;

    if (bdcmp(btif_local_bd_addr.address, controller->get_address()->address))
    {
        // TODO(zachoverflow): this whole code path seems like a bad time waiting to happen
        // We open the vendor library using the old address.
        bdstr_t old_address;
        bt_property_t prop;

        bdaddr_to_string(&btif_local_bd_addr, old_address, sizeof(old_address));

        /**
         * The Controller's BDADDR does not match to the BTIF's initial BDADDR!
         * This could be because the factory BDADDR was stored separately in
         * the Controller's non-volatile memory rather than in device's file
         * system.
         **/
        BTIF_TRACE_WARNING("***********************************************");
        BTIF_TRACE_WARNING("BTIF init BDA was %s", old_address);
        BTIF_TRACE_WARNING("Controller BDA is %s", bdstr);
        BTIF_TRACE_WARNING("***********************************************");

        btif_local_bd_addr = *controller->get_address();

        //save the bd address to config file
        btif_config_set_str("Adapter", "Address", bdstr);
        btif_config_save();

        //fire HAL callback for property change
        prop.type = BT_PROPERTY_BDADDR;
        prop.val = (void*)&btif_local_bd_addr;
        prop.len = sizeof(bt_bdaddr_t);
        HAL_CBACK(bt_hal_cbacks, adapter_properties_cb, BT_STATUS_SUCCESS, 1, &prop);
    }

    bte_main_postload_cfg();
#if (defined(HCILP_INCLUDED) && HCILP_INCLUDED == TRUE)
    bte_main_enable_lpm(TRUE);
#endif
    /* add passing up bd address as well ? */

    /* callback to HAL */
    if (status == BTA_SUCCESS)
    {
        /* init rfcomm & l2cap api */
        btif_sock_init();

        /* load did configuration */
        bte_load_did_conf(BTE_DID_CONF_FILE);

        /* init pan */
        btif_pan_init();

#ifdef BTIF_DM_OOB_TEST
        btif_dm_load_local_oob();
#endif

        future_ready(stack_manager_get_hack_future(), FUTURE_SUCCESS);
    }
    else
    {
        /* cleanup rfcomm & l2cap api */
        btif_sock_cleanup();

        btif_pan_cleanup();

        future_ready(stack_manager_get_hack_future(), FUTURE_FAIL);
    }
}

/*******************************************************************************
**
** Function         btif_disable_bluetooth
**
** Description      Inititates shutdown of Bluetooth system.
**                  Any active links will be dropped and device entering
**                  non connectable/discoverable mode
**
** Returns          void
**
*******************************************************************************/
bt_status_t btif_disable_bluetooth(void)
{
    BTIF_TRACE_DEBUG("BTIF DISABLE BLUETOOTH");

    btif_dm_on_disable();
    /* cleanup rfcomm & l2cap api */
    btif_sock_cleanup();
    btif_pan_cleanup();
    BTA_DisableBluetooth();

    return BT_STATUS_SUCCESS;
}

/*******************************************************************************
**
** Function         btif_disable_bluetooth_evt
**
** Description      Event notifying BT disable is now complete.
**                  Terminates main stack tasks and notifies HAL
**                  user with updated BT state.
**
** Returns          void
**
*******************************************************************************/

void btif_disable_bluetooth_evt(void)
{
    BTIF_TRACE_DEBUG("%s", __FUNCTION__);
    if (ssr_triggered == TRUE)
    {
        BTIF_TRACE_DEBUG("%s SSR triggered,Ignore EVT",__FUNCTION__);
        return;
    }
#if (defined(HCILP_INCLUDED) && HCILP_INCLUDED == TRUE)
    bte_main_enable_lpm(FALSE);
#endif

#if (BLE_INCLUDED == TRUE)
     BTA_VendorCleanup();
     BTA_StopBleTimers();
#endif

     bte_main_disable();

    /* callback to HAL */
    future_ready(stack_manager_get_hack_future(), FUTURE_SUCCESS);
}

/*******************************************************************************
**
** Function         btif_shutdown_bluetooth
**
** Description      Finalizes BT scheduler shutdown and terminates BTIF
**                  task.
**
** Returns          void
**
*******************************************************************************/

bt_status_t btif_shutdown_bluetooth(void)
{
    BTIF_TRACE_DEBUG("%s", __FUNCTION__);

    btif_transfer_context(btif_jni_disassociate, 0, NULL, 0, NULL);

    btif_queue_release();

    thread_free(bt_jni_workqueue_thread);
    bt_jni_workqueue_thread = NULL;

    bte_main_shutdown();

    btif_dut_mode = 0;

    BTIF_TRACE_DEBUG("%s done", __FUNCTION__);

    return BT_STATUS_SUCCESS;
}

/*******************************************************************************
Function       btif_ssrcleanup
Description   Trigger SSR when Disable timeout occured

*******************************************************************************/
void btif_ssr_cleanup(void)
{
   BTIF_TRACE_DEBUG("%s", __FUNCTION__);
   ssr_triggered = TRUE;
   bte_ssr_cleanup(0x11);//SSR reason 0x11 - ENABLE_TIMEOUT
}

/****************************************************************************
**
**   BTIF Test Mode APIs
**
*****************************************************************************/
#if HCI_RAW_CMD_INCLUDED == TRUE
/*******************************************************************************
**
** Function         btif_hci_event_cback
**
** Description     Callback invoked on receiving HCI event
**
** Returns          None
**
*******************************************************************************/
static void btif_hci_event_cback ( tBTM_RAW_CMPL *p )
{
    BTIF_TRACE_DEBUG("%s", __FUNCTION__);
    if(p != NULL)
    {
        HAL_CBACK(bt_hal_cbacks, hci_event_recv_cb, p->event_code, p->p_param_buf,
                                                                p->param_len);
    }
}

/*******************************************************************************
**
** Function        btif_hci_cmd_send
**
** Description     Sends a HCI raw command to the controller
**
** Returns         BT_STATUS_SUCCESS on success
**
*******************************************************************************/
bt_status_t btif_hci_cmd_send(uint16_t opcode, uint8_t *buf, uint8_t len)
{
    BTIF_TRACE_DEBUG("%s", __FUNCTION__);

    BTM_Hci_Raw_Command(opcode, len, buf, btif_hci_event_cback);
    return BT_STATUS_SUCCESS;
}
#endif

/*******************************************************************************
**
** Function         btif_dut_mode_cback
**
** Description     Callback invoked on completion of vendor specific test mode command
**
** Returns          None
**
*******************************************************************************/
static void btif_dut_mode_cback( tBTM_VSC_CMPL *p )
{
    UNUSED(p);
    /* For now nothing to be done. */
}

/*******************************************************************************
**
** Function         btif_dut_mode_configure
**
** Description      Configure Test Mode - 'enable' to 1 puts the device in test mode and 0 exits
**                       test mode
**
** Returns          BT_STATUS_SUCCESS on success
**
*******************************************************************************/
bt_status_t btif_dut_mode_configure(uint8_t enable)
{
    BTIF_TRACE_DEBUG("%s", __FUNCTION__);

    if (!stack_manager_get_interface()->get_stack_is_running()) {
        BTIF_TRACE_ERROR("btif_dut_mode_configure : Bluetooth not enabled");
        return BT_STATUS_NOT_READY;
    }

    btif_dut_mode = enable;
    if (enable == 1) {
        BTA_EnableTestMode();
    } else {
        BTA_DisableTestMode();
    }
    return BT_STATUS_SUCCESS;
}

/*******************************************************************************
**
** Function         btif_dut_mode_send
**
** Description     Sends a HCI Vendor specific command to the controller
**
** Returns          BT_STATUS_SUCCESS on success
**
*******************************************************************************/
bt_status_t btif_dut_mode_send(uint16_t opcode, uint8_t *buf, uint8_t len)
{
    /* TODO: Check that opcode is a vendor command group */
    BTIF_TRACE_DEBUG("%s", __FUNCTION__);
    if (!btif_is_dut_mode()) {
         BTIF_TRACE_ERROR("Bluedroid HAL needs to be init with test_mode set to 1.");
         return BT_STATUS_FAIL;
    }
    BTM_VendorSpecificCommand(opcode, len, buf, btif_dut_mode_cback);
    return BT_STATUS_SUCCESS;
}

/*****************************************************************************
**
**   btif api adapter property functions
**
*****************************************************************************/

static bt_status_t btif_in_get_adapter_properties(void)
{
    bt_property_t properties[6];
    uint32_t num_props;

    bt_bdaddr_t addr;
    bt_bdname_t name;
    bt_scan_mode_t mode;
    uint32_t disc_timeout;
    bt_bdaddr_t bonded_devices[BTM_SEC_MAX_DEVICE_RECORDS];
    bt_uuid_t local_uuids[BT_MAX_NUM_UUIDS];
    num_props = 0;

    /* BD_ADDR */
    BTIF_STORAGE_FILL_PROPERTY(&properties[num_props], BT_PROPERTY_BDADDR,
                               sizeof(addr), &addr);
    btif_storage_get_adapter_property(&properties[num_props]);
    num_props++;

    /* BD_NAME */
    BTIF_STORAGE_FILL_PROPERTY(&properties[num_props], BT_PROPERTY_BDNAME,
                               sizeof(name), &name);
    btif_storage_get_adapter_property(&properties[num_props]);
    num_props++;

    /* SCAN_MODE */
    BTIF_STORAGE_FILL_PROPERTY(&properties[num_props], BT_PROPERTY_ADAPTER_SCAN_MODE,
                               sizeof(mode), &mode);
    btif_storage_get_adapter_property(&properties[num_props]);
    num_props++;

    /* DISC_TIMEOUT */
    BTIF_STORAGE_FILL_PROPERTY(&properties[num_props], BT_PROPERTY_ADAPTER_DISCOVERY_TIMEOUT,
                               sizeof(disc_timeout), &disc_timeout);
    btif_storage_get_adapter_property(&properties[num_props]);
    num_props++;

    /* BONDED_DEVICES */
    BTIF_STORAGE_FILL_PROPERTY(&properties[num_props], BT_PROPERTY_ADAPTER_BONDED_DEVICES,
                               sizeof(bonded_devices), bonded_devices);
    btif_storage_get_adapter_property(&properties[num_props]);
    num_props++;

    /* LOCAL UUIDs */
    BTIF_STORAGE_FILL_PROPERTY(&properties[num_props], BT_PROPERTY_UUIDS,
                               sizeof(local_uuids), local_uuids);
    btif_storage_get_adapter_property(&properties[num_props]);
    num_props++;

    HAL_CBACK(bt_hal_cbacks, adapter_properties_cb,
                     BT_STATUS_SUCCESS, num_props, properties);

    return BT_STATUS_SUCCESS;
}

static bt_status_t btif_in_get_remote_device_properties(bt_bdaddr_t *bd_addr)
{
    bt_property_t remote_properties[8];
    uint32_t num_props = 0;

    bt_bdname_t name, alias;
    uint32_t cod, devtype;
    bt_uuid_t remote_uuids[BT_MAX_NUM_UUIDS];

    memset(remote_properties, 0, sizeof(remote_properties));
    BTIF_STORAGE_FILL_PROPERTY(&remote_properties[num_props], BT_PROPERTY_BDNAME,
                               sizeof(name), &name);
    btif_storage_get_remote_device_property(bd_addr,
                                            &remote_properties[num_props]);
    num_props++;

    BTIF_STORAGE_FILL_PROPERTY(&remote_properties[num_props], BT_PROPERTY_REMOTE_FRIENDLY_NAME,
                               sizeof(alias), &alias);
    btif_storage_get_remote_device_property(bd_addr,
                                            &remote_properties[num_props]);
    num_props++;

    BTIF_STORAGE_FILL_PROPERTY(&remote_properties[num_props], BT_PROPERTY_CLASS_OF_DEVICE,
                               sizeof(cod), &cod);
    btif_storage_get_remote_device_property(bd_addr,
                                            &remote_properties[num_props]);
    num_props++;

    BTIF_STORAGE_FILL_PROPERTY(&remote_properties[num_props], BT_PROPERTY_TYPE_OF_DEVICE,
                               sizeof(devtype), &devtype);
    btif_storage_get_remote_device_property(bd_addr,
                                            &remote_properties[num_props]);
    num_props++;

    BTIF_STORAGE_FILL_PROPERTY(&remote_properties[num_props], BT_PROPERTY_UUIDS,
                               sizeof(remote_uuids), remote_uuids);
    btif_storage_get_remote_device_property(bd_addr,
                                            &remote_properties[num_props]);
    num_props++;

    HAL_CBACK(bt_hal_cbacks, remote_device_properties_cb,
                     BT_STATUS_SUCCESS, bd_addr, num_props, remote_properties);

    return BT_STATUS_SUCCESS;
}


/*******************************************************************************
**
** Function         execute_storage_request
**
** Description      Executes adapter storage request in BTIF context
**
** Returns          bt_status_t
**
*******************************************************************************/

static void execute_storage_request(UINT16 event, char *p_param)
{
    bt_status_t status = BT_STATUS_SUCCESS;

    BTIF_TRACE_EVENT("execute storage request event : %d", event);

    switch(event)
    {
        case BTIF_CORE_STORAGE_ADAPTER_WRITE:
        {
            btif_storage_req_t *p_req = (btif_storage_req_t*)p_param;
            bt_property_t *p_prop = &(p_req->write_req.prop);
            BTIF_TRACE_EVENT("type: %d, len %d, 0x%x", p_prop->type,
                               p_prop->len, p_prop->val);

            status = btif_storage_set_adapter_property(p_prop);
            HAL_CBACK(bt_hal_cbacks, adapter_properties_cb, status, 1, p_prop);
        } break;

        case BTIF_CORE_STORAGE_ADAPTER_READ:
        {
            btif_storage_req_t *p_req = (btif_storage_req_t*)p_param;
            char buf[512];
            bt_property_t prop;
            prop.type = p_req->read_req.type;
            prop.val = (void*)buf;
            prop.len = sizeof(buf);
            if (prop.type == BT_PROPERTY_LOCAL_LE_FEATURES)
            {
                #if (BLE_INCLUDED == TRUE)
                tBTM_BLE_VSC_CB cmn_vsc_cb;
                bt_local_le_features_t local_le_features;

                /* LE features are not stored in storage. Should be retrived from stack */
                BTM_BleGetVendorCapabilities(&cmn_vsc_cb);
                local_le_features.local_privacy_enabled = BTM_BleLocalPrivacyEnabled();

                prop.len = sizeof (bt_local_le_features_t);
                if (cmn_vsc_cb.filter_support == 1)
                    local_le_features.max_adv_filter_supported = cmn_vsc_cb.max_filter;
                else
                    local_le_features.max_adv_filter_supported = 0;
                local_le_features.max_adv_instance = cmn_vsc_cb.adv_inst_max;
                local_le_features.max_irk_list_size = cmn_vsc_cb.max_irk_list_sz;
                local_le_features.rpa_offload_supported = cmn_vsc_cb.rpa_offloading;
                local_le_features.scan_result_storage_size = cmn_vsc_cb.tot_scan_results_strg;
                local_le_features.activity_energy_info_supported = cmn_vsc_cb.energy_support;
                local_le_features.version_supported = cmn_vsc_cb.version_supported;
                local_le_features.total_trackable_advertisers =
                    cmn_vsc_cb.total_trackable_advertisers;

                local_le_features.extended_scan_support = cmn_vsc_cb.extended_scan_support > 0;
                local_le_features.debug_logging_supported = cmn_vsc_cb.debug_logging_supported > 0;
                memcpy(prop.val, &local_le_features, prop.len);
                #endif
            }
            else
            {
                status = btif_storage_get_adapter_property(&prop);
            }
            HAL_CBACK(bt_hal_cbacks, adapter_properties_cb, status, 1, &prop);
        } break;

        case BTIF_CORE_STORAGE_ADAPTER_READ_ALL:
        {
            status = btif_in_get_adapter_properties();
        } break;

        case BTIF_CORE_STORAGE_NOTIFY_STATUS:
        {
            HAL_CBACK(bt_hal_cbacks, adapter_properties_cb, status, 0, NULL);
        } break;

        default:
            BTIF_TRACE_ERROR("%s invalid event id (%d)", __FUNCTION__, event);
            break;
    }
}

static void execute_storage_remote_request(UINT16 event, char *p_param)
{
    bt_status_t status = BT_STATUS_FAIL;
    bt_property_t prop;

    BTIF_TRACE_EVENT("execute storage remote request event : %d", event);

    switch (event)
    {
        case BTIF_CORE_STORAGE_REMOTE_READ:
        {
            char buf[1024];
            btif_storage_req_t *p_req = (btif_storage_req_t*)p_param;
            prop.type = p_req->read_req.type;
            prop.val = (void*) buf;
            prop.len = sizeof(buf);

            status = btif_storage_get_remote_device_property(&(p_req->read_req.bd_addr),
                                                             &prop);
            HAL_CBACK(bt_hal_cbacks, remote_device_properties_cb,
                            status, &(p_req->read_req.bd_addr), 1, &prop);
        }break;
        case BTIF_CORE_STORAGE_REMOTE_WRITE:
        {
           btif_storage_req_t *p_req = (btif_storage_req_t*)p_param;
           status = btif_storage_set_remote_device_property(&(p_req->write_req.bd_addr),
                                                            &(p_req->write_req.prop));
        }break;
        case BTIF_CORE_STORAGE_REMOTE_READ_ALL:
        {
           btif_storage_req_t *p_req = (btif_storage_req_t*)p_param;
           btif_in_get_remote_device_properties(&p_req->read_req.bd_addr);
        }break;
    }
}

void btif_adapter_properties_evt(bt_status_t status, uint32_t num_props,
                                    bt_property_t *p_props)
{
    HAL_CBACK(bt_hal_cbacks, adapter_properties_cb,
                     status, num_props, p_props);

}
void btif_remote_properties_evt(bt_status_t status, bt_bdaddr_t *remote_addr,
                                   uint32_t num_props, bt_property_t *p_props)
{
    HAL_CBACK(bt_hal_cbacks, remote_device_properties_cb,
                     status, remote_addr, num_props, p_props);
}

/*******************************************************************************
**
** Function         btif_in_storage_request_copy_cb
**
** Description     Switch context callback function to perform the deep copy for
**                 both the adapter and remote_device property API
**
** Returns          None
**
*******************************************************************************/
static void btif_in_storage_request_copy_cb(UINT16 event,
                                                 char *p_new_buf, char *p_old_buf)
{
     btif_storage_req_t *new_req = (btif_storage_req_t*)p_new_buf;
     btif_storage_req_t *old_req = (btif_storage_req_t*)p_old_buf;

     BTIF_TRACE_EVENT("%s", __FUNCTION__);
     switch (event)
     {
         case BTIF_CORE_STORAGE_REMOTE_WRITE:
         case BTIF_CORE_STORAGE_ADAPTER_WRITE:
         {
             bdcpy(new_req->write_req.bd_addr.address, old_req->write_req.bd_addr.address);
             /* Copy the member variables one at a time */
             new_req->write_req.prop.type = old_req->write_req.prop.type;
             new_req->write_req.prop.len = old_req->write_req.prop.len;

             new_req->write_req.prop.val = (UINT8 *)(p_new_buf + sizeof(btif_storage_req_t));
             memcpy(new_req->write_req.prop.val, old_req->write_req.prop.val,
                    old_req->write_req.prop.len);
         }break;
     }
}

/*******************************************************************************
**
** Function         btif_get_adapter_properties
**
** Description      Fetch all available properties (local & remote)
**
** Returns          bt_status_t
**
*******************************************************************************/

bt_status_t btif_get_adapter_properties(void)
{
    BTIF_TRACE_EVENT("%s", __FUNCTION__);

    if (!btif_is_enabled())
        return BT_STATUS_NOT_READY;

    return btif_transfer_context(execute_storage_request,
                                 BTIF_CORE_STORAGE_ADAPTER_READ_ALL,
                                 NULL, 0, NULL);
}

/*******************************************************************************
**
** Function         btif_get_adapter_property
**
** Description      Fetches property value from local cache
**
** Returns          bt_status_t
**
*******************************************************************************/

bt_status_t btif_get_adapter_property(bt_property_type_t type)
{
    btif_storage_req_t req;

    BTIF_TRACE_EVENT("%s %d", __FUNCTION__, type);

    /* Allow get_adapter_property only for BDADDR and BDNAME if BT is disabled */
    if (!btif_is_enabled() && (type != BT_PROPERTY_BDADDR) && (type != BT_PROPERTY_BDNAME))
        return BT_STATUS_NOT_READY;

    memset(&(req.read_req.bd_addr), 0, sizeof(bt_bdaddr_t));
    req.read_req.type = type;

    return btif_transfer_context(execute_storage_request,
                                 BTIF_CORE_STORAGE_ADAPTER_READ,
                                (char*)&req, sizeof(btif_storage_req_t), NULL);
}

/*******************************************************************************
**
** Function         btif_set_adapter_property
**
** Description      Updates core stack with property value and stores it in
**                  local cache
**
** Returns          bt_status_t
**
*******************************************************************************/

bt_status_t btif_set_adapter_property(const bt_property_t *property)
{
    btif_storage_req_t req;
    bt_status_t status = BT_STATUS_SUCCESS;
    int storage_req_id = BTIF_CORE_STORAGE_NOTIFY_STATUS; /* default */
    char bd_name[BTM_MAX_LOC_BD_NAME_LEN +1];
    UINT16  name_len = 0;

    BTIF_TRACE_EVENT("btif_set_adapter_property type: %d, len %d, 0x%x",
                      property->type, property->len, property->val);

    if (!btif_is_enabled())
        return BT_STATUS_NOT_READY;

    switch(property->type)
    {
        case BT_PROPERTY_BDNAME:
            {
                name_len = property->len > BTM_MAX_LOC_BD_NAME_LEN ? BTM_MAX_LOC_BD_NAME_LEN:
                                                                     property->len;
                memcpy(bd_name,property->val, name_len);
                bd_name[name_len] = '\0';

                BTIF_TRACE_EVENT("set property name : %s", (char *)bd_name);

                BTA_DmSetDeviceName((char *)bd_name);

                storage_req_id = BTIF_CORE_STORAGE_ADAPTER_WRITE;
            }
            break;

        case BT_PROPERTY_ADAPTER_SCAN_MODE:
            {
                bt_scan_mode_t mode = *(bt_scan_mode_t*)property->val;
                tBTA_DM_DISC disc_mode;
                tBTA_DM_CONN conn_mode;

                switch(mode)
                {
                    case BT_SCAN_MODE_NONE:
                        disc_mode = BTA_DM_NON_DISC;
                        conn_mode = BTA_DM_NON_CONN;
                        break;

                    case BT_SCAN_MODE_CONNECTABLE:
                        disc_mode = BTA_DM_NON_DISC;
                        conn_mode = BTA_DM_CONN;
                        break;

                    case BT_SCAN_MODE_CONNECTABLE_DISCOVERABLE:
                        disc_mode = BTA_DM_GENERAL_DISC;
                        conn_mode = BTA_DM_CONN;
                        break;

                    default:
                        BTIF_TRACE_ERROR("invalid scan mode (0x%x)", mode);
                        return BT_STATUS_PARM_INVALID;
                }

                BTIF_TRACE_EVENT("set property scan mode : %x", mode);

                BTA_DmSetVisibility(disc_mode, conn_mode, BTA_DM_IGNORE, BTA_DM_IGNORE);

                storage_req_id = BTIF_CORE_STORAGE_ADAPTER_WRITE;
            }
            break;
        case BT_PROPERTY_ADAPTER_DISCOVERY_TIMEOUT:
            {
                /* Nothing to do beside store the value in NV.  Java
                   will change the SCAN_MODE property after setting timeout,
                   if required */
                storage_req_id = BTIF_CORE_STORAGE_ADAPTER_WRITE;
            }
            break;
        case BT_PROPERTY_BDADDR:
        case BT_PROPERTY_UUIDS:
        case BT_PROPERTY_ADAPTER_BONDED_DEVICES:
        case BT_PROPERTY_REMOTE_FRIENDLY_NAME:
            /* no write support through HAL, these properties are only populated from BTA events */
            status = BT_STATUS_FAIL;
            break;
        default:
            BTIF_TRACE_ERROR("btif_get_adapter_property : invalid type %d",
            property->type);
            status = BT_STATUS_FAIL;
            break;
    }

    if (storage_req_id != BTIF_CORE_STORAGE_NO_ACTION)
    {
        /* pass on to storage for updating local database */

        memset(&(req.write_req.bd_addr), 0, sizeof(bt_bdaddr_t));
        memcpy(&(req.write_req.prop), property, sizeof(bt_property_t));

        return btif_transfer_context(execute_storage_request,
                                     storage_req_id,
                                     (char*)&req,
                                     sizeof(btif_storage_req_t)+property->len,
                                     btif_in_storage_request_copy_cb);
    }

    return status;

}

/*******************************************************************************
**
** Function         btif_get_remote_device_property
**
** Description      Fetches the remote device property from the NVRAM
**
** Returns          bt_status_t
**
*******************************************************************************/
bt_status_t btif_get_remote_device_property(bt_bdaddr_t *remote_addr,
                                                 bt_property_type_t type)
{
    btif_storage_req_t req;

    if (!btif_is_enabled())
        return BT_STATUS_NOT_READY;

    memcpy(&(req.read_req.bd_addr), remote_addr, sizeof(bt_bdaddr_t));
    req.read_req.type = type;
    return btif_transfer_context(execute_storage_remote_request,
                                 BTIF_CORE_STORAGE_REMOTE_READ,
                                 (char*)&req, sizeof(btif_storage_req_t),
                                 NULL);
}

/*******************************************************************************
**
** Function         btif_get_remote_device_properties
**
** Description      Fetches all the remote device properties from NVRAM
**
** Returns          bt_status_t
**
*******************************************************************************/
bt_status_t btif_get_remote_device_properties(bt_bdaddr_t *remote_addr)
{
    btif_storage_req_t req;

    if (!btif_is_enabled())
        return BT_STATUS_NOT_READY;

    memcpy(&(req.read_req.bd_addr), remote_addr, sizeof(bt_bdaddr_t));
    return btif_transfer_context(execute_storage_remote_request,
                                 BTIF_CORE_STORAGE_REMOTE_READ_ALL,
                                 (char*)&req, sizeof(btif_storage_req_t),
                                 NULL);
}

/*******************************************************************************
**
** Function         btif_set_remote_device_property
**
** Description      Writes the remote device property to NVRAM.
**                  Currently, BT_PROPERTY_REMOTE_FRIENDLY_NAME is the only
**                  remote device property that can be set
**
** Returns          bt_status_t
**
*******************************************************************************/
bt_status_t btif_set_remote_device_property(bt_bdaddr_t *remote_addr,
                                                 const bt_property_t *property)
{
    btif_storage_req_t req;

    if (!btif_is_enabled())
        return BT_STATUS_NOT_READY;

    memcpy(&(req.write_req.bd_addr), remote_addr, sizeof(bt_bdaddr_t));
    memcpy(&(req.write_req.prop), property, sizeof(bt_property_t));

    return btif_transfer_context(execute_storage_remote_request,
                                 BTIF_CORE_STORAGE_REMOTE_WRITE,
                                 (char*)&req,
                                 sizeof(btif_storage_req_t)+property->len,
                                 btif_in_storage_request_copy_cb);
}


/*******************************************************************************
**
** Function         btif_get_remote_service_record
**
** Description      Looks up the service matching uuid on the remote device
**                  and fetches the SCN and service_name if the UUID is found
**
** Returns          bt_status_t
**
*******************************************************************************/
bt_status_t btif_get_remote_service_record(bt_bdaddr_t *remote_addr,
                                               bt_uuid_t *uuid)
{
    if (!btif_is_enabled())
        return BT_STATUS_NOT_READY;

    return btif_dm_get_remote_service_record(remote_addr, uuid);
}


/*******************************************************************************
**
** Function         btif_get_enabled_services_mask
**
** Description      Fetches currently enabled services
**
** Returns          tBTA_SERVICE_MASK
**
*******************************************************************************/

tBTA_SERVICE_MASK btif_get_enabled_services_mask(void)
{
    return btif_enabled_services;
}

/*******************************************************************************
**
** Function         btif_enable_service
**
** Description      Enables the service 'service_ID' to the service_mask.
**                  Upon BT enable, BTIF core shall invoke the BTA APIs to
**                  enable the profiles
**
** Returns          bt_status_t
**
*******************************************************************************/
bt_status_t btif_enable_service(tBTA_SERVICE_ID service_id)
{
    tBTA_SERVICE_ID *p_id = &service_id;

    /* If BT is enabled, we need to switch to BTIF context and trigger the
     * enable for that profile
     *
     * Otherwise, we just set the flag. On BT_Enable, the DM will trigger
     * enable for the profiles that have been enabled */

    btif_enabled_services |= (1 << service_id);

    BTIF_TRACE_DEBUG("%s: current services:0x%x", __FUNCTION__, btif_enabled_services);

    if (btif_is_enabled())
    {
        btif_transfer_context(btif_dm_execute_service_request,
                              BTIF_DM_ENABLE_SERVICE,
                              (char*)p_id, sizeof(tBTA_SERVICE_ID), NULL);
    }

    return BT_STATUS_SUCCESS;
}
/*******************************************************************************
**
** Function         btif_disable_service
**
** Description      Disables the service 'service_ID' to the service_mask.
**                  Upon BT disable, BTIF core shall invoke the BTA APIs to
**                  disable the profiles
**
** Returns          bt_status_t
**
*******************************************************************************/
bt_status_t btif_disable_service(tBTA_SERVICE_ID service_id)
{
    tBTA_SERVICE_ID *p_id = &service_id;

    /* If BT is enabled, we need to switch to BTIF context and trigger the
     * disable for that profile so that the appropriate uuid_property_changed will
     * be triggerred. Otherwise, we just need to clear the service_id in the mask
     */

    btif_enabled_services &=  (tBTA_SERVICE_MASK)(~(1<<service_id));

    BTIF_TRACE_DEBUG("%s: Current Services:0x%x", __FUNCTION__, btif_enabled_services);

    if (btif_is_enabled())
    {
        btif_transfer_context(btif_dm_execute_service_request,
                              BTIF_DM_DISABLE_SERVICE,
                              (char*)p_id, sizeof(tBTA_SERVICE_ID), NULL);
    }

    return BT_STATUS_SUCCESS;
}

static void btif_jni_associate(UNUSED_ATTR uint16_t event, UNUSED_ATTR char *p_param) {
  BTIF_TRACE_DEBUG("%s Associating thread to JVM", __func__);
  HAL_CBACK(bt_hal_cbacks, thread_evt_cb, ASSOCIATE_JVM);
}

static void btif_jni_disassociate(UNUSED_ATTR uint16_t event, UNUSED_ATTR char *p_param) {
  BTIF_TRACE_DEBUG("%s Disassociating thread from JVM", __func__);
  HAL_CBACK(bt_hal_cbacks, thread_evt_cb, DISASSOCIATE_JVM);
  bt_hal_cbacks = NULL;
  future_ready(stack_manager_get_hack_future(), FUTURE_SUCCESS);
}
<|MERGE_RESOLUTION|>--- conflicted
+++ resolved
@@ -325,7 +325,6 @@
     thread_post(bt_jni_workqueue_thread, func, context);
 }
 
-<<<<<<< HEAD
 static bool fetch_vendor_addr (bt_bdaddr_t *local_addr)
 {
     int addr_fd, i;
@@ -379,7 +378,8 @@
 
     close(addr_fd);
     return status;
-=======
+}
+
 static bool btif_fetch_property(const char *key, bt_bdaddr_t *addr) {
     char val[PROPERTY_VALUE_MAX] = {0};
 
@@ -391,7 +391,6 @@
         BTIF_TRACE_DEBUG("%s: System Property did not contain valid bdaddr", __func__);
     }
     return FALSE;
->>>>>>> 3ad752f9
 }
 
 static void btif_fetch_local_bdaddr(bt_bdaddr_t *local_addr)
