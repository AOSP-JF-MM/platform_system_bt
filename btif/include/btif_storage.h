--- conflicted
+++ resolved
@@ -288,7 +288,17 @@
 
 /*******************************************************************************
 **
-<<<<<<< HEAD
+** Function         btif_storage_get_num_bonded_devices
+**
+** Description      BTIF storage API - Gets the number of bonded devices
+**
+** Returns          the number of bonded devices
+**
+*******************************************************************************/
+int btif_storage_get_num_bonded_devices(void);
+
+/*******************************************************************************
+**
 ** Function         btif_storage_is_wiimote
 **
 ** Description      BTIF storage API - checks if this device is a wiimote
@@ -299,16 +309,6 @@
 *******************************************************************************/
 BOOLEAN btif_storage_is_wiimote(bt_bdaddr_t *remote_bd_addr, bt_bdname_t *remote_bd_name);
 
-=======
-** Function         btif_storage_get_num_bonded_devices
-**
-** Description      BTIF storage API - Gets the number of bonded devices
-**
-** Returns          the number of bonded devices
-**
-*******************************************************************************/
-int btif_storage_get_num_bonded_devices(void);
->>>>>>> 5a992578
 #if (BLE_INCLUDED == TRUE)
 bt_status_t btif_storage_add_ble_bonding_key( bt_bdaddr_t *remote_bd_addr,
                                               char *key,
