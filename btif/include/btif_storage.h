--- conflicted
+++ resolved
@@ -325,7 +325,17 @@
 
 /*******************************************************************************
 **
-<<<<<<< HEAD
+** Function         btif_storage_is_retricted_device
+**
+** Description      BTIF storage API - checks if this device is a restricted device
+**
+** Returns          TRUE  if the device is labled as restricted
+**                  FALSE otherwise
+**
+*******************************************************************************/
+BOOLEAN btif_storage_is_restricted_device(const bt_bdaddr_t *remote_bd_addr);
+
+/*******************************************************************************
 ** Function         btif_storage_is_wiimote
 **
 ** Description      BTIF storage API - checks if this device is a wiimote
@@ -335,17 +345,6 @@
 **
 *******************************************************************************/
 BOOLEAN btif_storage_is_wiimote(bt_bdaddr_t *remote_bd_addr, bt_bdname_t *remote_bd_name);
-=======
-** Function         btif_storage_is_retricted_device
-**
-** Description      BTIF storage API - checks if this device is a restricted device
-**
-** Returns          TRUE  if the device is labled as restricted
-**                  FALSE otherwise
-**
-*******************************************************************************/
-BOOLEAN btif_storage_is_restricted_device(const bt_bdaddr_t *remote_bd_addr);
->>>>>>> 514139f4
 
 #if (BLE_INCLUDED == TRUE)
 bt_status_t btif_storage_add_ble_bonding_key( bt_bdaddr_t *remote_bd_addr,
