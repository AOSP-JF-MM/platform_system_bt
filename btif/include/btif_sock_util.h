--- conflicted
+++ resolved
@@ -29,41 +29,6 @@
 
 #include "osi/include/log.h"
 
-<<<<<<< HEAD
-/*******************************************************************************
-**  Functions
-********************************************************************************/
-
-static inline void init_slot_lock( pthread_mutex_t* mutex)
-{
-    pthread_mutexattr_t attr;
-    pthread_mutexattr_init(&attr);
-    pthread_mutexattr_settype(&attr, PTHREAD_MUTEX_RECURSIVE_NP);
-    pthread_mutex_init(mutex, &attr);
-}
-
-static inline void lock_slot(pthread_mutex_t* mutex)
-{
-    // TODO: Commented out since definition of pthread_mutext_t changed to remove value.
-    // Check is for a programming error - however, should re-implement if there's a 
-    // solution.
-    //if(mutex->value)
-        pthread_mutex_lock(mutex);
-    //else LOG_ERROR("mutex: %p is not initialized", mutex);
-}
-
-static inline void unlock_slot(pthread_mutex_t* mutex)
-{
-    // TODO: Commented out since definition of pthread_mutext_t changed to remove value.
-    // Check is for a programming error - however, should re-implement if there's a 
-    // solution.
-    //if(mutex->value)
-        pthread_mutex_unlock(mutex);
-    //else LOG_ERROR("mutex: %p is not initialized", mutex);
-}
-
-=======
->>>>>>> 4bf68bf0
 void dump_bin(const char* title, const char* data, int size);
 
 int sock_send_fd(int sock_fd, const uint8_t* buffer, int len, int send_fd);
