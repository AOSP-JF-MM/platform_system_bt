/******************************************************************************
 *
 *  Copyright (C) 2014 Google, Inc.
 *
 *  Licensed under the Apache License, Version 2.0 (the "License");
 *  you may not use this file except in compliance with the License.
 *  You may obtain a copy of the License at:
 *
 *  http://www.apache.org/licenses/LICENSE-2.0
 *
 *  Unless required by applicable law or agreed to in writing, software
 *  distributed under the License is distributed on an "AS IS" BASIS,
 *  WITHOUT WARRANTIES OR CONDITIONS OF ANY KIND, either express or implied.
 *  See the License for the specific language governing permissions and
 *  limitations under the License.
 *
 ******************************************************************************/

#define LOG_TAG "bt_osi_alarm"

#include <assert.h>
#include <errno.h>
#include <hardware/bluetooth.h>
#include <inttypes.h>
#include <malloc.h>
#include <string.h>
#include <signal.h>
#include <time.h>

#include "osi/include/alarm.h"
#include "osi/include/allocator.h"
#include "osi/include/list.h"
#include "osi/include/log.h"
#include "osi/include/osi.h"
#include "osi/include/semaphore.h"
#include "osi/include/thread.h"

<<<<<<< HEAD
=======
// Make callbacks run at high thread priority. Some callbacks are used for audio
// related timer tasks as well as re-transmissions etc. Since we at this point
// cannot differentiate what callback we are dealing with, assume high priority
// for now.
// TODO(eisenbach): Determine correct thread priority (from parent?/per alarm?)
static const int CALLBACK_THREAD_PRIORITY_HIGH = -19;
>>>>>>> 3e8755ec

struct alarm_t {
  // The lock is held while the callback for this alarm is being executed.
  // It allows us to release the coarse-grained monitor lock while a potentially
  // long-running callback is executing. |alarm_cancel| uses this lock to provide
  // a guarantee to its caller that the callback will not be in progress when it
  // returns.
  pthread_mutex_t callback_lock;
  period_ms_t created;
  period_ms_t period;
  period_ms_t deadline;
  bool is_periodic;
  alarm_callback_t callback;
  void *data;
};

extern bt_os_callouts_t *bt_os_callouts;

// If the next wakeup time is less than this threshold, we should acquire
// a wakelock instead of setting a wake alarm so we're not bouncing in
// and out of suspend frequently. This value is externally visible to allow
// unit tests to run faster. It should not be modified by production code.
int64_t TIMER_INTERVAL_FOR_WAKELOCK_IN_MS = 3000;
static const clockid_t CLOCK_ID = CLOCK_BOOTTIME;
static const char *WAKE_LOCK_ID = "bluedroid_timer";

// This mutex ensures that the |alarm_set|, |alarm_cancel|, and alarm callback
// functions execute serially and not concurrently. As a result, this mutex also
// protects the |alarms| list.
static pthread_mutex_t monitor;
static list_t *alarms;
static timer_t timer;
static bool timer_set;

// All alarm callbacks are dispatched from |callback_thread|
static thread_t *callback_thread;
static bool callback_thread_active;
static semaphore_t *alarm_expired;

static bool lazy_initialize(void);
static period_ms_t now(void);
static void alarm_set_internal(alarm_t *alarm, period_ms_t deadline, alarm_callback_t cb, void *data, bool is_periodic);
static void schedule_next_instance(alarm_t *alarm, bool force_reschedule);
static void reschedule_root_alarm(void);
static void timer_callback(void *data);
static void callback_dispatch(void *context);

alarm_t *alarm_new(void) {
  // Make sure we have a list we can insert alarms into.
  if (!alarms && !lazy_initialize())
    return NULL;

  pthread_mutexattr_t attr;
  pthread_mutexattr_init(&attr);

  alarm_t *ret = osi_calloc(sizeof(alarm_t));
  if (!ret) {
    LOG_ERROR("%s unable to allocate memory for alarm.", __func__);
    goto error;
  }

  // Make this a recursive mutex to make it safe to call |alarm_cancel| from
  // within the callback function of the alarm.
  int error = pthread_mutexattr_settype(&attr, PTHREAD_MUTEX_RECURSIVE);
  if (error) {
    LOG_ERROR("%s unable to create a recursive mutex: %s", __func__, strerror(error));
    goto error;
  }

  error = pthread_mutex_init(&ret->callback_lock, &attr);
  if (error) {
    LOG_ERROR("%s unable to initialize mutex: %s", __func__, strerror(error));
    goto error;
  }

  pthread_mutexattr_destroy(&attr);
  return ret;

error:;
  pthread_mutexattr_destroy(&attr);
  osi_free(ret);
  return NULL;
}

void alarm_free(alarm_t *alarm) {
  if (!alarm)
    return;

  alarm_cancel(alarm);
  pthread_mutex_destroy(&alarm->callback_lock);
  osi_free(alarm);
}

period_ms_t alarm_get_remaining_ms(const alarm_t *alarm) {
  assert(alarm != NULL);
  period_ms_t remaining_ms = 0;

  pthread_mutex_lock(&monitor);
  if (alarm->deadline)
    remaining_ms = alarm->deadline - now();
  pthread_mutex_unlock(&monitor);

  return remaining_ms;
}

void alarm_set(alarm_t *alarm, period_ms_t deadline, alarm_callback_t cb, void *data) {
  alarm_set_internal(alarm, deadline, cb, data, false);
}

void alarm_set_periodic(alarm_t *alarm, period_ms_t period, alarm_callback_t cb, void *data) {
  alarm_set_internal(alarm, period, cb, data, true);
}

// Runs in exclusion with alarm_cancel and timer_callback.
static void alarm_set_internal(alarm_t *alarm, period_ms_t period, alarm_callback_t cb, void *data, bool is_periodic) {
  assert(alarms != NULL);
  assert(alarm != NULL);
  assert(cb != NULL);

  pthread_mutex_lock(&monitor);

  alarm->created = now();
  alarm->is_periodic = is_periodic;
  alarm->period = period;
  alarm->callback = cb;
  alarm->data = data;

  schedule_next_instance(alarm, false);

  pthread_mutex_unlock(&monitor);
}

void alarm_cancel(alarm_t *alarm) {
  assert(alarms != NULL);
  assert(alarm != NULL);

  pthread_mutex_lock(&monitor);

  bool needs_reschedule = (!list_is_empty(alarms) && list_front(alarms) == alarm);

  list_remove(alarms, alarm);
  alarm->deadline = 0;
  alarm->callback = NULL;
  alarm->data = NULL;

  if (needs_reschedule)
    reschedule_root_alarm();

  pthread_mutex_unlock(&monitor);

  // If the callback for |alarm| is in progress, wait here until it completes.
  pthread_mutex_lock(&alarm->callback_lock);
  pthread_mutex_unlock(&alarm->callback_lock);
}

void alarm_cleanup(void) {
  // If lazy_initialize never ran there is nothing to do
  if (!alarms)
    return;

  callback_thread_active = false;
  semaphore_post(alarm_expired);
  thread_free(callback_thread);
  callback_thread = NULL;

  semaphore_free(alarm_expired);
  alarm_expired = NULL;
  timer_delete(&timer);
  list_free(alarms);
  alarms = NULL;

  pthread_mutex_destroy(&monitor);
}

static bool lazy_initialize(void) {
  assert(alarms == NULL);

  pthread_mutex_init(&monitor, NULL);

  alarms = list_new(NULL);
  if (!alarms) {
    LOG_ERROR("%s unable to allocate alarm list.", __func__);
    return false;
  }

  struct sigevent sigevent;
  memset(&sigevent, 0, sizeof(sigevent));
  sigevent.sigev_notify = SIGEV_THREAD;
  sigevent.sigev_notify_function = (void (*)(union sigval))timer_callback;
  if (timer_create(CLOCK_ID, &sigevent, &timer) == -1) {
    LOG_ERROR("%s unable to create timer: %s", __func__, strerror(errno));
    return false;
  }

  alarm_expired = semaphore_new(0);
  if (!alarm_expired) {
    LOG_ERROR("%s unable to create alarm expired semaphore", __func__);
    return false;
  }

  callback_thread_active = true;
  callback_thread = thread_new("alarm_callbacks");
  if (!callback_thread) {
    LOG_ERROR("%s unable to create alarm callback thread.", __func__);
    return false;
  }

<<<<<<< HEAD
  // boost timer thread to high for getting alarm callback with priority
  // during a2dp music playback, media task/btu/hci/event threads are all high priority
  // but actual callback thread is remaining normal which mean it's possible not to
  // schedule alarm callback in-time if system is busy
  thread_set_priority(callback_thread, TIMER_CALLBACK_THREAD_PRIORITY);

=======
  thread_set_priority(callback_thread, CALLBACK_THREAD_PRIORITY_HIGH);
>>>>>>> 3e8755ec
  thread_post(callback_thread, callback_dispatch, NULL);
  return true;
}

static period_ms_t now(void) {
  assert(alarms != NULL);

  struct timespec ts;
  if (clock_gettime(CLOCK_ID, &ts) == -1) {
    LOG_ERROR("%s unable to get current time: %s", __func__, strerror(errno));
    return 0;
  }

  return (ts.tv_sec * 1000LL) + (ts.tv_nsec / 1000000LL);
}

// Must be called with monitor held
static void schedule_next_instance(alarm_t *alarm, bool force_reschedule) {
  // If the alarm is currently set and it's at the start of the list,
  // we'll need to re-schedule since we've adjusted the earliest deadline.
  bool needs_reschedule = (!list_is_empty(alarms) && list_front(alarms) == alarm);
  if (alarm->callback)
    list_remove(alarms, alarm);

  // Calculate the next deadline for this alarm
  period_ms_t just_now = now();
  period_ms_t ms_into_period = alarm->is_periodic ? ((just_now - alarm->created) % alarm->period) : 0;
  alarm->deadline = just_now + (alarm->period - ms_into_period);

  // Add it into the timer list sorted by deadline (earliest deadline first).
  if (list_is_empty(alarms) || ((alarm_t *)list_front(alarms))->deadline >= alarm->deadline)
    list_prepend(alarms, alarm);
  else
    for (list_node_t *node = list_begin(alarms); node != list_end(alarms); node = list_next(node)) {
      list_node_t *next = list_next(node);
      if (next == list_end(alarms) || ((alarm_t *)list_node(next))->deadline >= alarm->deadline) {
        list_insert_after(alarms, node, alarm);
        break;
      }
    }

  // If the new alarm has the earliest deadline, we need to re-evaluate our schedule.
  if (force_reschedule || needs_reschedule || (!list_is_empty(alarms) && list_front(alarms) == alarm))
    reschedule_root_alarm();
}

// NOTE: must be called with monitor lock.
static void reschedule_root_alarm(void) {
  bool timer_was_set = timer_set;
  assert(alarms != NULL);

  // If used in a zeroed state, disarms the timer
  struct itimerspec wakeup_time;
  memset(&wakeup_time, 0, sizeof(wakeup_time));

  if (list_is_empty(alarms))
    goto done;

  alarm_t *next = list_front(alarms);
  int64_t next_expiration = next->deadline - now();
  if (next_expiration < TIMER_INTERVAL_FOR_WAKELOCK_IN_MS) {
    if (!timer_set) {
      int status = bt_os_callouts->acquire_wake_lock(WAKE_LOCK_ID);
      if (status != BT_STATUS_SUCCESS) {
        LOG_ERROR("%s unable to acquire wake lock: %d", __func__, status);
        goto done;
      }
    }

    wakeup_time.it_value.tv_sec = (next->deadline / 1000);
    wakeup_time.it_value.tv_nsec = (next->deadline % 1000) * 1000000LL;
  } else {
    if (!bt_os_callouts->set_wake_alarm(next_expiration, true, timer_callback, NULL))
      LOG_ERROR("%s unable to set wake alarm for %" PRId64 "ms.", __func__, next_expiration);
  }

done:
  timer_set = wakeup_time.it_value.tv_sec != 0 || wakeup_time.it_value.tv_nsec != 0;
  if (timer_was_set && !timer_set) {
    bt_os_callouts->release_wake_lock(WAKE_LOCK_ID);
  }

  if (timer_settime(timer, TIMER_ABSTIME, &wakeup_time, NULL) == -1)
    LOG_ERROR("%s unable to set timer: %s", __func__, strerror(errno));

  // If next expiration was in the past (e.g. short timer that got context switched)
  // then the timer might have diarmed itself. Detect this case and work around it
  // by manually signalling the |alarm_expired| semaphore.
  //
  // It is possible that the timer was actually super short (a few milliseconds)
  // and the timer expired normally before we called |timer_gettime|. Worst case,
  // |alarm_expired| is signaled twice for that alarm. Nothing bad should happen in
  // that case though since the callback dispatch function checks to make sure the
  // timer at the head of the list actually expired.
  if (timer_set) {
    struct itimerspec time_to_expire;
    timer_gettime(timer, &time_to_expire);
    if (time_to_expire.it_value.tv_sec == 0 && time_to_expire.it_value.tv_nsec == 0) {
      LOG_ERROR("%s alarm expiration too close for posix timers, switching to guns", __func__);
      semaphore_post(alarm_expired);
    }
  }
}

// Callback function for wake alarms and our posix timer
static void timer_callback(UNUSED_ATTR void *ptr) {
  semaphore_post(alarm_expired);
}

// Function running on |callback_thread| that dispatches alarm callbacks upon
// alarm expiration, which is signaled using |alarm_expired|.
static void callback_dispatch(UNUSED_ATTR void *context) {
  while (true) {
    semaphore_wait(alarm_expired);
    if (!callback_thread_active)
      break;

    pthread_mutex_lock(&monitor);
    alarm_t *alarm;

    // Take into account that the alarm may get cancelled before we get to it.
    // We're done here if there are no alarms or the alarm at the front is in
    // the future. Release the monitor lock and exit right away since there's
    // nothing left to do.
    if (list_is_empty(alarms) || (alarm = list_front(alarms))->deadline > now()) {
      reschedule_root_alarm();
      pthread_mutex_unlock(&monitor);
      continue;
    }

    list_remove(alarms, alarm);

    alarm_callback_t callback = alarm->callback;
    void *data = alarm->data;

    if (alarm->is_periodic) {
      schedule_next_instance(alarm, true);
    } else {
      reschedule_root_alarm();

      alarm->deadline = 0;
      alarm->callback = NULL;
      alarm->data = NULL;
    }

    // Downgrade lock.
    pthread_mutex_lock(&alarm->callback_lock);
    pthread_mutex_unlock(&monitor);

    callback(data);

    pthread_mutex_unlock(&alarm->callback_lock);
  }

  LOG_DEBUG("%s Callback thread exited", __func__);
}<|MERGE_RESOLUTION|>--- conflicted
+++ resolved
@@ -35,15 +35,12 @@
 #include "osi/include/semaphore.h"
 #include "osi/include/thread.h"
 
-<<<<<<< HEAD
-=======
 // Make callbacks run at high thread priority. Some callbacks are used for audio
 // related timer tasks as well as re-transmissions etc. Since we at this point
 // cannot differentiate what callback we are dealing with, assume high priority
 // for now.
 // TODO(eisenbach): Determine correct thread priority (from parent?/per alarm?)
 static const int CALLBACK_THREAD_PRIORITY_HIGH = -19;
->>>>>>> 3e8755ec
 
 struct alarm_t {
   // The lock is held while the callback for this alarm is being executed.
@@ -251,16 +248,11 @@
     return false;
   }
 
-<<<<<<< HEAD
   // boost timer thread to high for getting alarm callback with priority
   // during a2dp music playback, media task/btu/hci/event threads are all high priority
   // but actual callback thread is remaining normal which mean it's possible not to
   // schedule alarm callback in-time if system is busy
-  thread_set_priority(callback_thread, TIMER_CALLBACK_THREAD_PRIORITY);
-
-=======
   thread_set_priority(callback_thread, CALLBACK_THREAD_PRIORITY_HIGH);
->>>>>>> 3e8755ec
   thread_post(callback_thread, callback_dispatch, NULL);
   return true;
 }
