/******************************************************************************
 *
 *  Copyright (C) 2000-2012 Broadcom Corporation
 *
 *  Licensed under the Apache License, Version 2.0 (the "License");
 *  you may not use this file except in compliance with the License.
 *  You may obtain a copy of the License at:
 *
 *  http://www.apache.org/licenses/LICENSE-2.0
 *
 *  Unless required by applicable law or agreed to in writing, software
 *  distributed under the License is distributed on an "AS IS" BASIS,
 *  WITHOUT WARRANTIES OR CONDITIONS OF ANY KIND, either express or implied.
 *  See the License for the specific language governing permissions and
 *  limitations under the License.
 *
 ******************************************************************************/

/*****************************************************************************
**
**  Name:          btm_acl.c
**
**  Description:   This file contains functions that handle ACL connections.
**                 This includes operations such as hold and sniff modes,
**                 supported packet types.
**
**                 This module contains both internal and external (API)
**                 functions. External (API) functions are distinguishable
**                 by their names beginning with uppercase BTM.
**
**
******************************************************************************/

#include <stdlib.h>
#include <string.h>
#include <stdio.h>
#include <stddef.h>

#include "bt_types.h"
#include "bt_target.h"
#include "device/include/controller.h"
#include "gki.h"
#include "hcimsgs.h"
#include "btu.h"
#include "btm_api.h"
#include "btm_int.h"
#include "l2c_int.h"
#include "hcidefs.h"
#include "bt_utils.h"

static void btm_read_remote_features (UINT16 handle);
static void btm_read_remote_ext_features (UINT16 handle, UINT8 page_number);
static void btm_process_remote_ext_features (tACL_CONN *p_acl_cb, UINT8 num_read_pages);

#define BTM_DEV_REPLY_TIMEOUT   3       /* 3 second timeout waiting for responses */

/* Black listed car kits/headsets for incoming role switch */
static const UINT8 btm_role_switch_black_list_prefix1[][3] = {{0x00, 0x0d, 0xfd}  /* MOT EQ5 */
                                                             ,{0x00, 0x1b, 0xdc} /* BSHSBE20 */
                                                             ,{0x00, 0x07, 0x04} /* Infiniti G37 2011 */
                                                             ,{0xa4, 0x15, 0x66} /* Motorola Whisper */
                                                            };
/* Black listed car kits/headsets for outgoing role switch */
static const UINT8 btm_role_switch_black_list_prefix2[][3] = {{0xfc, 0xc2, 0xde}  /* Toyota Prius 2015 */
                                                             ,{0x00, 0x26, 0xb4} /* NAC FORD,2013 Lincoln */
                                                             ,{0x00, 0x04, 0x3e} /* OBU II Bluetooth dongle */
                                                            };

/*******************************************************************************
**
** Function         btm_blacklistted_for_incoming_role_switch
**
** Description      This function is called to find the blacklisted carkits
**                  for role switch.
**
** Returns          TRUE, if black listed
**
*******************************************************************************/
BOOLEAN btm_blacklistted_for_incoming_role_switch (BD_ADDR addr)
{
    int blacklistsize = 0;
    int i =0;

    blacklistsize = sizeof(btm_role_switch_black_list_prefix1)/sizeof(btm_role_switch_black_list_prefix1[0]);
    for (i=0; i < blacklistsize; i++)
    {
        if (0 == memcmp(btm_role_switch_black_list_prefix1[i], addr, 3))
        {
            return TRUE;
        }
    }
    return FALSE;
}

/*******************************************************************************
**
** Function         btm_blacklistted_for_outgoing_role_switch
**
** Description      This function is called to find the blacklisted carkits
**                  for role switch.
**
** Returns          TRUE, if black listed
**
*******************************************************************************/
BOOLEAN btm_blacklistted_for_outgoing_role_switch (BD_ADDR addr)
{
    int blacklistsize = 0;
    int i =0;

    blacklistsize = sizeof(btm_role_switch_black_list_prefix2)/sizeof(btm_role_switch_black_list_prefix2[0]);
    for (i=0; i < blacklistsize; i++)
    {
        if (0 == memcmp(btm_role_switch_black_list_prefix2[i], addr, 3))
        {
            return TRUE;
        }
    }
    return FALSE;
}

/*******************************************************************************
**
** Function         btm_acl_init
**
** Description      This function is called at BTM startup to initialize
**
** Returns          void
**
*******************************************************************************/
void btm_acl_init (void)
{
    BTM_TRACE_DEBUG ("btm_acl_init");
#if 0  /* cleared in btm_init; put back in if called from anywhere else! */
    memset (&btm_cb.acl_db, 0, sizeof (btm_cb.acl_db));
    memset (btm_cb.btm_scn, 0, BTM_MAX_SCN);          /* Initialize the SCN usage to FALSE */
    btm_cb.btm_def_link_policy     = 0;
    btm_cb.p_bl_changed_cb         = NULL;
#endif

    /* Initialize nonzero defaults */
    btm_cb.btm_def_link_super_tout = HCI_DEFAULT_INACT_TOUT;
    btm_cb.acl_disc_reason         = 0xff ;
}

/*******************************************************************************
**
** Function         btm_bda_to_acl
**
** Description      This function returns the FIRST acl_db entry for the passed BDA.
**
** Parameters      bda : BD address of the remote device
**                 transport : Physical transport used for ACL connection (BR/EDR or LE)
**
** Returns          Returns pointer to the ACL DB for the requested BDA if found.
**                  NULL if not found.
**
*******************************************************************************/
tACL_CONN *btm_bda_to_acl (BD_ADDR bda, tBT_TRANSPORT transport)
{
    tACL_CONN   *p = &btm_cb.acl_db[0];
    UINT16       xx;
    if (bda)
    {
        for (xx = 0; xx < MAX_L2CAP_LINKS; xx++, p++)
        {
            if ((p->in_use) && (!memcmp (p->remote_addr, bda, BD_ADDR_LEN))
#if BLE_INCLUDED == TRUE
                && p->transport == transport
#endif
                )
            {
                BTM_TRACE_DEBUG ("btm_bda_to_acl found");
                return(p);
            }
        }
    }

    /* If here, no BD Addr found */
    return((tACL_CONN *)NULL);
}

/*******************************************************************************
**
** Function         btm_handle_to_acl_index
**
** Description      This function returns the FIRST acl_db entry for the passed hci_handle.
**
** Returns          index to the acl_db or MAX_L2CAP_LINKS.
**
*******************************************************************************/
UINT8 btm_handle_to_acl_index (UINT16 hci_handle)
{
    tACL_CONN   *p = &btm_cb.acl_db[0];
    UINT8       xx;
    BTM_TRACE_DEBUG ("btm_handle_to_acl_index");
    for (xx = 0; xx < MAX_L2CAP_LINKS; xx++, p++)
    {
        if ((p->in_use) && (p->hci_handle == hci_handle))
        {
            break;
        }
    }

    /* If here, no BD Addr found */
    return(xx);
}

#if BLE_PRIVACY_SPT == TRUE
/*******************************************************************************
**
** Function         btm_ble_get_acl_remote_addr
**
** Description      This function reads the active remote address used for the
**                  connection.
**
** Returns          success return TRUE, otherwise FALSE.
**
*******************************************************************************/
BOOLEAN btm_ble_get_acl_remote_addr(tBTM_SEC_DEV_REC *p_dev_rec, BD_ADDR conn_addr,
                                    tBLE_ADDR_TYPE *p_addr_type)
{
#if BLE_INCLUDED == TRUE
    BOOLEAN         st = TRUE;

    if (p_dev_rec == NULL)
    {
        BTM_TRACE_ERROR("btm_ble_get_acl_remote_addr can not find device with matching address");
        return FALSE;
    }

    switch (p_dev_rec->ble.active_addr_type)
    {
    case BTM_BLE_ADDR_PSEUDO:
        memcpy(conn_addr, p_dev_rec->bd_addr, BD_ADDR_LEN);
        * p_addr_type = p_dev_rec->ble.ble_addr_type;
        break;

    case BTM_BLE_ADDR_RRA:
        memcpy(conn_addr, p_dev_rec->ble.cur_rand_addr, BD_ADDR_LEN);
        * p_addr_type = BLE_ADDR_RANDOM;
        break;

    case BTM_BLE_ADDR_STATIC:
        memcpy(conn_addr, p_dev_rec->ble.static_addr, BD_ADDR_LEN);
        * p_addr_type = p_dev_rec->ble.static_addr_type;
        break;

    default:
        BTM_TRACE_ERROR("Unknown active address: %d", p_dev_rec->ble.active_addr_type);
        st = FALSE;
        break;
    }

    return st;
#else
    UNUSED(p_dev_rec);
    UNUSED(conn_addr);
    UNUSED(p_addr_type);
    return FALSE;
#endif
}
#endif
/*******************************************************************************
**
** Function         btm_acl_created
**
** Description      This function is called by L2CAP when an ACL connection
**                  is created.
**
** Returns          void
**
*******************************************************************************/
void btm_acl_created (BD_ADDR bda, DEV_CLASS dc, BD_NAME bdn,
                      UINT16 hci_handle, UINT8 link_role, tBT_TRANSPORT transport)
{
    tBTM_SEC_DEV_REC *p_dev_rec = NULL;
    tACL_CONN        *p;
    UINT8             xx;

    BTM_TRACE_WARNING ("btm_acl_created hci_handle=%d link_role=%d  transport=%d",
                      hci_handle,link_role, transport);
    /* Ensure we don't have duplicates */
    p = btm_bda_to_acl(bda, transport);
    if (p != (tACL_CONN *)NULL)
    {
        p->hci_handle = hci_handle;
        p->link_role  = link_role;
#if BLE_INCLUDED == TRUE
        p->transport = transport;
#endif
        BTM_TRACE_DEBUG ("Duplicate btm_acl_created: RemBdAddr: %02x%02x%02x%02x%02x%02x",
                          bda[0], bda[1], bda[2], bda[3], bda[4], bda[5]);
        BTM_SetLinkPolicy(p->remote_addr, &btm_cb.btm_def_link_policy);
        return;
    }

    /* Allocate acl_db entry */
    for (xx = 0, p = &btm_cb.acl_db[0]; xx < MAX_L2CAP_LINKS; xx++, p++)
    {
        if (!p->in_use)
        {
            p->in_use            = TRUE;
            p->hci_handle        = hci_handle;
            p->link_role         = link_role;
            p->link_up_issued    = FALSE;
            memcpy (p->remote_addr, bda, BD_ADDR_LEN);

#if BLE_INCLUDED == TRUE
            p->transport = transport;
#if BLE_PRIVACY_SPT == TRUE
            if (transport == BT_TRANSPORT_LE)
                btm_ble_refresh_local_resolvable_private_addr(bda,
                                                    btm_cb.ble_ctr_cb.addr_mgnt_cb.private_addr);
#else
            p->conn_addr_type = BLE_ADDR_PUBLIC;
            memcpy(p->conn_addr, &controller_get_interface()->get_address()->address, BD_ADDR_LEN);

#endif
#endif
            p->switch_role_failed_attempts = 0;
            p->switch_role_state = BTM_ACL_SWKEY_STATE_IDLE;

            btm_pm_sm_alloc(xx);


            if (dc)
                memcpy (p->remote_dc, dc, DEV_CLASS_LEN);

            if (bdn)
                memcpy (p->remote_name, bdn, BTM_MAX_REM_BD_NAME_LEN);

            /* if BR/EDR do something more */
            if (transport == BT_TRANSPORT_BR_EDR)
            {
                btsnd_hcic_rmt_ver_req (p->hci_handle);
            }
            p_dev_rec = btm_find_dev_by_handle (hci_handle);

#if (BLE_INCLUDED == TRUE)
            if (p_dev_rec )
            {
                BTM_TRACE_DEBUG ("device_type=0x%x", p_dev_rec->device_type);
            }
#endif

            if (p_dev_rec && !(transport == BT_TRANSPORT_LE))
            {
                /* If remote features already known, copy them and continue connection setup */
                if ((p_dev_rec->num_read_pages) &&
                    (p_dev_rec->num_read_pages <= (HCI_EXT_FEATURES_PAGE_MAX + 1)))
                {
                    memcpy (p->peer_lmp_features, p_dev_rec->features,
                        (HCI_FEATURE_BYTES_PER_PAGE * p_dev_rec->num_read_pages));
                    p->num_read_pages = p_dev_rec->num_read_pages;

                    const UINT8 req_pend = (p_dev_rec->sm4 & BTM_SM4_REQ_PEND);

                    /* Store the Peer Security Capabilites (in SM4 and rmt_sec_caps) */
                    btm_sec_set_peer_sec_caps(p, p_dev_rec);

                    BTM_TRACE_API("%s: pend:%d", __FUNCTION__, req_pend);
                    if (req_pend)
                    {
                        /* Request for remaining Security Features (if any) */
                        l2cu_resubmit_pending_sec_req (p_dev_rec->bd_addr);
                    }
                    btm_establish_continue (p);
                    return;
                }
            }

#if (BLE_INCLUDED == TRUE)
            /* If here, features are not known yet */
            if (p_dev_rec && transport == BT_TRANSPORT_LE)
            {
#if BLE_PRIVACY_SPT == TRUE
                btm_ble_get_acl_remote_addr (p_dev_rec, p->active_remote_addr,
                    &p->active_remote_addr_type);
#endif

                if (HCI_LE_SLAVE_INIT_FEAT_EXC_SUPPORTED(controller_get_interface()->get_features_ble()->as_array)
                    || link_role == HCI_ROLE_MASTER)
                {
                    btsnd_hcic_ble_read_remote_feat(p->hci_handle);
                }
                else
                {
                    btm_establish_continue(p);
                }
            }
#endif

            /* read page 1 - on rmt feature event for buffer reasons */
            return;
        }
    }
}


/*******************************************************************************
**
** Function         btm_acl_report_role_change
**
** Description      This function is called when the local device is deemed
**                  to be down. It notifies L2CAP of the failure.
**
** Returns          void
**
*******************************************************************************/
void btm_acl_report_role_change (UINT8 hci_status, BD_ADDR bda)
{
    tBTM_ROLE_SWITCH_CMPL   ref_data;
    BTM_TRACE_DEBUG ("btm_acl_report_role_change");
    if (btm_cb.devcb.p_switch_role_cb
        && (bda && (0 == memcmp(btm_cb.devcb.switch_role_ref_data.remote_bd_addr, bda, BD_ADDR_LEN))))
    {
        memcpy (&ref_data, &btm_cb.devcb.switch_role_ref_data, sizeof(tBTM_ROLE_SWITCH_CMPL));
        ref_data.hci_status = hci_status;
        (*btm_cb.devcb.p_switch_role_cb)(&ref_data);
        memset (&btm_cb.devcb.switch_role_ref_data, 0, sizeof(tBTM_ROLE_SWITCH_CMPL));
        btm_cb.devcb.p_switch_role_cb = NULL;
    }
}

/*******************************************************************************
**
** Function         btm_acl_removed
**
** Description      This function is called by L2CAP when an ACL connection
**                  is removed. Since only L2CAP creates ACL links, we use
**                  the L2CAP link index as our index into the control blocks.
**
** Returns          void
**
*******************************************************************************/
void btm_acl_removed (BD_ADDR bda, tBT_TRANSPORT transport)
{
    tACL_CONN   *p;
    tBTM_BL_EVENT_DATA  evt_data;
#if (defined BLE_INCLUDED && BLE_INCLUDED == TRUE)
    tBTM_SEC_DEV_REC *p_dev_rec=NULL;
#endif
    BTM_TRACE_DEBUG ("btm_acl_removed");
    p = btm_bda_to_acl(bda, transport);
    if (p != (tACL_CONN *)NULL)
    {
        p->in_use = FALSE;

        /* if the disconnected channel has a pending role switch, clear it now */
        btm_acl_report_role_change(HCI_ERR_NO_CONNECTION, bda);

        /* Only notify if link up has had a chance to be issued */
        if (p->link_up_issued)
        {
            p->link_up_issued = FALSE;

            /* If anyone cares, tell him database changed */
            if (btm_cb.p_bl_changed_cb)
            {
                evt_data.event = BTM_BL_DISCN_EVT;
                evt_data.discn.p_bda = bda;
#if BLE_INCLUDED == TRUE
                evt_data.discn.handle = p->hci_handle;
                evt_data.discn.transport = p->transport;
#endif
                (*btm_cb.p_bl_changed_cb)(&evt_data);
            }

            btm_acl_update_busy_level (BTM_BLI_ACL_DOWN_EVT);
        }

#if (defined BLE_INCLUDED && BLE_INCLUDED == TRUE)

        BTM_TRACE_DEBUG ("acl hci_handle=%d transport=%d connectable_mode=0x%0x link_role=%d",
                          p->hci_handle,
                          p->transport,
                          btm_cb.ble_ctr_cb.inq_var.connectable_mode,
                          p->link_role);

        p_dev_rec = btm_find_dev(bda);
        if ( p_dev_rec)
        {
            BTM_TRACE_DEBUG("before update p_dev_rec->sec_flags=0x%x", p_dev_rec->sec_flags);
            if (p->transport == BT_TRANSPORT_LE)
            {
                BTM_TRACE_DEBUG("LE link down");
                p_dev_rec->sec_flags &= ~(BTM_SEC_LE_ENCRYPTED | BTM_SEC_ROLE_SWITCHED);
                if ( (p_dev_rec->sec_flags & BTM_SEC_LE_LINK_KEY_KNOWN) == 0)
                {
                    BTM_TRACE_DEBUG("Not Bonded");
                    p_dev_rec->sec_flags &= ~(BTM_SEC_LE_LINK_KEY_AUTHED | BTM_SEC_LE_AUTHENTICATED);
                }
                else
                {
                    BTM_TRACE_DEBUG("Bonded");
                }
            }
            else
            {
                BTM_TRACE_DEBUG("Bletooth link down");
                p_dev_rec->sec_flags &= ~(BTM_SEC_AUTHORIZED | BTM_SEC_AUTHENTICATED
                                        | BTM_SEC_ENCRYPTED | BTM_SEC_ROLE_SWITCHED);
            }
            BTM_TRACE_DEBUG("after update p_dev_rec->sec_flags=0x%x", p_dev_rec->sec_flags);
        }
        else
        {
            BTM_TRACE_ERROR("Device not found");

        }
#endif

        /* Clear the ACL connection data */
        memset(p, 0, sizeof(tACL_CONN));
    }
}


/*******************************************************************************
**
** Function         btm_acl_device_down
**
** Description      This function is called when the local device is deemed
**                  to be down. It notifies L2CAP of the failure.
**
** Returns          void
**
*******************************************************************************/
void btm_acl_device_down (void)
{
    tACL_CONN   *p = &btm_cb.acl_db[0];
    UINT16      xx;
    BTM_TRACE_DEBUG ("btm_acl_device_down");
    for (xx = 0; xx < MAX_L2CAP_LINKS; xx++, p++)
    {
        if (p->in_use)
        {
            BTM_TRACE_DEBUG ("hci_handle=%d HCI_ERR_HW_FAILURE ",p->hci_handle );
            l2c_link_hci_disc_comp (p->hci_handle, HCI_ERR_HW_FAILURE);
        }
    }
}

/*******************************************************************************
**
** Function         btm_acl_update_busy_level
**
** Description      This function is called to update the busy level of the system
**                  .
**
** Returns          void
**
*******************************************************************************/
void btm_acl_update_busy_level (tBTM_BLI_EVENT event)
{
    tBTM_BL_UPDATE_DATA  evt;
    UINT8 busy_level;
    BTM_TRACE_DEBUG ("btm_acl_update_busy_level");
    BOOLEAN old_inquiry_state = btm_cb.is_inquiry;
    switch (event)
    {
        case BTM_BLI_ACL_UP_EVT:
            BTM_TRACE_DEBUG ("BTM_BLI_ACL_UP_EVT");
            break;
        case BTM_BLI_ACL_DOWN_EVT:
            BTM_TRACE_DEBUG ("BTM_BLI_ACL_DOWN_EVT");
            break;
        case BTM_BLI_PAGE_EVT:
            BTM_TRACE_DEBUG ("BTM_BLI_PAGE_EVT");
            btm_cb.is_paging = TRUE;
            evt.busy_level_flags= BTM_BL_PAGING_STARTED;
            break;
        case BTM_BLI_PAGE_DONE_EVT:
            BTM_TRACE_DEBUG ("BTM_BLI_PAGE_DONE_EVT");
            btm_cb.is_paging = FALSE;
            evt.busy_level_flags = BTM_BL_PAGING_COMPLETE;
            break;
        case BTM_BLI_INQ_EVT:
            BTM_TRACE_DEBUG ("BTM_BLI_INQ_EVT");
            btm_cb.is_inquiry = TRUE;
            evt.busy_level_flags = BTM_BL_INQUIRY_STARTED;
            break;
        case BTM_BLI_INQ_CANCEL_EVT:
            BTM_TRACE_DEBUG ("BTM_BLI_INQ_CANCEL_EVT");
            btm_cb.is_inquiry = FALSE;
            evt.busy_level_flags = BTM_BL_INQUIRY_CANCELLED;
            break;
        case BTM_BLI_INQ_DONE_EVT:
            BTM_TRACE_DEBUG ("BTM_BLI_INQ_DONE_EVT");
            btm_cb.is_inquiry = FALSE;
            evt.busy_level_flags = BTM_BL_INQUIRY_COMPLETE;
            break;
    }

    if (btm_cb.is_paging || btm_cb.is_inquiry)
        busy_level = 10;
    else
        busy_level = BTM_GetNumAclLinks();

    if ((busy_level != btm_cb.busy_level) ||(old_inquiry_state != btm_cb.is_inquiry))
    {
        evt.event         = BTM_BL_UPDATE_EVT;
        evt.busy_level    = busy_level;
        btm_cb.busy_level = busy_level;
        if (btm_cb.p_bl_changed_cb && (btm_cb.bl_evt_mask & BTM_BL_UPDATE_MASK))
        {
            (*btm_cb.p_bl_changed_cb)((tBTM_BL_EVENT_DATA *)&evt);
        }
    }
}

/*******************************************************************************
**
** Function         BTM_GetRole
**
** Description      This function is called to get the role of the local device
**                  for the ACL connection with the specified remote device
**
** Returns          BTM_SUCCESS if connection exists.
**                  BTM_UNKNOWN_ADDR if no active link with bd addr specified
**
*******************************************************************************/
tBTM_STATUS BTM_GetRole (BD_ADDR remote_bd_addr, UINT8 *p_role)
{
    tACL_CONN   *p;
    BTM_TRACE_DEBUG ("BTM_GetRole");
    if ((p = btm_bda_to_acl(remote_bd_addr, BT_TRANSPORT_BR_EDR)) == NULL)
    {
        *p_role = BTM_ROLE_UNDEFINED;
        return(BTM_UNKNOWN_ADDR);
    }

    /* Get the current role */
    *p_role = p->link_role;
    BTM_TRACE_WARNING ("BTM: Local device role : 0x%02x", *p_role );
    BTM_TRACE_WARNING ("BTM: RemBdAddr: %02x%02x%02x%02x%02x%02x",
                         remote_bd_addr[0], remote_bd_addr[1], remote_bd_addr[2], remote_bd_addr[3],
                         remote_bd_addr[4], remote_bd_addr[5]);
    return(BTM_SUCCESS);
}


/*******************************************************************************
**
** Function         BTM_SwitchRole
**
** Description      This function is called to switch role between master and
**                  slave.  If role is already set it will do nothing.  If the
**                  command was initiated, the callback function is called upon
**                  completion.
**
** Returns          BTM_SUCCESS if already in specified role.
**                  BTM_CMD_STARTED if command issued to controller.
**                  BTM_NO_RESOURCES if couldn't allocate memory to issue command
**                  BTM_UNKNOWN_ADDR if no active link with bd addr specified
**                  BTM_MODE_UNSUPPORTED if local device does not support role switching
**                  BTM_BUSY if the previous command is not completed
**
*******************************************************************************/
tBTM_STATUS BTM_SwitchRole (BD_ADDR remote_bd_addr, UINT8 new_role, tBTM_CMPL_CB *p_cb)
{
    tACL_CONN   *p;
    tBTM_SEC_DEV_REC  *p_dev_rec = NULL;
#if BTM_SCO_INCLUDED == TRUE
    BOOLEAN    is_sco_active;
#endif
    tBTM_STATUS  status;
    tBTM_PM_MODE pwr_mode;
    tBTM_PM_PWR_MD settings;
#if (BT_USE_TRACES == TRUE)
    BD_ADDR_PTR  p_bda;
#endif
    /* Make sure the local device supports switching */
    if (!controller_get_interface()->supports_master_slave_role_switch())
        return(BTM_MODE_UNSUPPORTED);

    if (btm_cb.devcb.p_switch_role_cb && p_cb)
    {
#if (BT_USE_TRACES == TRUE)
        p_bda = btm_cb.devcb.switch_role_ref_data.remote_bd_addr;
        BTM_TRACE_DEBUG ("Role switch on other device is in progress 0x%02x%02x%02x%02x%02x%02x",
                          p_bda[0], p_bda[1], p_bda[2],
                          p_bda[3], p_bda[4], p_bda[5]);
#endif
        return(BTM_BUSY);
    }

    if ((p = btm_bda_to_acl(remote_bd_addr, BT_TRANSPORT_BR_EDR)) == NULL)
        return(BTM_UNKNOWN_ADDR);

    /* Finished if already in desired role */
    if ((p->link_role == new_role) || btm_blacklistted_for_outgoing_role_switch(remote_bd_addr))
        return(BTM_SUCCESS);

#if BTM_SCO_INCLUDED == TRUE
    /* Check if there is any SCO Active on this BD Address */
    is_sco_active = btm_is_sco_active_by_bdaddr(remote_bd_addr);

    if (is_sco_active == TRUE)
        return(BTM_NO_RESOURCES);
#endif

    /* Ignore role switch request if the previous request was not completed */
    if (p->switch_role_state != BTM_ACL_SWKEY_STATE_IDLE)
    {
        BTM_TRACE_DEBUG ("BTM_SwitchRole busy: %d",
                          p->switch_role_state);
        return(BTM_BUSY);
    }

    if (is_device_present(IOT_ROLE_CHANGE_BLACKLIST, remote_bd_addr))
    {
#if (defined(BTM_SAFE_REATTEMPT_ROLE_SWITCH) && BTM_SAFE_REATTEMPT_ROLE_SWITCH == TRUE)
        p_dev_rec = btm_find_dev (remote_bd_addr);
        if(!p_dev_rec || (p_dev_rec->switch_role_attempts >= BTM_MAX_BL_SW_ROLE_ATTEMPTS))
        {
            BTM_TRACE_DEBUG (" Below device is Blacklisted ....");
            BTM_TRACE_DEBUG (" SwitchRole can't be initiated for 0x%02x%02x%02x%02x%02x%02x",
                          remote_bd_addr[0], remote_bd_addr[1], remote_bd_addr[2],
                          remote_bd_addr[3], remote_bd_addr[4], remote_bd_addr[5]);
            return BTM_REPEATED_ATTEMPTS;
        }
        else
        {
            BTM_TRACE_DEBUG (" Device blacklisted, trying for role change again");
            p_dev_rec->switch_role_attempts++;
        }
#else
        BTM_TRACE_DEBUG (" Below device is Blacklisted ....");
        BTM_TRACE_DEBUG (" SwitchRole can't be initiated for 0x%02x%02x%02x%02x%02x%02x",
                remote_bd_addr[0], remote_bd_addr[1], remote_bd_addr[2],
                remote_bd_addr[3], remote_bd_addr[4], remote_bd_addr[5]);
        return BTM_REPEATED_ATTEMPTS;
#endif
    }

    if ((status = BTM_ReadPowerMode(p->remote_addr, &pwr_mode)) != BTM_SUCCESS)
        return(status);

    /* Wake up the link if in sniff or park before attempting switch */
    if (pwr_mode == BTM_PM_MD_PARK || pwr_mode == BTM_PM_MD_SNIFF)
    {
        memset( (void*)&settings, 0, sizeof(settings));
        settings.mode = BTM_PM_MD_ACTIVE;
        status = BTM_SetPowerMode (BTM_PM_SET_ONLY_ID, p->remote_addr, &settings);
        if (status != BTM_CMD_STARTED)
            return(BTM_WRONG_MODE);

        p->switch_role_state = BTM_ACL_SWKEY_STATE_MODE_CHANGE;
    }
    /* some devices do not support switch while encryption is on */
    else
    {
        p_dev_rec = btm_find_dev (remote_bd_addr);
        if ((p_dev_rec != NULL)
            && ((p_dev_rec->sec_flags & BTM_SEC_ENCRYPTED) != 0)
            && !BTM_EPR_AVAILABLE(p))
        {
            /* bypass turning off encryption if change link key is already doing it */
            if (p->encrypt_state != BTM_ACL_ENCRYPT_STATE_ENCRYPT_OFF)
            {
                if (!btsnd_hcic_set_conn_encrypt (p->hci_handle, FALSE))
                    return(BTM_NO_RESOURCES);
                else
                    p->encrypt_state = BTM_ACL_ENCRYPT_STATE_ENCRYPT_OFF;
            }

            p->switch_role_state = BTM_ACL_SWKEY_STATE_ENCRYPTION_OFF;
        }
        else
        {
            if (!btsnd_hcic_switch_role (remote_bd_addr, new_role))
                return(BTM_NO_RESOURCES);

            p->switch_role_state = BTM_ACL_SWKEY_STATE_IN_PROGRESS;

#if BTM_DISC_DURING_RS == TRUE
            if (p_dev_rec)
                p_dev_rec->rs_disc_pending = BTM_SEC_RS_PENDING;
#endif
        }
    }

    /* Initialize return structure in case request fails */
    if (p_cb)
    {
        memcpy (btm_cb.devcb.switch_role_ref_data.remote_bd_addr, remote_bd_addr,
                BD_ADDR_LEN);
        btm_cb.devcb.switch_role_ref_data.role = new_role;
        /* initialized to an error code */
        btm_cb.devcb.switch_role_ref_data.hci_status = HCI_ERR_UNSUPPORTED_VALUE;
        btm_cb.devcb.p_switch_role_cb = p_cb;
    }
    BTM_TRACE_WARNING ("BTM_SwitchRole BDA: %02x-%02x-%02x-%02x-%02x-%02x",
                 remote_bd_addr[0], remote_bd_addr[1], remote_bd_addr[2],
                 remote_bd_addr[3], remote_bd_addr[4], remote_bd_addr[5]);
    BTM_TRACE_WARNING ("Requested New Role: %d", new_role);

    return(BTM_CMD_STARTED);
}

/*******************************************************************************
**
** Function         btm_acl_encrypt_change
**
** Description      This function is when encryption of the connection is
**                  completed by the LM.  Checks to see if a role switch or
**                  change of link key was active and initiates or continues
**                  process if needed.
**
** Returns          void
**
*******************************************************************************/
void btm_acl_encrypt_change (UINT16 handle, UINT8 status, UINT8 encr_enable)
{
    tACL_CONN *p;
    UINT8     xx;
    tBTM_SEC_DEV_REC  *p_dev_rec;
    tBTM_BL_ROLE_CHG_DATA   evt;

    BTM_TRACE_DEBUG ("btm_acl_encrypt_change handle=%d status=%d encr_enabl=%d",
                      handle, status, encr_enable);
    xx = btm_handle_to_acl_index(handle);
    /* don't assume that we can never get a bad hci_handle */
    if (xx < MAX_L2CAP_LINKS)
        p = &btm_cb.acl_db[xx];
    else
        return;

    /* Process Role Switch if active */
    if (p->switch_role_state == BTM_ACL_SWKEY_STATE_ENCRYPTION_OFF)
    {
        /* if encryption turn off failed we still will try to switch role */
        if (encr_enable)
        {
            p->switch_role_state = BTM_ACL_SWKEY_STATE_IDLE;
            p->encrypt_state = BTM_ACL_ENCRYPT_STATE_IDLE;
        }
        else
        {
            p->switch_role_state = BTM_ACL_SWKEY_STATE_SWITCHING;
            p->encrypt_state = BTM_ACL_ENCRYPT_STATE_TEMP_FUNC;
        }

        if (!btsnd_hcic_switch_role (p->remote_addr, (UINT8)!p->link_role))
        {
            p->switch_role_state = BTM_ACL_SWKEY_STATE_IDLE;
            p->encrypt_state = BTM_ACL_ENCRYPT_STATE_IDLE;
            btm_acl_report_role_change(btm_cb.devcb.switch_role_ref_data.hci_status, p->remote_addr);
        }
#if BTM_DISC_DURING_RS == TRUE
        else
        {
            if ((p_dev_rec = btm_find_dev (p->remote_addr)) != NULL)
                p_dev_rec->rs_disc_pending = BTM_SEC_RS_PENDING;
        }
#endif

    }
    /* Finished enabling Encryption after role switch */
    else if (p->switch_role_state == BTM_ACL_SWKEY_STATE_ENCRYPTION_ON)
    {
        p->switch_role_state = BTM_ACL_SWKEY_STATE_IDLE;
        p->encrypt_state = BTM_ACL_ENCRYPT_STATE_IDLE;
        btm_acl_report_role_change(btm_cb.devcb.switch_role_ref_data.hci_status, p->remote_addr);

        /* if role change event is registered, report it now */
        if (btm_cb.p_bl_changed_cb && (btm_cb.bl_evt_mask & BTM_BL_ROLE_CHG_MASK))
        {
            evt.event       = BTM_BL_ROLE_CHG_EVT;
            evt.new_role    = btm_cb.devcb.switch_role_ref_data.role;
            evt.p_bda       = btm_cb.devcb.switch_role_ref_data.remote_bd_addr;
            evt.hci_status  = btm_cb.devcb.switch_role_ref_data.hci_status;
            (*btm_cb.p_bl_changed_cb)((tBTM_BL_EVENT_DATA *)&evt);

            BTM_TRACE_DEBUG("Role Switch Event: new_role 0x%02x, HCI Status 0x%02x, rs_st:%d",
                             evt.new_role, evt.hci_status, p->switch_role_state);
        }

#if BTM_DISC_DURING_RS == TRUE
        /* If a disconnect is pending, issue it now that role switch has completed */
        if ((p_dev_rec = btm_find_dev (p->remote_addr)) != NULL)
        {
            if (p_dev_rec->rs_disc_pending == BTM_SEC_DISC_PENDING)
            {
                BTM_TRACE_WARNING("btm_acl_encrypt_change -> Issuing delayed HCI_Disconnect!!!");
                btsnd_hcic_disconnect(p_dev_rec->hci_handle, HCI_ERR_PEER_USER);
            }
            BTM_TRACE_ERROR("btm_acl_encrypt_change: tBTM_SEC_DEV:0x%x rs_disc_pending=%d",
                (UINT32)p_dev_rec, p_dev_rec->rs_disc_pending);
            p_dev_rec->rs_disc_pending = BTM_SEC_RS_NOT_PENDING;     /* reset flag */
        }
#endif
    }
}
/*******************************************************************************
**
** Function         BTM_SetLinkPolicy
**
** Description      Create and send HCI "Write Policy Set" command
**
** Returns          status of the operation
**
*******************************************************************************/
tBTM_STATUS BTM_SetLinkPolicy (BD_ADDR remote_bda, UINT16 *settings)
{
    tACL_CONN   *p;
    UINT8       *localFeatures = BTM_ReadLocalFeatures();
    BTM_TRACE_DEBUG ("BTM_SetLinkPolicy");
/*    BTM_TRACE_API ("BTM_SetLinkPolicy: requested settings: 0x%04x", *settings ); */

    /* First, check if hold mode is supported */
    if (*settings != HCI_DISABLE_ALL_LM_MODES)
    {
        if ( (*settings & HCI_ENABLE_MASTER_SLAVE_SWITCH) && (!HCI_SWITCH_SUPPORTED(localFeatures)) )
        {
            *settings &= (~HCI_ENABLE_MASTER_SLAVE_SWITCH);
            BTM_TRACE_API ("BTM_SetLinkPolicy switch not supported (settings: 0x%04x)", *settings );
        }
        if ( (*settings & HCI_ENABLE_MASTER_SLAVE_SWITCH) && (btm_blacklistted_for_incoming_role_switch(remote_bda)) )
        {
            *settings &= (~HCI_ENABLE_MASTER_SLAVE_SWITCH);
            BTM_TRACE_API ("BTM_SetLinkPolicy switch not supported (settings: 0x%04x)", *settings );
        }
        if ( (*settings & HCI_ENABLE_HOLD_MODE) && (!HCI_HOLD_MODE_SUPPORTED(localFeatures)) )
        {
            *settings &= (~HCI_ENABLE_HOLD_MODE);
            BTM_TRACE_API ("BTM_SetLinkPolicy hold not supported (settings: 0x%04x)", *settings );
        }
        if ( (*settings & HCI_ENABLE_SNIFF_MODE) && (!HCI_SNIFF_MODE_SUPPORTED(localFeatures)) )
        {
            *settings &= (~HCI_ENABLE_SNIFF_MODE);
            BTM_TRACE_API ("BTM_SetLinkPolicy sniff not supported (settings: 0x%04x)", *settings );
        }
        if ( (*settings & HCI_ENABLE_PARK_MODE) && (!HCI_PARK_MODE_SUPPORTED(localFeatures)) )
        {
            *settings &= (~HCI_ENABLE_PARK_MODE);
            BTM_TRACE_API ("BTM_SetLinkPolicy park not supported (settings: 0x%04x)", *settings );
        }
    }

    if ((p = btm_bda_to_acl(remote_bda, BT_TRANSPORT_BR_EDR)) != NULL)
        return(btsnd_hcic_write_policy_set (p->hci_handle, *settings) ? BTM_CMD_STARTED : BTM_NO_RESOURCES);

    /* If here, no BD Addr found */
    return(BTM_UNKNOWN_ADDR);
}

/*******************************************************************************
**
** Function         BTM_SetDefaultLinkPolicy
**
** Description      Set the default value for HCI "Write Policy Set" command
**                  to use when an ACL link is created.
**
** Returns          void
**
*******************************************************************************/
void BTM_SetDefaultLinkPolicy (UINT16 settings)
{
    UINT8 *localFeatures = BTM_ReadLocalFeatures();

    BTM_TRACE_DEBUG("BTM_SetDefaultLinkPolicy setting:0x%04x", settings);

    if((settings & HCI_ENABLE_MASTER_SLAVE_SWITCH) && (!HCI_SWITCH_SUPPORTED(localFeatures)))
    {
        settings &= ~HCI_ENABLE_MASTER_SLAVE_SWITCH;
        BTM_TRACE_DEBUG("BTM_SetDefaultLinkPolicy switch not supported (settings: 0x%04x)", settings);
    }
    if ((settings & HCI_ENABLE_HOLD_MODE) && (!HCI_HOLD_MODE_SUPPORTED(localFeatures)))
    {
        settings &= ~HCI_ENABLE_HOLD_MODE;
        BTM_TRACE_DEBUG("BTM_SetDefaultLinkPolicy hold not supported (settings: 0x%04x)", settings);
    }
    if ((settings & HCI_ENABLE_SNIFF_MODE) && (!HCI_SNIFF_MODE_SUPPORTED(localFeatures)))
    {
        settings &= ~HCI_ENABLE_SNIFF_MODE;
        BTM_TRACE_DEBUG("BTM_SetDefaultLinkPolicy sniff not supported (settings: 0x%04x)", settings);
    }
    if ((settings & HCI_ENABLE_PARK_MODE) && (!HCI_PARK_MODE_SUPPORTED(localFeatures)))
    {
        settings &= ~HCI_ENABLE_PARK_MODE;
        BTM_TRACE_DEBUG("BTM_SetDefaultLinkPolicy park not supported (settings: 0x%04x)", settings);
    }
    BTM_TRACE_DEBUG("Set DefaultLinkPolicy:0x%04x", settings);

    btm_cb.btm_def_link_policy = settings;

    /* Set the default Link Policy of the controller */
    btsnd_hcic_write_def_policy_set(settings);
}

/*******************************************************************************
**
** Function         btm_read_remote_version_complete
**
** Description      This function is called when the command complete message
**                  is received from the HCI for the remote version info.
**
** Returns          void
**
*******************************************************************************/
void btm_read_remote_version_complete (UINT8 *p)
{
    tACL_CONN        *p_acl_cb = &btm_cb.acl_db[0];
    UINT8             status;
    UINT16            handle;
    int               xx;
    BTM_TRACE_DEBUG ("btm_read_remote_version_complete");

    STREAM_TO_UINT8  (status, p);
    STREAM_TO_UINT16 (handle, p);

    /* Look up the connection by handle and copy features */
    for (xx = 0; xx < MAX_L2CAP_LINKS; xx++, p_acl_cb++)
    {
        if ((p_acl_cb->in_use) && (p_acl_cb->hci_handle == handle))
        {
            if (status == HCI_SUCCESS)
            {
                STREAM_TO_UINT8  (p_acl_cb->lmp_version, p);
                STREAM_TO_UINT16 (p_acl_cb->manufacturer, p);
                STREAM_TO_UINT16 (p_acl_cb->lmp_subversion, p);
<<<<<<< HEAD
                BTM_TRACE_WARNING ("btm_read_remote_version_complete: BDA: %02x-%02x-%02x-%02x-%02x-%02x",
                             p_acl_cb->remote_addr[0], p_acl_cb->remote_addr[1], p_acl_cb->remote_addr[2],
                             p_acl_cb->remote_addr[3], p_acl_cb->remote_addr[4], p_acl_cb->remote_addr[5]);
                BTM_TRACE_WARNING ("btm_read_remote_version_complete lmp_version %d manufacturer %d lmp_subversion %d",
                                        p_acl_cb->lmp_version,p_acl_cb->manufacturer, p_acl_cb->lmp_subversion);
                btm_read_remote_features (p_acl_cb->hci_handle);
                break;
=======
>>>>>>> 3e8755ec
            }

            if (p_acl_cb->transport == BT_TRANSPORT_LE)
                l2cble_notify_le_connection (p_acl_cb->remote_addr);
            break;
        }
    }
}

/*******************************************************************************
**
** Function         btm_process_remote_ext_features
**
** Description      Local function called to process all extended features pages
**                  read from a remote device.
**
** Returns          void
**
*******************************************************************************/
void btm_process_remote_ext_features (tACL_CONN *p_acl_cb, UINT8 num_read_pages)
{
    UINT16              handle = p_acl_cb->hci_handle;
    tBTM_SEC_DEV_REC    *p_dev_rec = btm_find_dev_by_handle (handle);
    UINT8               page_idx;
    UINT8             status;

    BTM_TRACE_DEBUG ("btm_process_remote_ext_features");

    /* Make sure we have the record to save remote features information */
    if (p_dev_rec == NULL)
    {
        /* Get a new device; might be doing dedicated bonding */
        p_dev_rec = btm_find_or_alloc_dev (p_acl_cb->remote_addr);
    }

    p_acl_cb->num_read_pages = num_read_pages;
    p_dev_rec->num_read_pages = num_read_pages;

    /* Move the pages to placeholder */
    for (page_idx = 0; page_idx < num_read_pages; page_idx++)
    {
        if (page_idx > HCI_EXT_FEATURES_PAGE_MAX)
        {
            BTM_TRACE_ERROR("%s: page=%d unexpected", __FUNCTION__, page_idx);
            break;
        }
        memcpy (p_dev_rec->features[page_idx], p_acl_cb->peer_lmp_features[page_idx],
                HCI_FEATURE_BYTES_PER_PAGE);
    }

    if (!(p_dev_rec->sec_flags & BTM_SEC_NAME_KNOWN) || p_dev_rec->is_originator)
    {
        BTM_TRACE_DEBUG ("Calling Next Security Procedure");
        if ((status = btm_sec_execute_procedure (p_dev_rec)) != BTM_CMD_STARTED)
            btm_sec_dev_rec_cback_event (p_dev_rec, status , FALSE);
    }
    const UINT8 req_pend = (p_dev_rec->sm4 & BTM_SM4_REQ_PEND);

    /* Store the Peer Security Capabilites (in SM4 and rmt_sec_caps) */
    btm_sec_set_peer_sec_caps(p_acl_cb, p_dev_rec);

    BTM_TRACE_API("%s: pend:%d", __FUNCTION__, req_pend);
    if (req_pend)
    {
        /* Request for remaining Security Features (if any) */
        l2cu_resubmit_pending_sec_req (p_dev_rec->bd_addr);
    }
}


/*******************************************************************************
**
** Function         btm_read_remote_features
**
** Description      Local function called to send a read remote supported features/
**                  remote extended features page[0].
**
** Returns          void
**
*******************************************************************************/
void btm_read_remote_features (UINT16 handle)
{
    UINT8       acl_idx;
    tACL_CONN   *p_acl_cb;

    BTM_TRACE_DEBUG("btm_read_remote_features() handle: %d", handle);

    if ((acl_idx = btm_handle_to_acl_index(handle)) >= MAX_L2CAP_LINKS)
    {
        BTM_TRACE_ERROR("btm_read_remote_features handle=%d invalid", handle);
        return;
    }

    p_acl_cb = &btm_cb.acl_db[acl_idx];
    p_acl_cb->num_read_pages = 0;
    memset (p_acl_cb->peer_lmp_features, 0, sizeof(p_acl_cb->peer_lmp_features));

    /* first send read remote supported features HCI command */
    /* because we don't know whether the remote support extended feature command */
    btsnd_hcic_rmt_features_req (handle);
}


/*******************************************************************************
**
** Function         btm_read_remote_ext_features
**
** Description      Local function called to send a read remote extended features
**
** Returns          void
**
*******************************************************************************/
void btm_read_remote_ext_features (UINT16 handle, UINT8 page_number)
{
    BTM_TRACE_DEBUG("btm_read_remote_ext_features() handle: %d page: %d", handle, page_number);

    btsnd_hcic_rmt_ext_features(handle, page_number);
}


/*******************************************************************************
**
** Function         btm_read_remote_features_complete
**
** Description      This function is called when the remote supported features
**                  complete event is received from the HCI.
**
** Returns          void
**
*******************************************************************************/
void btm_read_remote_features_complete (UINT8 *p)
{
    tACL_CONN        *p_acl_cb;
    UINT8             status;
    UINT16            handle;
    UINT8            acl_idx;

    BTM_TRACE_DEBUG ("btm_read_remote_features_complete");
    STREAM_TO_UINT8  (status, p);

    if (status != HCI_SUCCESS)
    {
        BTM_TRACE_ERROR ("btm_read_remote_features_complete failed (status 0x%02x)", status);
        return;
    }

        STREAM_TO_UINT16 (handle, p);

    if ((acl_idx = btm_handle_to_acl_index(handle)) >= MAX_L2CAP_LINKS)
        {
        BTM_TRACE_ERROR("btm_read_remote_features_complete handle=%d invalid", handle);
        return;
                }

    p_acl_cb = &btm_cb.acl_db[acl_idx];

    /* Copy the received features page */
    STREAM_TO_ARRAY(p_acl_cb->peer_lmp_features[HCI_EXT_FEATURES_PAGE_0], p,
                    HCI_FEATURE_BYTES_PER_PAGE);

    if ((HCI_LMP_EXTENDED_SUPPORTED(p_acl_cb->peer_lmp_features[HCI_EXT_FEATURES_PAGE_0])) &&
        (controller_get_interface()->supports_reading_remote_extended_features()))
    {
        /* if the remote controller has extended features and local controller supports
        ** HCI_Read_Remote_Extended_Features command then start reading these feature starting
        ** with extended features page 1 */
        BTM_TRACE_DEBUG ("Start reading remote extended features");
        btm_read_remote_ext_features(handle, HCI_EXT_FEATURES_PAGE_1);
        return;
    }

    /* Remote controller has no extended features. Process remote controller supported features
       (features page HCI_EXT_FEATURES_PAGE_0). */
    btm_process_remote_ext_features (p_acl_cb, 1);

    /* Continue with HCI connection establishment */
    btm_establish_continue (p_acl_cb);
}

/*******************************************************************************
**
** Function         btm_read_remote_ext_features_complete
**
** Description      This function is called when the remote extended features
**                  complete event is received from the HCI.
**
** Returns          void
**
*******************************************************************************/
void btm_read_remote_ext_features_complete (UINT8 *p)
{
    tACL_CONN   *p_acl_cb;
    UINT8       page_num, max_page;
    UINT16      handle;
    UINT8       acl_idx;

    BTM_TRACE_DEBUG ("btm_read_remote_ext_features_complete");

    ++p;
    STREAM_TO_UINT16 (handle, p);
    STREAM_TO_UINT8  (page_num, p);
    STREAM_TO_UINT8  (max_page, p);

    /* Validate parameters */
    if ((acl_idx = btm_handle_to_acl_index(handle)) >= MAX_L2CAP_LINKS)
    {
        BTM_TRACE_ERROR("btm_read_remote_ext_features_complete handle=%d invalid", handle);
        return;
    }

    if (max_page > HCI_EXT_FEATURES_PAGE_MAX)
    {
        BTM_TRACE_ERROR("btm_read_remote_ext_features_complete page=%d unknown", max_page);
        return;
    }

    p_acl_cb = &btm_cb.acl_db[acl_idx];

    /* Copy the received features page */
    STREAM_TO_ARRAY(p_acl_cb->peer_lmp_features[page_num], p, HCI_FEATURE_BYTES_PER_PAGE);

    /* If there is the next remote features page and
     * we have space to keep this page data - read this page */
    if ((page_num < max_page) && (page_num < HCI_EXT_FEATURES_PAGE_MAX))
    {
        page_num++;
        BTM_TRACE_DEBUG("BTM reads next remote extended features page (%d)", page_num);
        btm_read_remote_ext_features (handle, page_num);
        return;
    }

    /* Reading of remote feature pages is complete */
    BTM_TRACE_DEBUG("BTM reached last remote extended features page (%d)", page_num);

    /* Process the pages */
    btm_process_remote_ext_features (p_acl_cb, (UINT8) (page_num + 1));

    /* Continue with HCI connection establishment */
    btm_establish_continue (p_acl_cb);
}

/*******************************************************************************
**
** Function         btm_read_remote_ext_features_failed
**
** Description      This function is called when the remote extended features
**                  complete event returns a failed status.
**
** Returns          void
**
*******************************************************************************/
void btm_read_remote_ext_features_failed (UINT8 status, UINT16 handle)
{
    tACL_CONN   *p_acl_cb;
    UINT8       acl_idx;

    BTM_TRACE_WARNING ("btm_read_remote_ext_features_failed (status 0x%02x) for handle %d",
                         status, handle);

    if ((acl_idx = btm_handle_to_acl_index(handle)) >= MAX_L2CAP_LINKS)
    {
        BTM_TRACE_ERROR("btm_read_remote_ext_features_failed handle=%d invalid", handle);
        return;
    }

    p_acl_cb = &btm_cb.acl_db[acl_idx];

    /* Process supported features only */
    btm_process_remote_ext_features (p_acl_cb, 1);

    /* Continue HCI connection establishment */
    btm_establish_continue (p_acl_cb);
}

/*******************************************************************************
**
** Function         btm_establish_continue
**
** Description      This function is called when the command complete message
**                  is received from the HCI for the read local link policy request.
**
** Returns          void
**
*******************************************************************************/
void btm_establish_continue (tACL_CONN *p_acl_cb)
{
        tBTM_BL_EVENT_DATA  evt_data;
        BTM_TRACE_DEBUG ("btm_establish_continue");
#if (!defined(BTM_BYPASS_EXTRA_ACL_SETUP) || BTM_BYPASS_EXTRA_ACL_SETUP == FALSE)
#if (defined BLE_INCLUDED && BLE_INCLUDED == TRUE)
        if (p_acl_cb->transport == BT_TRANSPORT_BR_EDR)
#endif
        {
            /* For now there are a some devices that do not like sending */
            /* commands events and data at the same time. */
            /* Set the packet types to the default allowed by the device */
            btm_set_packet_types (p_acl_cb, btm_cb.btm_acl_pkt_types_supported);

            if (btm_cb.btm_def_link_policy)
                BTM_SetLinkPolicy (p_acl_cb->remote_addr, &btm_cb.btm_def_link_policy);
        }
#endif
        if(p_acl_cb->link_up_issued == FALSE)
        {

            p_acl_cb->link_up_issued = TRUE;

            /* If anyone cares, tell him database changed */
            if (btm_cb.p_bl_changed_cb)
            {
                evt_data.event = BTM_BL_CONN_EVT;
                evt_data.conn.p_bda = p_acl_cb->remote_addr;
                evt_data.conn.p_bdn = p_acl_cb->remote_name;
                evt_data.conn.p_dc  = p_acl_cb->remote_dc;
                evt_data.conn.p_features = p_acl_cb->peer_lmp_features[HCI_EXT_FEATURES_PAGE_0];
#if BLE_INCLUDED == TRUE
                evt_data.conn.handle = p_acl_cb->hci_handle;
                evt_data.conn.transport = p_acl_cb->transport;
#endif

                (*btm_cb.p_bl_changed_cb)(&evt_data);
            }
            btm_acl_update_busy_level (BTM_BLI_ACL_UP_EVT);
       }
}


/*******************************************************************************
**
** Function         BTM_SetDefaultLinkSuperTout
**
** Description      Set the default value for HCI "Write Link Supervision Timeout"
**                  command to use when an ACL link is created.
**
** Returns          void
**
*******************************************************************************/
void BTM_SetDefaultLinkSuperTout (UINT16 timeout)
{
    BTM_TRACE_DEBUG ("BTM_SetDefaultLinkSuperTout");
    btm_cb.btm_def_link_super_tout = timeout;
}

/*******************************************************************************
**
** Function         BTM_GetLinkSuperTout
**
** Description      Read the link supervision timeout value of the connection
**
** Returns          status of the operation
**
*******************************************************************************/
tBTM_STATUS BTM_GetLinkSuperTout (BD_ADDR remote_bda, UINT16 *p_timeout)
{
    tACL_CONN   *p = btm_bda_to_acl(remote_bda, BT_TRANSPORT_BR_EDR);

    BTM_TRACE_DEBUG ("BTM_GetLinkSuperTout");
    if (p != (tACL_CONN *)NULL)
    {
        *p_timeout = p->link_super_tout;
        return(BTM_SUCCESS);
    }
    /* If here, no BD Addr found */
    return(BTM_UNKNOWN_ADDR);
}


/*******************************************************************************
**
** Function         BTM_SetLinkSuperTout
**
** Description      Create and send HCI "Write Link Supervision Timeout" command
**
** Returns          status of the operation
**
*******************************************************************************/
tBTM_STATUS BTM_SetLinkSuperTout (BD_ADDR remote_bda, UINT16 timeout)
{
    tACL_CONN   *p = btm_bda_to_acl(remote_bda, BT_TRANSPORT_BR_EDR);

    BTM_TRACE_DEBUG ("BTM_SetLinkSuperTout");
    if (p != (tACL_CONN *)NULL)
    {
        p->link_super_tout = timeout;

        /* Only send if current role is Master; 2.0 spec requires this */
        if (p->link_role == BTM_ROLE_MASTER)
        {
            if (!btsnd_hcic_write_link_super_tout (LOCAL_BR_EDR_CONTROLLER_ID,
                                                   p->hci_handle, timeout))
                return(BTM_NO_RESOURCES);

            return(BTM_CMD_STARTED);
        }
        else
            return(BTM_SUCCESS);
    }

    /* If here, no BD Addr found */
    return(BTM_UNKNOWN_ADDR);
}

/*******************************************************************************
**
** Function         BTM_IsAclConnectionUp
**
** Description      This function is called to check if an ACL connection exists
**                  to a specific remote BD Address.
**
** Returns          TRUE if connection is up, else FALSE.
**
*******************************************************************************/
BOOLEAN BTM_IsAclConnectionUp (BD_ADDR remote_bda, tBT_TRANSPORT transport)
{
    tACL_CONN   *p;

    BTM_TRACE_API ("BTM_IsAclConnectionUp: RemBdAddr: %02x%02x%02x%02x%02x%02x",
                    remote_bda[0], remote_bda[1], remote_bda[2],
                    remote_bda[3], remote_bda[4], remote_bda[5]);

    p = btm_bda_to_acl(remote_bda, transport);
    if (p != (tACL_CONN *)NULL)
    {
        return(TRUE);
    }

    /* If here, no BD Addr found */
    return(FALSE);
}

/*******************************************************************************
**
** Function         BTM_GetNumAclLinks
**
** Description      This function is called to count the number of
**                  ACL links that are active.
**
** Returns          UINT16  Number of active ACL links
**
*******************************************************************************/
UINT16 BTM_GetNumAclLinks (void)
{
    uint16_t num_acl = 0;

    for (uint16_t i = 0; i < MAX_L2CAP_LINKS; ++i)
    {
        if (btm_cb.acl_db[i].in_use)
            ++num_acl;
    }

    return num_acl;
}

/*******************************************************************************
**
** Function         btm_get_acl_disc_reason_code
**
** Description      This function is called to get the disconnection reason code
**                  returned by the HCI at disconnection complete event.
**
** Returns          TRUE if connection is up, else FALSE.
**
*******************************************************************************/
UINT16 btm_get_acl_disc_reason_code (void)
{
    UINT8 res = btm_cb.acl_disc_reason;
    BTM_TRACE_DEBUG ("btm_get_acl_disc_reason_code");
    return(res);
}


/*******************************************************************************
**
** Function         BTM_GetHCIConnHandle
**
** Description      This function is called to get the handle for an ACL connection
**                  to a specific remote BD Address.
**
** Returns          the handle of the connection, or 0xFFFF if none.
**
*******************************************************************************/
UINT16 BTM_GetHCIConnHandle (BD_ADDR remote_bda, tBT_TRANSPORT transport)
{
    tACL_CONN   *p;
    BTM_TRACE_DEBUG ("BTM_GetHCIConnHandle");
    p = btm_bda_to_acl(remote_bda, transport);
    if (p != (tACL_CONN *)NULL)
    {
        return(p->hci_handle);
    }

    /* If here, no BD Addr found */
    return(0xFFFF);
}

/*******************************************************************************
**
** Function         btm_process_clk_off_comp_evt
**
** Description      This function is called when clock offset command completes.
**
** Input Parms      hci_handle - connection handle associated with the change
**                  clock offset
**
** Returns          void
**
*******************************************************************************/
void btm_process_clk_off_comp_evt (UINT16 hci_handle, UINT16 clock_offset)
{
    UINT8      xx;
    BTM_TRACE_DEBUG ("btm_process_clk_off_comp_evt");
    /* Look up the connection by handle and set the current mode */
    if ((xx = btm_handle_to_acl_index(hci_handle)) < MAX_L2CAP_LINKS)
        btm_cb.acl_db[xx].clock_offset = clock_offset;
}

/*******************************************************************************
**
** Function         btm_blacklist_role_change_device
**
** Description      This function is used to blacklist the device if the role
**                  switch fails for maximum number of times. It also removes
**                  the device from black list if the role switch succedes.

** Input Parms      bd_addr - remote BD addr
**                  hci_status - role switch status
**
** Returns          void
**
*******************************************************************************/
void btm_blacklist_role_change_device (BD_ADDR bd_addr, UINT8 hci_status)
{
    tACL_CONN  *p = btm_bda_to_acl(bd_addr, BT_TRANSPORT_BR_EDR);
    tBTM_SEC_DEV_REC  *p_dev_rec = btm_find_dev (bd_addr);
    UINT32 cod = 0;

    if(!p || !p_dev_rec)
    {
        return;
    }
    cod = (p_dev_rec->dev_class[2]) | (p_dev_rec->dev_class[1] << 8) |
          (p_dev_rec->dev_class[0] << 16);

    /* check for carkits */
    if ((hci_status != HCI_SUCCESS) &&
        ((p->switch_role_state == BTM_ACL_SWKEY_STATE_SWITCHING) ||
         (p->switch_role_state == BTM_ACL_SWKEY_STATE_IN_PROGRESS)) &&
        ((cod & COD_AUDIO_DEVICE) == COD_AUDIO_DEVICE) &&
        (!is_device_present(IOT_ROLE_CHANGE_BLACKLIST, bd_addr)))
    {
        p->switch_role_failed_attempts++;
        if(p->switch_role_failed_attempts == BTM_MAX_SW_ROLE_FAILED_ATTEMPTS)
        {
            BTM_TRACE_WARNING ("btm_blacklist_device: BDA: %02x-%02x-%02x-%02x-%02x-%02x",
                bd_addr[0], bd_addr[1], bd_addr[2], bd_addr[3], bd_addr[4], bd_addr[5]);
            add_iot_device(IOT_DEV_CONF_FILE, IOT_ROLE_CHANGE_BLACKLIST,
                            bd_addr, METHOD_BD);
        }
    }
    else if(hci_status == HCI_SUCCESS)
    {
#if (defined(BTM_SAFE_REATTEMPT_ROLE_SWITCH) && BTM_SAFE_REATTEMPT_ROLE_SWITCH == TRUE)
        if (is_device_present(IOT_ROLE_CHANGE_BLACKLIST, bd_addr))
        {
            remove_iot_device(IOT_DEV_CONF_FILE, IOT_ROLE_CHANGE_BLACKLIST,
                            bd_addr, METHOD_BD);
        }
#endif
        p->switch_role_failed_attempts = 0;
    }
}

/*******************************************************************************
**
** Function         btm_acl_role_changed
**
** Description      This function is called whan a link's master/slave role change
**                  event or command status event (with error) is received.
**                  It updates the link control block, and calls
**                  the registered callback with status and role (if registered).
**
** Returns          void
**
*******************************************************************************/
void btm_acl_role_changed (UINT8 hci_status, BD_ADDR bd_addr, UINT8 new_role)
{
    UINT8                   *p_bda = (bd_addr) ? bd_addr :
                                        btm_cb.devcb.switch_role_ref_data.remote_bd_addr;
    tACL_CONN               *p = btm_bda_to_acl(p_bda, BT_TRANSPORT_BR_EDR);
    tBTM_ROLE_SWITCH_CMPL   *p_data = &btm_cb.devcb.switch_role_ref_data;
    tBTM_SEC_DEV_REC        *p_dev_rec;
    tBTM_BL_ROLE_CHG_DATA   evt;

    BTM_TRACE_DEBUG ("btm_acl_role_changed");
    BTM_TRACE_WARNING ("btm_acl_role_changed: BDA: %02x-%02x-%02x-%02x-%02x-%02x",
                 p_bda[0], p_bda[1], p_bda[2], p_bda[3], p_bda[4], p_bda[5]);
    BTM_TRACE_WARNING ("btm_acl_role_changed: New role: %d", new_role);
    /* Ignore any stray events */
    if (p == NULL)
    {
        /* it could be a failure */
        if (hci_status != HCI_SUCCESS)
            btm_acl_report_role_change(hci_status, bd_addr);
        return;
    }

    p_data->hci_status = hci_status;

    if (hci_status == HCI_SUCCESS)
    {
        p_data->role = new_role;
        memcpy(p_data->remote_bd_addr, p_bda, BD_ADDR_LEN);

        /* Update cached value */
        p->link_role = new_role;

        /* Reload LSTO: link supervision timeout is reset in the LM after a role switch */
        if (new_role == BTM_ROLE_MASTER)
        {
            BTM_SetLinkSuperTout (p->remote_addr, p->link_super_tout);
        }
    }
    else
    {
        /* so the BTM_BL_ROLE_CHG_EVT uses the old role */
        new_role = p->link_role;
    }

    /* Check if any SCO req is pending for role change */
    btm_sco_chk_pend_rolechange (p->hci_handle);

    /* if switching state is switching we need to turn encryption on */
    /* if idle, we did not change encryption */
    if (p->switch_role_state == BTM_ACL_SWKEY_STATE_SWITCHING)
    {
        if (btsnd_hcic_set_conn_encrypt (p->hci_handle, TRUE))
        {
            p->encrypt_state = BTM_ACL_ENCRYPT_STATE_ENCRYPT_ON;
            p->switch_role_state = BTM_ACL_SWKEY_STATE_ENCRYPTION_ON;
            return;
        }
    }

    /* Set the switch_role_state to IDLE since the reply received from HCI */
    /* regardless of its result either success or failed. */
    if (p->switch_role_state == BTM_ACL_SWKEY_STATE_IN_PROGRESS)
    {
        p->switch_role_state = BTM_ACL_SWKEY_STATE_IDLE;
        p->encrypt_state = BTM_ACL_ENCRYPT_STATE_IDLE;
    }

    /* if role switch complete is needed, report it now */
    btm_acl_report_role_change(hci_status, bd_addr);

    /* if role change event is registered, report it now */
    if (btm_cb.p_bl_changed_cb && (btm_cb.bl_evt_mask & BTM_BL_ROLE_CHG_MASK))
    {
        evt.event       = BTM_BL_ROLE_CHG_EVT;
        evt.new_role    = new_role;
        evt.p_bda       = p_bda;
        evt.hci_status  = hci_status;
        (*btm_cb.p_bl_changed_cb)((tBTM_BL_EVENT_DATA *)&evt);
    }

    BTM_TRACE_DEBUG("Role Switch Event: new_role 0x%02x, HCI Status 0x%02x, rs_st:%d",
                     p_data->role, p_data->hci_status, p->switch_role_state);

#if BTM_DISC_DURING_RS == TRUE
    /* If a disconnect is pending, issue it now that role switch has completed */
    if ((p_dev_rec = btm_find_dev (p_bda)) != NULL)
    {
        if (p_dev_rec->rs_disc_pending == BTM_SEC_DISC_PENDING)
        {
            BTM_TRACE_WARNING("btm_acl_role_changed -> Issuing delayed HCI_Disconnect!!!");
            btsnd_hcic_disconnect(p_dev_rec->hci_handle, HCI_ERR_PEER_USER);
        }
        BTM_TRACE_ERROR("tBTM_SEC_DEV:0x%x rs_disc_pending=%d",
                         (UINT32)p_dev_rec, p_dev_rec->rs_disc_pending);
        p_dev_rec->rs_disc_pending = BTM_SEC_RS_NOT_PENDING;     /* reset flag */
    }

#endif

}

/*******************************************************************************
**
** Function         BTM_AllocateSCN
**
** Description      Look through the Server Channel Numbers for a free one.
**
** Returns          Allocated SCN number or 0 if none.
**
*******************************************************************************/

UINT8 BTM_AllocateSCN(void)
{
    UINT8   x;
    BTM_TRACE_DEBUG ("BTM_AllocateSCN");

    // stack reserves scn 1 for HFP, HSP we still do the correct way
    for (x = 1; x < BTM_MAX_SCN; x++)
    {
        if (!btm_cb.btm_scn[x])
        {
            btm_cb.btm_scn[x] = TRUE;
            return(x+1);
        }
    }

    return(0);     /* No free ports */
}

/*******************************************************************************
**
** Function         BTM_TryAllocateSCN
**
** Description      Try to allocate a fixed server channel
**
** Returns          Returns TRUE if server channel was available
**
*******************************************************************************/

BOOLEAN BTM_TryAllocateSCN(UINT8 scn)
{
    /* Make sure we don't exceed max port range.
     * Stack reserves scn 1 for HFP, HSP we still do the correct way.
     */
    if ( (scn>=BTM_MAX_SCN) || (scn <= 1) )
        return FALSE;

    /* check if this port is available */
    if (!btm_cb.btm_scn[scn-1])
    {
        btm_cb.btm_scn[scn-1] = TRUE;
        return TRUE;
    }

    return (FALSE);     /* Port was busy */
}

/*******************************************************************************
**
** Function         BTM_FreeSCN
**
** Description      Free the specified SCN.
**
** Returns          TRUE or FALSE
**
*******************************************************************************/
BOOLEAN BTM_FreeSCN(UINT8 scn)
{
    BTM_TRACE_DEBUG ("BTM_FreeSCN ");
    if (scn <= BTM_MAX_SCN && scn > 0)
    {
        btm_cb.btm_scn[scn-1] = FALSE;
        return(TRUE);
    }
    else
        return(FALSE);      /* Illegal SCN passed in */
}

/*******************************************************************************
**
** Function         btm_set_packet_types
**
** Description      This function sets the packet types used for a specific
**                  ACL connection. It is called internally by btm_acl_created
**                  or by an application/profile by BTM_SetPacketTypes.
**
** Returns          status of the operation
**
*******************************************************************************/
tBTM_STATUS btm_set_packet_types (tACL_CONN *p, UINT16 pkt_types)
{
    UINT16 temp_pkt_types;
    BTM_TRACE_DEBUG ("btm_set_packet_types");
    /* Save in the ACL control blocks, types that we support */
    temp_pkt_types = (pkt_types & BTM_ACL_SUPPORTED_PKTS_MASK &
                      btm_cb.btm_acl_pkt_types_supported);

    /* OR in any exception packet types if at least 2.0 version of spec */
    temp_pkt_types |= ((pkt_types & BTM_ACL_EXCEPTION_PKTS_MASK) |
                       (btm_cb.btm_acl_pkt_types_supported & BTM_ACL_EXCEPTION_PKTS_MASK));

    /* Exclude packet types not supported by the peer */
    btm_acl_chk_peer_pkt_type_support (p, &temp_pkt_types);

    BTM_TRACE_DEBUG ("SetPacketType Mask -> 0x%04x", temp_pkt_types);

    if (!btsnd_hcic_change_conn_type (p->hci_handle, temp_pkt_types))
    {
        return(BTM_NO_RESOURCES);
    }

    p->pkt_types_mask = temp_pkt_types;

    return(BTM_CMD_STARTED);
}

/*******************************************************************************
**
** Function         btm_get_max_packet_size
**
** Returns          Returns maximum packet size that can be used for current
**                  connection, 0 if connection is not established
**
*******************************************************************************/
UINT16 btm_get_max_packet_size (BD_ADDR addr)
{
    tACL_CONN   *p = btm_bda_to_acl(addr, BT_TRANSPORT_BR_EDR);
    UINT16      pkt_types = 0;
    UINT16      pkt_size = 0;
    BTM_TRACE_DEBUG ("btm_get_max_packet_size");
    if (p != NULL)
    {
        pkt_types = p->pkt_types_mask;
    }
    else
    {
        /* Special case for when info for the local device is requested */
        if (memcmp (controller_get_interface()->get_address(), addr, BD_ADDR_LEN) == 0)
        {
            pkt_types = btm_cb.btm_acl_pkt_types_supported;
        }
    }

    if (pkt_types)
    {
        if (!(pkt_types & BTM_ACL_PKT_TYPES_MASK_NO_3_DH5))
            pkt_size = HCI_EDR3_DH5_PACKET_SIZE;
        else if (!(pkt_types & BTM_ACL_PKT_TYPES_MASK_NO_2_DH5))
            pkt_size = HCI_EDR2_DH5_PACKET_SIZE;
        else if (!(pkt_types & BTM_ACL_PKT_TYPES_MASK_NO_3_DH3))
            pkt_size = HCI_EDR3_DH3_PACKET_SIZE;
        else if (pkt_types & BTM_ACL_PKT_TYPES_MASK_DH5)
            pkt_size = HCI_DH5_PACKET_SIZE;
        else if (!(pkt_types & BTM_ACL_PKT_TYPES_MASK_NO_2_DH3))
            pkt_size = HCI_EDR2_DH3_PACKET_SIZE;
        else if (pkt_types & BTM_ACL_PKT_TYPES_MASK_DM5)
            pkt_size = HCI_DM5_PACKET_SIZE;
        else if (pkt_types & BTM_ACL_PKT_TYPES_MASK_DH3)
            pkt_size = HCI_DH3_PACKET_SIZE;
        else if (pkt_types & BTM_ACL_PKT_TYPES_MASK_DM3)
            pkt_size = HCI_DM3_PACKET_SIZE;
        else if (!(pkt_types & BTM_ACL_PKT_TYPES_MASK_NO_3_DH1))
            pkt_size = HCI_EDR3_DH1_PACKET_SIZE;
        else if (!(pkt_types & BTM_ACL_PKT_TYPES_MASK_NO_2_DH1))
            pkt_size = HCI_EDR2_DH1_PACKET_SIZE;
        else if (pkt_types & BTM_ACL_PKT_TYPES_MASK_DH1)
            pkt_size = HCI_DH1_PACKET_SIZE;
        else if (pkt_types & BTM_ACL_PKT_TYPES_MASK_DM1)
            pkt_size = HCI_DM1_PACKET_SIZE;
    }

   return(pkt_size);
}

/*******************************************************************************
**
** Function         BTM_ReadRemoteVersion
**
** Returns          If connected report peer device info
**
*******************************************************************************/
tBTM_STATUS BTM_ReadRemoteVersion (BD_ADDR addr, UINT8 *lmp_version,
                                   UINT16 *manufacturer, UINT16 *lmp_sub_version)
{
    tACL_CONN        *p = btm_bda_to_acl(addr, BT_TRANSPORT_BR_EDR);
    BTM_TRACE_DEBUG ("BTM_ReadRemoteVersion");
    if (p == NULL)
        return(BTM_UNKNOWN_ADDR);

    if (lmp_version)
        *lmp_version = p->lmp_version;

    if (manufacturer)
        *manufacturer = p->manufacturer;

    if (lmp_sub_version)
        *lmp_sub_version = p->lmp_subversion;

    return(BTM_SUCCESS);
}

/*******************************************************************************
**
** Function         BTM_ReadRemoteFeatures
**
** Returns          pointer to the remote supported features mask (8 bytes)
**
*******************************************************************************/
UINT8 *BTM_ReadRemoteFeatures (BD_ADDR addr)
{
    tACL_CONN        *p = btm_bda_to_acl(addr, BT_TRANSPORT_BR_EDR);
    BTM_TRACE_DEBUG ("BTM_ReadRemoteFeatures");
    if (p == NULL)
    {
        return(NULL);
    }

    return(p->peer_lmp_features[HCI_EXT_FEATURES_PAGE_0]);
}

/*******************************************************************************
**
** Function         BTM_ReadRemoteExtendedFeatures
**
** Returns          pointer to the remote extended features mask (8 bytes)
**                  or NULL if bad page
**
*******************************************************************************/
UINT8 *BTM_ReadRemoteExtendedFeatures (BD_ADDR addr, UINT8 page_number)
{
    tACL_CONN        *p = btm_bda_to_acl(addr, BT_TRANSPORT_BR_EDR);
    BTM_TRACE_DEBUG ("BTM_ReadRemoteExtendedFeatures");
    if (p == NULL)
    {
        return(NULL);
    }

    if (page_number > HCI_EXT_FEATURES_PAGE_MAX)
    {
        BTM_TRACE_ERROR("Warning: BTM_ReadRemoteExtendedFeatures page %d unknown", page_number);
        return NULL;
    }

    return(p->peer_lmp_features[page_number]);
}

/*******************************************************************************
**
** Function         BTM_ReadNumberRemoteFeaturesPages
**
** Returns          number of features pages read from the remote device.
**
*******************************************************************************/
UINT8 BTM_ReadNumberRemoteFeaturesPages (BD_ADDR addr)
{
    tACL_CONN        *p = btm_bda_to_acl(addr, BT_TRANSPORT_BR_EDR);
    BTM_TRACE_DEBUG ("BTM_ReadNumberRemoteFeaturesPages");
    if (p == NULL)
    {
        return(0);
    }

    return(p->num_read_pages);
}

/*******************************************************************************
**
** Function         BTM_ReadAllRemoteFeatures
**
** Returns          pointer to all features of the remote (24 bytes).
**
*******************************************************************************/
UINT8 *BTM_ReadAllRemoteFeatures (BD_ADDR addr)
{
    tACL_CONN        *p = btm_bda_to_acl(addr, BT_TRANSPORT_BR_EDR);
    BTM_TRACE_DEBUG ("BTM_ReadAllRemoteFeatures");
    if (p == NULL)
    {
        return(NULL);
    }

    return(p->peer_lmp_features[HCI_EXT_FEATURES_PAGE_0]);
}

/*******************************************************************************
**
** Function         BTM_RegBusyLevelNotif
**
** Description      This function is called to register a callback to receive
**                  busy level change events.
**
** Returns          BTM_SUCCESS if successfully registered, otherwise error
**
*******************************************************************************/
tBTM_STATUS BTM_RegBusyLevelNotif (tBTM_BL_CHANGE_CB *p_cb, UINT8 *p_level,
                                   tBTM_BL_EVENT_MASK evt_mask)
{
    BTM_TRACE_DEBUG ("BTM_RegBusyLevelNotif");
    if (p_level)
        *p_level = btm_cb.busy_level;

    btm_cb.bl_evt_mask = evt_mask;

    if (!p_cb)
        btm_cb.p_bl_changed_cb = NULL;
    else if (btm_cb.p_bl_changed_cb)
        return(BTM_BUSY);
    else
        btm_cb.p_bl_changed_cb = p_cb;

    return(BTM_SUCCESS);
}

/*******************************************************************************
**
** Function         BTM_SetQoS
**
** Description      This function is called to setup QoS
**
** Returns          status of the operation
**
*******************************************************************************/
tBTM_STATUS BTM_SetQoS (BD_ADDR bd, FLOW_SPEC *p_flow, tBTM_CMPL_CB *p_cb)
{
    tACL_CONN   *p = &btm_cb.acl_db[0];

    BTM_TRACE_API ("BTM_SetQoS: BdAddr: %02x%02x%02x%02x%02x%02x",
                    bd[0], bd[1], bd[2],
                    bd[3], bd[4], bd[5]);

    /* If someone already waiting on the version, do not allow another */
    if (btm_cb.devcb.p_qossu_cmpl_cb)
        return(BTM_BUSY);

    if ( (p = btm_bda_to_acl(bd, BT_TRANSPORT_BR_EDR)) != NULL)
    {
        btu_start_timer (&btm_cb.devcb.qossu_timer, BTU_TTYPE_BTM_ACL, BTM_DEV_REPLY_TIMEOUT);
        btm_cb.devcb.p_qossu_cmpl_cb = p_cb;

        if (!btsnd_hcic_qos_setup (p->hci_handle, p_flow->qos_flags, p_flow->service_type,
                                   p_flow->token_rate, p_flow->peak_bandwidth,
                                   p_flow->latency,p_flow->delay_variation))
        {
            btm_cb.devcb.p_qossu_cmpl_cb = NULL;
            btu_stop_timer(&btm_cb.devcb.qossu_timer);
            return(BTM_NO_RESOURCES);
        }
        else
            return(BTM_CMD_STARTED);
    }

    /* If here, no BD Addr found */
    return(BTM_UNKNOWN_ADDR);
}

/*******************************************************************************
**
** Function         btm_qos_setup_complete
**
** Description      This function is called when the command complete message
**                  is received from the HCI for the qos setup request.
**
** Returns          void
**
*******************************************************************************/
void btm_qos_setup_complete (UINT8 status, UINT16 handle, FLOW_SPEC *p_flow)
{
    tBTM_CMPL_CB            *p_cb = btm_cb.devcb.p_qossu_cmpl_cb;
    tBTM_QOS_SETUP_CMPL     qossu;
    BTM_TRACE_DEBUG ("btm_qos_setup_complete");
    btu_stop_timer (&btm_cb.devcb.qossu_timer);

    btm_cb.devcb.p_qossu_cmpl_cb = NULL;

    if (p_cb)
    {
        memset(&qossu, 0, sizeof(tBTM_QOS_SETUP_CMPL));
        qossu.status = status;
        qossu.handle = handle;
        if (p_flow != NULL)
        {
            qossu.flow.qos_flags = p_flow->qos_flags;
            qossu.flow.service_type = p_flow->service_type;
            qossu.flow.token_rate = p_flow->token_rate;
            qossu.flow.peak_bandwidth = p_flow->peak_bandwidth;
            qossu.flow.latency = p_flow->latency;
            qossu.flow.delay_variation = p_flow->delay_variation;
        }
        BTM_TRACE_DEBUG ("BTM: p_flow->delay_variation: 0x%02x",
                          qossu.flow.delay_variation);
        (*p_cb)(&qossu);
    }
}


/*******************************************************************************
**
** Function         BTM_ReadRSSI
**
** Description      This function is called to read the link policy settings.
**                  The address of link policy results are returned in the callback.
**                  (tBTM_RSSI_RESULTS)
**
** Returns          BTM_CMD_STARTED if successfully initiated or error code
**
*******************************************************************************/
tBTM_STATUS BTM_ReadRSSI (BD_ADDR remote_bda, tBTM_CMPL_CB *p_cb)
{
    tACL_CONN   *p;
    tBT_TRANSPORT transport = BT_TRANSPORT_BR_EDR;
#if BLE_INCLUDED == TRUE
    tBT_DEVICE_TYPE dev_type;
    tBLE_ADDR_TYPE  addr_type;
#endif
    BTM_TRACE_API ("BTM_ReadRSSI: RemBdAddr: %02x%02x%02x%02x%02x%02x",
                    remote_bda[0], remote_bda[1], remote_bda[2],
                    remote_bda[3], remote_bda[4], remote_bda[5]);

    /* If someone already waiting on the version, do not allow another */
    if (btm_cb.devcb.p_rssi_cmpl_cb)
        return(BTM_BUSY);

#if BLE_INCLUDED == TRUE
    BTM_ReadDevInfo(remote_bda, &dev_type, &addr_type);
    if (dev_type == BT_DEVICE_TYPE_BLE)
        transport = BT_TRANSPORT_LE;
#endif

    p = btm_bda_to_acl(remote_bda, transport);
    if (p != (tACL_CONN *)NULL)
    {
        btu_start_timer (&btm_cb.devcb.rssi_timer, BTU_TTYPE_BTM_ACL,
                         BTM_DEV_REPLY_TIMEOUT);

        btm_cb.devcb.p_rssi_cmpl_cb = p_cb;

        if (!btsnd_hcic_read_rssi (p->hci_handle))
        {
            btm_cb.devcb.p_rssi_cmpl_cb = NULL;
            btu_stop_timer (&btm_cb.devcb.rssi_timer);
            return(BTM_NO_RESOURCES);
        }
        else
            return(BTM_CMD_STARTED);
    }

    /* If here, no BD Addr found */
    return(BTM_UNKNOWN_ADDR);
}

/*******************************************************************************
**
** Function         BTM_ReadLinkQuality
**
** Description      This function is called to read the link qulaity.
**                  The value of the link quality is returned in the callback.
**                  (tBTM_LINK_QUALITY_RESULTS)
**
** Returns          BTM_CMD_STARTED if successfully initiated or error code
**
*******************************************************************************/
tBTM_STATUS BTM_ReadLinkQuality (BD_ADDR remote_bda, tBTM_CMPL_CB *p_cb)
{
    tACL_CONN   *p;

    BTM_TRACE_API ("BTM_ReadLinkQuality: RemBdAddr: %02x%02x%02x%02x%02x%02x",
                    remote_bda[0], remote_bda[1], remote_bda[2],
                    remote_bda[3], remote_bda[4], remote_bda[5]);

    /* If someone already waiting on the version, do not allow another */
    if (btm_cb.devcb.p_lnk_qual_cmpl_cb)
        return(BTM_BUSY);

    p = btm_bda_to_acl(remote_bda, BT_TRANSPORT_BR_EDR);
    if (p != (tACL_CONN *)NULL)
    {
        btu_start_timer (&btm_cb.devcb.lnk_quality_timer, BTU_TTYPE_BTM_ACL,
                         BTM_DEV_REPLY_TIMEOUT);
        btm_cb.devcb.p_lnk_qual_cmpl_cb = p_cb;

        if (!btsnd_hcic_get_link_quality (p->hci_handle))
        {
            btu_stop_timer (&btm_cb.devcb.lnk_quality_timer);
            btm_cb.devcb.p_lnk_qual_cmpl_cb = NULL;
            return(BTM_NO_RESOURCES);
        }
        else
            return(BTM_CMD_STARTED);
    }

    /* If here, no BD Addr found */
    return(BTM_UNKNOWN_ADDR);
}

/*******************************************************************************
**
** Function         BTM_ReadTxPower
**
** Description      This function is called to read the current
**                  TX power of the connection. The tx power level results
**                  are returned in the callback.
**                  (tBTM_RSSI_RESULTS)
**
** Returns          BTM_CMD_STARTED if successfully initiated or error code
**
*******************************************************************************/
tBTM_STATUS BTM_ReadTxPower (BD_ADDR remote_bda, tBT_TRANSPORT transport, tBTM_CMPL_CB *p_cb)
{
    tACL_CONN   *p;
    BOOLEAN     ret;
#define BTM_READ_RSSI_TYPE_CUR  0x00
#define BTM_READ_RSSI_TYPE_MAX  0X01

    BTM_TRACE_API ("BTM_ReadTxPower: RemBdAddr: %02x%02x%02x%02x%02x%02x",
                    remote_bda[0], remote_bda[1], remote_bda[2],
                    remote_bda[3], remote_bda[4], remote_bda[5]);

    /* If someone already waiting on the version, do not allow another */
    if (btm_cb.devcb.p_tx_power_cmpl_cb)
        return(BTM_BUSY);

    p = btm_bda_to_acl(remote_bda, transport);
    if (p != (tACL_CONN *)NULL)
    {
        btu_start_timer (&btm_cb.devcb.tx_power_timer, BTU_TTYPE_BTM_ACL,
                         BTM_DEV_REPLY_TIMEOUT);

        btm_cb.devcb.p_tx_power_cmpl_cb = p_cb;

#if BLE_INCLUDED == TRUE
        if (p->transport == BT_TRANSPORT_LE)
        {
            memcpy(btm_cb.devcb.read_tx_pwr_addr, remote_bda, BD_ADDR_LEN);
            ret = btsnd_hcic_ble_read_adv_chnl_tx_power();
        }
        else
#endif
        {
            ret = btsnd_hcic_read_tx_power (p->hci_handle, BTM_READ_RSSI_TYPE_CUR);
        }
        if (!ret)
        {
            btm_cb.devcb.p_tx_power_cmpl_cb = NULL;
            btu_stop_timer (&btm_cb.devcb.tx_power_timer);
            return(BTM_NO_RESOURCES);
        }
        else
            return(BTM_CMD_STARTED);
    }

    /* If here, no BD Addr found */
    return (BTM_UNKNOWN_ADDR);
}
/*******************************************************************************
**
** Function         btm_read_tx_power_complete
**
** Description      This function is called when the command complete message
**                  is received from the HCI for the read tx power request.
**
** Returns          void
**
*******************************************************************************/
void btm_read_tx_power_complete (UINT8 *p, BOOLEAN is_ble)
{
    tBTM_CMPL_CB            *p_cb = btm_cb.devcb.p_tx_power_cmpl_cb;
    tBTM_TX_POWER_RESULTS   results;
    UINT16                   handle;
    tACL_CONN               *p_acl_cb = &btm_cb.acl_db[0];
    UINT16                   index;
    BTM_TRACE_DEBUG ("btm_read_tx_power_complete");
    btu_stop_timer (&btm_cb.devcb.tx_power_timer);

    /* If there was a callback registered for read rssi, call it */
    btm_cb.devcb.p_tx_power_cmpl_cb = NULL;

    if (p_cb)
    {
        STREAM_TO_UINT8  (results.hci_status, p);

        if (results.hci_status == HCI_SUCCESS)
        {
            results.status = BTM_SUCCESS;

            if (!is_ble)
            {
                STREAM_TO_UINT16 (handle, p);
                STREAM_TO_UINT8 (results.tx_power, p);

                /* Search through the list of active channels for the correct BD Addr */
                for (index = 0; index < MAX_L2CAP_LINKS; index++, p_acl_cb++)
                {
                    if ((p_acl_cb->in_use) && (handle == p_acl_cb->hci_handle))
                    {
                        memcpy (results.rem_bda, p_acl_cb->remote_addr, BD_ADDR_LEN);
                        break;
                    }
                }
            }
#if BLE_INCLUDED == TRUE
            else
            {
                STREAM_TO_UINT8 (results.tx_power, p);
                memcpy(results.rem_bda, btm_cb.devcb.read_tx_pwr_addr, BD_ADDR_LEN);
            }
#endif
            BTM_TRACE_DEBUG ("BTM TX power Complete: tx_power %d, hci status 0x%02x",
                                  results.tx_power, results.hci_status);
        }
        else
            results.status = BTM_ERR_PROCESSING;

        (*p_cb)(&results);
    }
}

/*******************************************************************************
**
** Function         btm_read_rssi_complete
**
** Description      This function is called when the command complete message
**                  is received from the HCI for the read rssi request.
**
** Returns          void
**
*******************************************************************************/
void btm_read_rssi_complete (UINT8 *p)
{
    tBTM_CMPL_CB            *p_cb = btm_cb.devcb.p_rssi_cmpl_cb;
    tBTM_RSSI_RESULTS        results;
    UINT16                   handle;
    tACL_CONN               *p_acl_cb = &btm_cb.acl_db[0];
    UINT16                   index;
    BTM_TRACE_DEBUG ("btm_read_rssi_complete");
    btu_stop_timer (&btm_cb.devcb.rssi_timer);

    /* If there was a callback registered for read rssi, call it */
    btm_cb.devcb.p_rssi_cmpl_cb = NULL;

    if (p_cb)
    {
        STREAM_TO_UINT8  (results.hci_status, p);

        if (results.hci_status == HCI_SUCCESS)
        {
            results.status = BTM_SUCCESS;

            STREAM_TO_UINT16 (handle, p);

            STREAM_TO_UINT8 (results.rssi, p);
            BTM_TRACE_DEBUG ("BTM RSSI Complete: rssi %d, hci status 0x%02x",
                              results.rssi, results.hci_status);

            /* Search through the list of active channels for the correct BD Addr */
            for (index = 0; index < MAX_L2CAP_LINKS; index++, p_acl_cb++)
            {
                if ((p_acl_cb->in_use) && (handle == p_acl_cb->hci_handle))
                {
                    memcpy (results.rem_bda, p_acl_cb->remote_addr, BD_ADDR_LEN);
                    break;
                }
            }
        }
        else
            results.status = BTM_ERR_PROCESSING;

        (*p_cb)(&results);
    }
}

/*******************************************************************************
**
** Function         btm_read_link_quality_complete
**
** Description      This function is called when the command complete message
**                  is received from the HCI for the read link quality.
**
** Returns          void
**
*******************************************************************************/
void btm_read_link_quality_complete (UINT8 *p)
{
    tBTM_CMPL_CB            *p_cb = btm_cb.devcb.p_lnk_qual_cmpl_cb;
    tBTM_LINK_QUALITY_RESULTS results;
    UINT16                   handle;
    tACL_CONN               *p_acl_cb = &btm_cb.acl_db[0];
    UINT16                   index;
    BTM_TRACE_DEBUG ("btm_read_link_quality_complete");
    btu_stop_timer (&btm_cb.devcb.lnk_quality_timer);

    /* If there was a callback registered for read rssi, call it */
    btm_cb.devcb.p_lnk_qual_cmpl_cb = NULL;

    if (p_cb)
    {
        STREAM_TO_UINT8  (results.hci_status, p);

        if (results.hci_status == HCI_SUCCESS)
        {
            results.status = BTM_SUCCESS;

            STREAM_TO_UINT16 (handle, p);

            STREAM_TO_UINT8 (results.link_quality, p);
            BTM_TRACE_DEBUG ("BTM Link Quality Complete: Link Quality %d, hci status 0x%02x",
                              results.link_quality, results.hci_status);

            /* Search through the list of active channels for the correct BD Addr */
            for (index = 0; index < MAX_L2CAP_LINKS; index++, p_acl_cb++)
            {
                if ((p_acl_cb->in_use) && (handle == p_acl_cb->hci_handle))
                {
                    memcpy (results.rem_bda, p_acl_cb->remote_addr, BD_ADDR_LEN);
                    break;
                }
            }
        }
        else
            results.status = BTM_ERR_PROCESSING;

        (*p_cb)(&results);
    }
}

/*******************************************************************************
**
** Function         btm_remove_acl
**
** Description      This function is called to disconnect an ACL connection
**
** Returns          BTM_SUCCESS if successfully initiated, otherwise BTM_NO_RESOURCES.
**
*******************************************************************************/
tBTM_STATUS btm_remove_acl (BD_ADDR bd_addr, tBT_TRANSPORT transport)
{
    UINT16  hci_handle = BTM_GetHCIConnHandle(bd_addr, transport);
    tBTM_STATUS status = BTM_SUCCESS;

    BTM_TRACE_DEBUG ("btm_remove_acl");
#if BTM_DISC_DURING_RS == TRUE
    tBTM_SEC_DEV_REC  *p_dev_rec = btm_find_dev (bd_addr);

    /* Role Switch is pending, postpone until completed */
    if (p_dev_rec && (p_dev_rec->rs_disc_pending == BTM_SEC_RS_PENDING))
    {
        p_dev_rec->rs_disc_pending = BTM_SEC_DISC_PENDING;
    }
    else    /* otherwise can disconnect right away */
#endif
    {
        if (hci_handle != 0xFFFF && p_dev_rec &&
             p_dev_rec->sec_state!= BTM_SEC_STATE_DISCONNECTING)
        {
            if (!btsnd_hcic_disconnect (hci_handle, HCI_ERR_PEER_USER))
                status = BTM_NO_RESOURCES;
        }
        else
            status = BTM_UNKNOWN_ADDR;
    }

    return status;
}


/*******************************************************************************
**
** Function         BTM_SetTraceLevel
**
** Description      This function sets the trace level for BTM.  If called with
**                  a value of 0xFF, it simply returns the current trace level.
**
** Returns          The new or current trace level
**
*******************************************************************************/
UINT8 BTM_SetTraceLevel (UINT8 new_level)
{
    BTM_TRACE_DEBUG ("BTM_SetTraceLevel");
    if (new_level != 0xFF)
        btm_cb.trace_level = new_level;

    return(btm_cb.trace_level);
}

/*******************************************************************************
**
** Function         btm_cont_rswitch
**
** Description      This function is called to continue processing an active
**                  role switch. It first disables encryption if enabled and
**                  EPR is not supported
**
** Returns          void
**
*******************************************************************************/
void btm_cont_rswitch (tACL_CONN *p, tBTM_SEC_DEV_REC *p_dev_rec,
                                     UINT8 hci_status)
{
    BOOLEAN sw_ok = TRUE;
    BTM_TRACE_DEBUG ("btm_cont_rswitch");
    /* Check to see if encryption needs to be turned off if pending
       change of link key or role switch */
    if (p->switch_role_state == BTM_ACL_SWKEY_STATE_MODE_CHANGE)
    {
        /* Must turn off Encryption first if necessary */
        /* Some devices do not support switch or change of link key while encryption is on */
        if (p_dev_rec != NULL && ((p_dev_rec->sec_flags & BTM_SEC_ENCRYPTED) != 0)
            && !BTM_EPR_AVAILABLE(p))
        {
            if (btsnd_hcic_set_conn_encrypt (p->hci_handle, FALSE))
            {
                p->encrypt_state = BTM_ACL_ENCRYPT_STATE_ENCRYPT_OFF;
                if (p->switch_role_state == BTM_ACL_SWKEY_STATE_MODE_CHANGE)
                    p->switch_role_state = BTM_ACL_SWKEY_STATE_ENCRYPTION_OFF;
            }
            else
            {
                /* Error occurred; set states back to Idle */
                if (p->switch_role_state == BTM_ACL_SWKEY_STATE_MODE_CHANGE)
                    sw_ok = FALSE;
            }
        }
        else    /* Encryption not used or EPR supported, continue with switch
                   and/or change of link key */
        {
            if (p->switch_role_state == BTM_ACL_SWKEY_STATE_MODE_CHANGE)
            {
                p->switch_role_state = BTM_ACL_SWKEY_STATE_IN_PROGRESS;
#if BTM_DISC_DURING_RS == TRUE
                if (p_dev_rec)
                    p_dev_rec->rs_disc_pending = BTM_SEC_RS_PENDING;
#endif
                sw_ok = btsnd_hcic_switch_role (p->remote_addr, (UINT8)!p->link_role);
            }
        }

        if (!sw_ok)
        {
            p->switch_role_state = BTM_ACL_SWKEY_STATE_IDLE;
            btm_acl_report_role_change(hci_status, p->remote_addr);
        }
    }
}

/*******************************************************************************
**
** Function         btm_acl_resubmit_page
**
** Description      send pending page request
**
*******************************************************************************/
void btm_acl_resubmit_page (void)
{
    tBTM_SEC_DEV_REC *p_dev_rec;
    BT_HDR  *p_buf;
    UINT8   *pp;
    BD_ADDR bda;
    BTM_TRACE_DEBUG ("btm_acl_resubmit_page");
    /* If there were other page request schedule can start the next one */
    if ((p_buf = (BT_HDR *)GKI_dequeue (&btm_cb.page_queue)) != NULL)
    {
        /* skip 3 (2 bytes opcode and 1 byte len) to get to the bd_addr
         * for both create_conn and rmt_name */
        pp = (UINT8 *)(p_buf + 1) + p_buf->offset + 3;

        STREAM_TO_BDADDR (bda, pp);

        p_dev_rec = btm_find_or_alloc_dev (bda);

        memcpy (btm_cb.connecting_bda, p_dev_rec->bd_addr,   BD_ADDR_LEN);
        memcpy (btm_cb.connecting_dc,  p_dev_rec->dev_class, DEV_CLASS_LEN);

        btu_hcif_send_cmd (LOCAL_BR_EDR_CONTROLLER_ID, p_buf);
    }
    else
        btm_cb.paging = FALSE;
}

/*******************************************************************************
**
** Function         btm_acl_reset_paging
**
** Description      set paging to FALSE and free the page queue - called at hci_reset
**
*******************************************************************************/
void  btm_acl_reset_paging (void)
{
    BT_HDR *p;
    BTM_TRACE_DEBUG ("btm_acl_reset_paging");
    /* If we sent reset we are definitely not paging any more */
    while ((p = (BT_HDR *)GKI_dequeue(&btm_cb.page_queue)) != NULL)
        GKI_freebuf (p);

    btm_cb.paging = FALSE;
}

/*******************************************************************************
**
** Function         btm_acl_paging
**
** Description      send a paging command or queue it in btm_cb
**
*******************************************************************************/
void  btm_acl_paging (BT_HDR *p, BD_ADDR bda)
{
    tBTM_SEC_DEV_REC *p_dev_rec;

    BTM_TRACE_DEBUG ("btm_acl_paging discing:%d, paging:%d BDA: %06x%06x",
                      btm_cb.discing, btm_cb.paging,
                      (bda[0]<<16) + (bda[1]<<8) + bda[2], (bda[3]<<16) + (bda[4] << 8) + bda[5]);
    if (btm_cb.discing)
    {
        btm_cb.paging = TRUE;
        GKI_enqueue (&btm_cb.page_queue, p);
    }
    else
    {
        if (!BTM_ACL_IS_CONNECTED (bda))
        {
            BTM_TRACE_DEBUG ("connecting_bda: %06x%06x",
                              (btm_cb.connecting_bda[0]<<16) + (btm_cb.connecting_bda[1]<<8) +
                               btm_cb.connecting_bda[2],
                              (btm_cb.connecting_bda[3]<<16) + (btm_cb.connecting_bda[4] << 8) +
                               btm_cb.connecting_bda[5]);
            if (btm_cb.paging &&
                memcmp (bda, btm_cb.connecting_bda, BD_ADDR_LEN) != 0)
            {
                GKI_enqueue (&btm_cb.page_queue, p);
            }
            else
            {
                p_dev_rec = btm_find_or_alloc_dev (bda);
                memcpy (btm_cb.connecting_bda, p_dev_rec->bd_addr,   BD_ADDR_LEN);
                memcpy (btm_cb.connecting_dc,  p_dev_rec->dev_class, DEV_CLASS_LEN);

                btu_hcif_send_cmd (LOCAL_BR_EDR_CONTROLLER_ID, p);
            }

            btm_cb.paging = TRUE;
        }
        else /* ACL is already up */
        {
            btu_hcif_send_cmd (LOCAL_BR_EDR_CONTROLLER_ID, p);
        }
    }
}

/*******************************************************************************
**
** Function         btm_acl_notif_conn_collision
**
** Description      Send connection collision event to upper layer if registered
**
** Returns          TRUE if sent out to upper layer,
**                  FALSE if no one needs the notification.
**
*******************************************************************************/
BOOLEAN  btm_acl_notif_conn_collision (BD_ADDR bda)
{
    tBTM_BL_EVENT_DATA  evt_data;

    /* Report possible collision to the upper layer. */
    if (btm_cb.p_bl_changed_cb)
    {
        BTM_TRACE_DEBUG ("btm_acl_notif_conn_collision: RemBdAddr: %02x%02x%02x%02x%02x%02x",
                          bda[0], bda[1], bda[2], bda[3], bda[4], bda[5]);

        evt_data.event = BTM_BL_COLLISION_EVT;
        evt_data.conn.p_bda = bda;

#if BLE_INCLUDED == TRUE
        evt_data.conn.transport = BT_TRANSPORT_BR_EDR;
        evt_data.conn.handle = BTM_INVALID_HCI_HANDLE;
#endif
        (*btm_cb.p_bl_changed_cb)(&evt_data);
        return TRUE;
    }
    else
        return FALSE;
}


/*******************************************************************************
**
** Function         btm_acl_chk_peer_pkt_type_support
**
** Description      Check if peer supports requested packets
**
*******************************************************************************/
void btm_acl_chk_peer_pkt_type_support (tACL_CONN *p, UINT16 *p_pkt_type)
{
    /* 3 and 5 slot packets? */
    if (!HCI_3_SLOT_PACKETS_SUPPORTED(p->peer_lmp_features[HCI_EXT_FEATURES_PAGE_0]))
        *p_pkt_type &= ~(BTM_ACL_PKT_TYPES_MASK_DH3 +BTM_ACL_PKT_TYPES_MASK_DM3);

    if (!HCI_5_SLOT_PACKETS_SUPPORTED(p->peer_lmp_features[HCI_EXT_FEATURES_PAGE_0]))
        *p_pkt_type &= ~(BTM_ACL_PKT_TYPES_MASK_DH5 + BTM_ACL_PKT_TYPES_MASK_DM5);

    /* 2 and 3 MPS support? */
    if (!HCI_EDR_ACL_2MPS_SUPPORTED(p->peer_lmp_features[HCI_EXT_FEATURES_PAGE_0]))
        /* Not supported. Add 'not_supported' mask for all 2MPS packet types */
        *p_pkt_type |= (BTM_ACL_PKT_TYPES_MASK_NO_2_DH1 + BTM_ACL_PKT_TYPES_MASK_NO_2_DH3 +
                            BTM_ACL_PKT_TYPES_MASK_NO_2_DH5);

    if (!HCI_EDR_ACL_3MPS_SUPPORTED(p->peer_lmp_features[HCI_EXT_FEATURES_PAGE_0]))
        /* Not supported. Add 'not_supported' mask for all 3MPS packet types */
        *p_pkt_type |= (BTM_ACL_PKT_TYPES_MASK_NO_3_DH1 + BTM_ACL_PKT_TYPES_MASK_NO_3_DH3 +
                            BTM_ACL_PKT_TYPES_MASK_NO_3_DH5);

    /* EDR 3 and 5 slot support? */
    if (HCI_EDR_ACL_2MPS_SUPPORTED(p->peer_lmp_features[HCI_EXT_FEATURES_PAGE_0])
     || HCI_EDR_ACL_3MPS_SUPPORTED(p->peer_lmp_features[HCI_EXT_FEATURES_PAGE_0]))
    {
        if (!HCI_3_SLOT_EDR_ACL_SUPPORTED(p->peer_lmp_features[HCI_EXT_FEATURES_PAGE_0]))
            /* Not supported. Add 'not_supported' mask for all 3-slot EDR packet types */
            *p_pkt_type |= (BTM_ACL_PKT_TYPES_MASK_NO_2_DH3 + BTM_ACL_PKT_TYPES_MASK_NO_3_DH3);

        if (!HCI_5_SLOT_EDR_ACL_SUPPORTED(p->peer_lmp_features[HCI_EXT_FEATURES_PAGE_0]))
            /* Not supported. Add 'not_supported' mask for all 5-slot EDR packet types */
            *p_pkt_type |= (BTM_ACL_PKT_TYPES_MASK_NO_2_DH5 + BTM_ACL_PKT_TYPES_MASK_NO_3_DH5);
    }
}<|MERGE_RESOLUTION|>--- conflicted
+++ resolved
@@ -1021,7 +1021,6 @@
                 STREAM_TO_UINT8  (p_acl_cb->lmp_version, p);
                 STREAM_TO_UINT16 (p_acl_cb->manufacturer, p);
                 STREAM_TO_UINT16 (p_acl_cb->lmp_subversion, p);
-<<<<<<< HEAD
                 BTM_TRACE_WARNING ("btm_read_remote_version_complete: BDA: %02x-%02x-%02x-%02x-%02x-%02x",
                              p_acl_cb->remote_addr[0], p_acl_cb->remote_addr[1], p_acl_cb->remote_addr[2],
                              p_acl_cb->remote_addr[3], p_acl_cb->remote_addr[4], p_acl_cb->remote_addr[5]);
@@ -1029,8 +1028,6 @@
                                         p_acl_cb->lmp_version,p_acl_cb->manufacturer, p_acl_cb->lmp_subversion);
                 btm_read_remote_features (p_acl_cb->hci_handle);
                 break;
-=======
->>>>>>> 3e8755ec
             }
 
             if (p_acl_cb->transport == BT_TRANSPORT_LE)
