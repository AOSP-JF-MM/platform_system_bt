/******************************************************************************
 *
 *  Copyright (C) 2000-2012 Broadcom Corporation
 *
 *  Licensed under the Apache License, Version 2.0 (the "License");
 *  you may not use this file except in compliance with the License.
 *  You may obtain a copy of the License at:
 *
 *  http://www.apache.org/licenses/LICENSE-2.0
 *
 *  Unless required by applicable law or agreed to in writing, software
 *  distributed under the License is distributed on an "AS IS" BASIS,
 *  WITHOUT WARRANTIES OR CONDITIONS OF ANY KIND, either express or implied.
 *  See the License for the specific language governing permissions and
 *  limitations under the License.
 *
 ******************************************************************************/

/*****************************************************************************
**
**  Name:          btm_acl.c
**
**  Description:   This file contains functions that handle ACL connections.
**                 This includes operations such as hold and sniff modes,
**                 supported packet types.
**
**                 This module contains both internal and external (API)
**                 functions. External (API) functions are distinguishable
**                 by their names beginning with uppercase BTM.
**
**
******************************************************************************/

#include <stdlib.h>
#include <string.h>
#include <stdio.h>
#include <stddef.h>

#include "bt_types.h"
#include "bt_target.h"
#include "device/include/controller.h"
#include "gki.h"
#include "hcimsgs.h"
#include "btu.h"
#include "btm_api.h"
#include "btm_int.h"
#include "l2c_int.h"
#include "hcidefs.h"
#include "bt_utils.h"

static void btm_read_remote_features (UINT16 handle);
static void btm_read_remote_ext_features (UINT16 handle, UINT8 page_number);
static void btm_process_remote_ext_features (tACL_CONN *p_acl_cb, UINT8 num_read_pages);

#define BTM_DEV_REPLY_TIMEOUT   3       /* 3 second timeout waiting for responses */

/* Black listed car kits/headsets for incoming role switch */
static const UINT8 btm_role_switch_black_list_prefix1[][3] = {{0x00, 0x0d, 0xfd}  /* MOT EQ5 */
                                                             ,{0x00, 0x1b, 0xdc} /* BSHSBE20 */
                                                             ,{0x00, 0x07, 0x04} /* Infiniti G37 2011 */
                                                             ,{0xa4, 0x15, 0x66} /* Motorola Whisper */
                                                            };
/* Black listed car kits/headsets for outgoing role switch */
static const UINT8 btm_role_switch_black_list_prefix2[][3] = {{0xfc, 0xc2, 0xde}  /* Toyota Prius 2015 */
                                                             ,{0x00, 0x26, 0xb4} /* NAC FORD,2013 Lincoln */
                                                             ,{0x00, 0x04, 0x3e} /* OBU II Bluetooth dongle */
                                                            };

/*******************************************************************************
**
** Function         btm_blacklistted_for_incoming_role_switch
**
** Description      This function is called to find the blacklisted carkits
**                  for role switch.
**
** Returns          TRUE, if black listed
**
*******************************************************************************/
BOOLEAN btm_blacklistted_for_incoming_role_switch (BD_ADDR addr)
{
    int blacklistsize = 0;
    int i =0;

    blacklistsize = sizeof(btm_role_switch_black_list_prefix1)/sizeof(btm_role_switch_black_list_prefix1[0]);
    for (i=0; i < blacklistsize; i++)
    {
        if (0 == memcmp(btm_role_switch_black_list_prefix1[i], addr, 3))
        {
            return TRUE;
        }
    }
    return FALSE;
}

/*******************************************************************************
**
** Function         btm_blacklistted_for_outgoing_role_switch
**
** Description      This function is called to find the blacklisted carkits
**                  for role switch.
**
** Returns          TRUE, if black listed
**
*******************************************************************************/
BOOLEAN btm_blacklistted_for_outgoing_role_switch (BD_ADDR addr)
{
    int blacklistsize = 0;
    int i =0;

    blacklistsize = sizeof(btm_role_switch_black_list_prefix2)/sizeof(btm_role_switch_black_list_prefix2[0]);
    for (i=0; i < blacklistsize; i++)
    {
        if (0 == memcmp(btm_role_switch_black_list_prefix2[i], addr, 3))
        {
            return TRUE;
        }
    }
    return FALSE;
}

/*******************************************************************************
**
** Function         btm_acl_init
**
** Description      This function is called at BTM startup to initialize
**
** Returns          void
**
*******************************************************************************/
void btm_acl_init (void)
{
    BTM_TRACE_DEBUG ("btm_acl_init");
#if 0  /* cleared in btm_init; put back in if called from anywhere else! */
    memset (&btm_cb.acl_db, 0, sizeof (btm_cb.acl_db));
    memset (btm_cb.btm_scn, 0, BTM_MAX_SCN);          /* Initialize the SCN usage to FALSE */
    btm_cb.btm_def_link_policy     = 0;
    btm_cb.p_bl_changed_cb         = NULL;
#endif

    /* Initialize nonzero defaults */
    btm_cb.btm_def_link_super_tout = HCI_DEFAULT_INACT_TOUT;
    btm_cb.acl_disc_reason         = 0xff ;
}

/*******************************************************************************
**
** Function         btm_bda_to_acl
**
** Description      This function returns the FIRST acl_db entry for the passed BDA.
**
** Parameters      bda : BD address of the remote device
**                 transport : Physical transport used for ACL connection (BR/EDR or LE)
**
** Returns          Returns pointer to the ACL DB for the requested BDA if found.
**                  NULL if not found.
**
*******************************************************************************/
tACL_CONN *btm_bda_to_acl (BD_ADDR bda, tBT_TRANSPORT transport)
{
    tACL_CONN   *p = &btm_cb.acl_db[0];
    UINT16       xx;
    if (bda)
    {
        for (xx = 0; xx < MAX_L2CAP_LINKS; xx++, p++)
        {
            if ((p->in_use) && (!memcmp (p->remote_addr, bda, BD_ADDR_LEN))
#if BLE_INCLUDED == TRUE
                && p->transport == transport
#endif
                )
            {
                BTM_TRACE_DEBUG ("btm_bda_to_acl found");
                return(p);
            }
        }
    }

    /* If here, no BD Addr found */
    return((tACL_CONN *)NULL);
}

/*******************************************************************************
**
** Function         btm_handle_to_acl_index
**
** Description      This function returns the FIRST acl_db entry for the passed hci_handle.
**
** Returns          index to the acl_db or MAX_L2CAP_LINKS.
**
*******************************************************************************/
UINT8 btm_handle_to_acl_index (UINT16 hci_handle)
{
    tACL_CONN   *p = &btm_cb.acl_db[0];
    UINT8       xx;
    BTM_TRACE_DEBUG ("btm_handle_to_acl_index");
    for (xx = 0; xx < MAX_L2CAP_LINKS; xx++, p++)
    {
        if ((p->in_use) && (p->hci_handle == hci_handle))
        {
            break;
        }
    }

    /* If here, no BD Addr found */
    return(xx);
}

#if BLE_PRIVACY_SPT == TRUE
/*******************************************************************************
**
** Function         btm_ble_get_acl_remote_addr
**
** Description      This function reads the active remote address used for the
**                  connection.
**
** Returns          success return TRUE, otherwise FALSE.
**
*******************************************************************************/
BOOLEAN btm_ble_get_acl_remote_addr(tBTM_SEC_DEV_REC *p_dev_rec, BD_ADDR conn_addr,
                                    tBLE_ADDR_TYPE *p_addr_type)
{
#if BLE_INCLUDED == TRUE
    BOOLEAN         st = TRUE;

    if (p_dev_rec == NULL)
    {
        BTM_TRACE_ERROR("btm_ble_get_acl_remote_addr can not find device with matching address");
        return FALSE;
    }

    switch (p_dev_rec->ble.active_addr_type)
    {
    case BTM_BLE_ADDR_PSEUDO:
        memcpy(conn_addr, p_dev_rec->bd_addr, BD_ADDR_LEN);
        * p_addr_type = p_dev_rec->ble.ble_addr_type;
        break;

    case BTM_BLE_ADDR_RRA:
        memcpy(conn_addr, p_dev_rec->ble.cur_rand_addr, BD_ADDR_LEN);
        * p_addr_type = BLE_ADDR_RANDOM;
        break;

    case BTM_BLE_ADDR_STATIC:
        memcpy(conn_addr, p_dev_rec->ble.static_addr, BD_ADDR_LEN);
        * p_addr_type = p_dev_rec->ble.static_addr_type;
        break;

    default:
        BTM_TRACE_ERROR("Unknown active address: %d", p_dev_rec->ble.active_addr_type);
        st = FALSE;
        break;
    }

    return st;
#else
    UNUSED(p_dev_rec);
    UNUSED(conn_addr);
    UNUSED(p_addr_type);
    return FALSE;
#endif
}
#endif
/*******************************************************************************
**
** Function         btm_acl_created
**
** Description      This function is called by L2CAP when an ACL connection
**                  is created.
**
** Returns          void
**
*******************************************************************************/
void btm_acl_created (BD_ADDR bda, DEV_CLASS dc, BD_NAME bdn,
                      UINT16 hci_handle, UINT8 link_role, tBT_TRANSPORT transport)
{
    tBTM_SEC_DEV_REC *p_dev_rec = NULL;
    tACL_CONN        *p;
    UINT8             xx;

    BTM_TRACE_WARNING ("btm_acl_created hci_handle=%d link_role=%d  transport=%d",
                      hci_handle,link_role, transport);
    /* Ensure we don't have duplicates */
    p = btm_bda_to_acl(bda, transport);
    if (p != (tACL_CONN *)NULL)
    {
        p->hci_handle = hci_handle;
        p->link_role  = link_role;
#if BLE_INCLUDED == TRUE
        p->transport = transport;
#endif
        BTM_TRACE_DEBUG ("Duplicate btm_acl_created: RemBdAddr: %02x%02x%02x%02x%02x%02x",
                          bda[0], bda[1], bda[2], bda[3], bda[4], bda[5]);
        BTM_SetLinkPolicy(p->remote_addr, &btm_cb.btm_def_link_policy);
        return;
    }

    /* Allocate acl_db entry */
    for (xx = 0, p = &btm_cb.acl_db[0]; xx < MAX_L2CAP_LINKS; xx++, p++)
    {
        if (!p->in_use)
        {
            p->in_use            = TRUE;
            p->hci_handle        = hci_handle;
            p->link_role         = link_role;
            p->link_up_issued    = FALSE;
            memcpy (p->remote_addr, bda, BD_ADDR_LEN);

#if BLE_INCLUDED == TRUE
            p->transport = transport;
#if BLE_PRIVACY_SPT == TRUE
            if (transport == BT_TRANSPORT_LE)
                btm_ble_refresh_local_resolvable_private_addr(bda,
                                                    btm_cb.ble_ctr_cb.addr_mgnt_cb.private_addr);
#else
            p->conn_addr_type = BLE_ADDR_PUBLIC;
            memcpy(p->conn_addr, &controller_get_interface()->get_address()->address, BD_ADDR_LEN);

#endif
#endif
            p->switch_role_failed_attempts = 0;
            p->switch_role_state = BTM_ACL_SWKEY_STATE_IDLE;

            btm_pm_sm_alloc(xx);


            if (dc)
                memcpy (p->remote_dc, dc, DEV_CLASS_LEN);

            if (bdn)
                memcpy (p->remote_name, bdn, BTM_MAX_REM_BD_NAME_LEN);

            /* if BR/EDR do something more */
            if (transport == BT_TRANSPORT_BR_EDR)
            {
                btsnd_hcic_rmt_ver_req (p->hci_handle);
            }
            p_dev_rec = btm_find_dev_by_handle (hci_handle);

#if (BLE_INCLUDED == TRUE)
            if (p_dev_rec )
            {
                BTM_TRACE_DEBUG ("device_type=0x%x", p_dev_rec->device_type);
            }
#endif

            if (p_dev_rec && !(transport == BT_TRANSPORT_LE))
            {
                /* If remote features already known, copy them and continue connection setup */
                if ((p_dev_rec->num_read_pages) &&
                    (p_dev_rec->num_read_pages <= (HCI_EXT_FEATURES_PAGE_MAX + 1)))
                {
                    memcpy (p->peer_lmp_features, p_dev_rec->features,
                        (HCI_FEATURE_BYTES_PER_PAGE * p_dev_rec->num_read_pages));
                    p->num_read_pages = p_dev_rec->num_read_pages;

                    const UINT8 req_pend = (p_dev_rec->sm4 & BTM_SM4_REQ_PEND);

                    /* Store the Peer Security Capabilites (in SM4 and rmt_sec_caps) */
                    btm_sec_set_peer_sec_caps(p, p_dev_rec);

                    BTM_TRACE_API("%s: pend:%d", __FUNCTION__, req_pend);
                    if (req_pend)
                    {
                        /* Request for remaining Security Features (if any) */
                        l2cu_resubmit_pending_sec_req (p_dev_rec->bd_addr);
                    }
                    btm_establish_continue (p);
                    return;
                }
            }

#if (BLE_INCLUDED == TRUE)
            /* If here, features are not known yet */
            if (p_dev_rec && transport == BT_TRANSPORT_LE)
            {
#if BLE_PRIVACY_SPT == TRUE
                btm_ble_get_acl_remote_addr (p_dev_rec, p->active_remote_addr,
                    &p->active_remote_addr_type);
#endif

                if (HCI_LE_SLAVE_INIT_FEAT_EXC_SUPPORTED(controller_get_interface()->get_features_ble()->as_array)
                    || link_role == HCI_ROLE_MASTER)
                {
                    btsnd_hcic_ble_read_remote_feat(p->hci_handle);
                }
                else
                {
                    btm_establish_continue(p);
                }
            }
#endif

            /* read page 1 - on rmt feature event for buffer reasons */
            return;
        }
    }
}


/*******************************************************************************
**
** Function         btm_acl_report_role_change
**
** Description      This function is called when the local device is deemed
**                  to be down. It notifies L2CAP of the failure.
**
** Returns          void
**
*******************************************************************************/
void btm_acl_report_role_change (UINT8 hci_status, BD_ADDR bda)
{
    tBTM_ROLE_SWITCH_CMPL   ref_data;
    BTM_TRACE_DEBUG ("btm_acl_report_role_change");
    if (btm_cb.devcb.p_switch_role_cb
        && (bda && (0 == memcmp(btm_cb.devcb.switch_role_ref_data.remote_bd_addr, bda, BD_ADDR_LEN))))
    {
        memcpy (&ref_data, &btm_cb.devcb.switch_role_ref_data, sizeof(tBTM_ROLE_SWITCH_CMPL));
        ref_data.hci_status = hci_status;
        (*btm_cb.devcb.p_switch_role_cb)(&ref_data);
        memset (&btm_cb.devcb.switch_role_ref_data, 0, sizeof(tBTM_ROLE_SWITCH_CMPL));
        btm_cb.devcb.p_switch_role_cb = NULL;
    }
}

/*******************************************************************************
**
** Function         btm_acl_removed
**
** Description      This function is called by L2CAP when an ACL connection
**                  is removed. Since only L2CAP creates ACL links, we use
**                  the L2CAP link index as our index into the control blocks.
**
** Returns          void
**
*******************************************************************************/
void btm_acl_removed (BD_ADDR bda, tBT_TRANSPORT transport)
{
    tACL_CONN   *p;
    tBTM_BL_EVENT_DATA  evt_data;
#if (defined BLE_INCLUDED && BLE_INCLUDED == TRUE)
    tBTM_SEC_DEV_REC *p_dev_rec=NULL;
#endif
    BTM_TRACE_DEBUG ("btm_acl_removed");
    p = btm_bda_to_acl(bda, transport);
    if (p != (tACL_CONN *)NULL)
    {
        p->in_use = FALSE;

        /* if the disconnected channel has a pending role switch, clear it now */
        btm_acl_report_role_change(HCI_ERR_NO_CONNECTION, bda);

        /* Only notify if link up has had a chance to be issued */
        if (p->link_up_issued)
        {
            p->link_up_issued = FALSE;

            /* If anyone cares, tell him database changed */
            if (btm_cb.p_bl_changed_cb)
            {
                evt_data.event = BTM_BL_DISCN_EVT;
                evt_data.discn.p_bda = bda;
#if BLE_INCLUDED == TRUE
                evt_data.discn.handle = p->hci_handle;
                evt_data.discn.transport = p->transport;
#endif
                (*btm_cb.p_bl_changed_cb)(&evt_data);
            }

            btm_acl_update_busy_level (BTM_BLI_ACL_DOWN_EVT);
        }

#if (defined BLE_INCLUDED && BLE_INCLUDED == TRUE)

        BTM_TRACE_DEBUG ("acl hci_handle=%d transport=%d connectable_mode=0x%0x link_role=%d",
                          p->hci_handle,
                          p->transport,
                          btm_cb.ble_ctr_cb.inq_var.connectable_mode,
                          p->link_role);

        p_dev_rec = btm_find_dev(bda);
        if ( p_dev_rec)
        {
            BTM_TRACE_DEBUG("before update p_dev_rec->sec_flags=0x%x", p_dev_rec->sec_flags);
            if (p->transport == BT_TRANSPORT_LE)
            {
                BTM_TRACE_DEBUG("LE link down");
                p_dev_rec->sec_flags &= ~(BTM_SEC_LE_ENCRYPTED | BTM_SEC_ROLE_SWITCHED);
                if ( (p_dev_rec->sec_flags & BTM_SEC_LE_LINK_KEY_KNOWN) == 0)
                {
                    BTM_TRACE_DEBUG("Not Bonded");
                    p_dev_rec->sec_flags &= ~(BTM_SEC_LE_LINK_KEY_AUTHED | BTM_SEC_LE_AUTHENTICATED);
                }
                else
                {
                    BTM_TRACE_DEBUG("Bonded");
                }
            }
            else
            {
                BTM_TRACE_DEBUG("Bletooth link down");
                p_dev_rec->sec_flags &= ~(BTM_SEC_AUTHORIZED | BTM_SEC_AUTHENTICATED
                                        | BTM_SEC_ENCRYPTED | BTM_SEC_ROLE_SWITCHED);
            }
            BTM_TRACE_DEBUG("after update p_dev_rec->sec_flags=0x%x", p_dev_rec->sec_flags);
        }
        else
        {
            BTM_TRACE_ERROR("Device not found");

        }
#endif

        /* Clear the ACL connection data */
        memset(p, 0, sizeof(tACL_CONN));
    }
}


/*******************************************************************************
**
** Function         btm_acl_device_down
**
** Description      This function is called when the local device is deemed
**                  to be down. It notifies L2CAP of the failure.
**
** Returns          void
**
*******************************************************************************/
void btm_acl_device_down (void)
{
    tACL_CONN   *p = &btm_cb.acl_db[0];
    UINT16      xx;
    BTM_TRACE_DEBUG ("btm_acl_device_down");
    for (xx = 0; xx < MAX_L2CAP_LINKS; xx++, p++)
    {
        if (p->in_use)
        {
            BTM_TRACE_DEBUG ("hci_handle=%d HCI_ERR_HW_FAILURE ",p->hci_handle );
            l2c_link_hci_disc_comp (p->hci_handle, HCI_ERR_HW_FAILURE);
        }
    }
}

/*******************************************************************************
**
** Function         btm_acl_update_busy_level
**
** Description      This function is called to update the busy level of the system
**                  .
**
** Returns          void
**
*******************************************************************************/
void btm_acl_update_busy_level (tBTM_BLI_EVENT event)
{
    tBTM_BL_UPDATE_DATA  evt;
    UINT8 busy_level;
    BTM_TRACE_DEBUG ("btm_acl_update_busy_level");
    BOOLEAN old_inquiry_state = btm_cb.is_inquiry;
    switch (event)
    {
        case BTM_BLI_ACL_UP_EVT:
            BTM_TRACE_DEBUG ("BTM_BLI_ACL_UP_EVT");
            break;
        case BTM_BLI_ACL_DOWN_EVT:
            BTM_TRACE_DEBUG ("BTM_BLI_ACL_DOWN_EVT");
            break;
        case BTM_BLI_PAGE_EVT:
            BTM_TRACE_DEBUG ("BTM_BLI_PAGE_EVT");
            btm_cb.is_paging = TRUE;
            evt.busy_level_flags= BTM_BL_PAGING_STARTED;
            break;
        case BTM_BLI_PAGE_DONE_EVT:
            BTM_TRACE_DEBUG ("BTM_BLI_PAGE_DONE_EVT");
            btm_cb.is_paging = FALSE;
            evt.busy_level_flags = BTM_BL_PAGING_COMPLETE;
            break;
        case BTM_BLI_INQ_EVT:
            BTM_TRACE_DEBUG ("BTM_BLI_INQ_EVT");
            btm_cb.is_inquiry = TRUE;
            evt.busy_level_flags = BTM_BL_INQUIRY_STARTED;
            break;
        case BTM_BLI_INQ_CANCEL_EVT:
            BTM_TRACE_DEBUG ("BTM_BLI_INQ_CANCEL_EVT");
            btm_cb.is_inquiry = FALSE;
            evt.busy_level_flags = BTM_BL_INQUIRY_CANCELLED;
            break;
        case BTM_BLI_INQ_DONE_EVT:
            BTM_TRACE_DEBUG ("BTM_BLI_INQ_DONE_EVT");
            btm_cb.is_inquiry = FALSE;
            evt.busy_level_flags = BTM_BL_INQUIRY_COMPLETE;
            break;
    }

    if (btm_cb.is_paging || btm_cb.is_inquiry)
        busy_level = 10;
    else
        busy_level = BTM_GetNumAclLinks();

    if ((busy_level != btm_cb.busy_level) ||(old_inquiry_state != btm_cb.is_inquiry))
    {
        evt.event         = BTM_BL_UPDATE_EVT;
        evt.busy_level    = busy_level;
        btm_cb.busy_level = busy_level;
        if (btm_cb.p_bl_changed_cb && (btm_cb.bl_evt_mask & BTM_BL_UPDATE_MASK))
        {
            (*btm_cb.p_bl_changed_cb)((tBTM_BL_EVENT_DATA *)&evt);
        }
    }
}

/*******************************************************************************
**
** Function         BTM_GetRole
**
** Description      This function is called to get the role of the local device
**                  for the ACL connection with the specified remote device
**
** Returns          BTM_SUCCESS if connection exists.
**                  BTM_UNKNOWN_ADDR if no active link with bd addr specified
**
*******************************************************************************/
tBTM_STATUS BTM_GetRole (BD_ADDR remote_bd_addr, UINT8 *p_role)
{
    tACL_CONN   *p;
    BTM_TRACE_DEBUG ("BTM_GetRole");
    if ((p = btm_bda_to_acl(remote_bd_addr, BT_TRANSPORT_BR_EDR)) == NULL)
    {
        *p_role = BTM_ROLE_UNDEFINED;
        return(BTM_UNKNOWN_ADDR);
    }

    /* Get the current role */
    *p_role = p->link_role;
    BTM_TRACE_WARNING ("BTM: Local device role : 0x%02x", *p_role );
    BTM_TRACE_WARNING ("BTM: RemBdAddr: %02x%02x%02x%02x%02x%02x",
                         remote_bd_addr[0], remote_bd_addr[1], remote_bd_addr[2], remote_bd_addr[3],
                         remote_bd_addr[4], remote_bd_addr[5]);
    return(BTM_SUCCESS);
}


/*******************************************************************************
**
** Function         BTM_SwitchRole
**
** Description      This function is called to switch role between master and
**                  slave.  If role is already set it will do nothing.  If the
**                  command was initiated, the callback function is called upon
**                  completion.
**
** Returns          BTM_SUCCESS if already in specified role.
**                  BTM_CMD_STARTED if command issued to controller.
**                  BTM_NO_RESOURCES if couldn't allocate memory to issue command
**                  BTM_UNKNOWN_ADDR if no active link with bd addr specified
**                  BTM_MODE_UNSUPPORTED if local device does not support role switching
**                  BTM_BUSY if the previous command is not completed
**
*******************************************************************************/
tBTM_STATUS BTM_SwitchRole (BD_ADDR remote_bd_addr, UINT8 new_role, tBTM_CMPL_CB *p_cb)
{
    tACL_CONN   *p;
    tBTM_SEC_DEV_REC  *p_dev_rec = NULL;
#if BTM_SCO_INCLUDED == TRUE
    BOOLEAN    is_sco_active;
#endif
    tBTM_STATUS  status;
    tBTM_PM_MODE pwr_mode;
    tBTM_PM_PWR_MD settings;
#if (BT_USE_TRACES == TRUE)
    BD_ADDR_PTR  p_bda;
#endif
    /* Make sure the local device supports switching */
    if (!controller_get_interface()->supports_master_slave_role_switch())
        return(BTM_MODE_UNSUPPORTED);

    if (btm_cb.devcb.p_switch_role_cb && p_cb)
    {
#if (BT_USE_TRACES == TRUE)
        p_bda = btm_cb.devcb.switch_role_ref_data.remote_bd_addr;
        BTM_TRACE_DEBUG ("Role switch on other device is in progress 0x%02x%02x%02x%02x%02x%02x",
                          p_bda[0], p_bda[1], p_bda[2],
                          p_bda[3], p_bda[4], p_bda[5]);
#endif
        return(BTM_BUSY);
    }

    if ((p = btm_bda_to_acl(remote_bd_addr, BT_TRANSPORT_BR_EDR)) == NULL)
        return(BTM_UNKNOWN_ADDR);

    /* Finished if already in desired role */
    if ((p->link_role == new_role) || btm_blacklistted_for_outgoing_role_switch(remote_bd_addr))
        return(BTM_SUCCESS);

#if BTM_SCO_INCLUDED == TRUE
    /* Check if there is any SCO Active on this BD Address */
    is_sco_active = btm_is_sco_active_by_bdaddr(remote_bd_addr);

    if (is_sco_active == TRUE)
        return(BTM_NO_RESOURCES);
#endif

    /* Ignore role switch request if the previous request was not completed */
    if (p->switch_role_state != BTM_ACL_SWKEY_STATE_IDLE)
    {
        BTM_TRACE_DEBUG ("BTM_SwitchRole busy: %d",
                          p->switch_role_state);
        return(BTM_BUSY);
    }

    if (is_device_present(IOT_ROLE_CHANGE_BLACKLIST, remote_bd_addr))
    {
#if (defined(BTM_SAFE_REATTEMPT_ROLE_SWITCH) && BTM_SAFE_REATTEMPT_ROLE_SWITCH == TRUE)
        p_dev_rec = btm_find_dev (remote_bd_addr);
        if(!p_dev_rec || (p_dev_rec->switch_role_attempts >= BTM_MAX_BL_SW_ROLE_ATTEMPTS))
        {
            BTM_TRACE_DEBUG (" Below device is Blacklisted ....");
            BTM_TRACE_DEBUG (" SwitchRole can't be initiated for 0x%02x%02x%02x%02x%02x%02x",
                          remote_bd_addr[0], remote_bd_addr[1], remote_bd_addr[2],
                          remote_bd_addr[3], remote_bd_addr[4], remote_bd_addr[5]);
            return BTM_REPEATED_ATTEMPTS;
        }
        else
        {
            BTM_TRACE_DEBUG (" Device blacklisted, trying for role change again");
            p_dev_rec->switch_role_attempts++;
        }
#else
        BTM_TRACE_DEBUG (" Below device is Blacklisted ....");
        BTM_TRACE_DEBUG (" SwitchRole can't be initiated for 0x%02x%02x%02x%02x%02x%02x",
                remote_bd_addr[0], remote_bd_addr[1], remote_bd_addr[2],
                remote_bd_addr[3], remote_bd_addr[4], remote_bd_addr[5]);
        return BTM_REPEATED_ATTEMPTS;
#endif
    }

    if ((status = BTM_ReadPowerMode(p->remote_addr, &pwr_mode)) != BTM_SUCCESS)
        return(status);

    /* Wake up the link if in sniff or park before attempting switch */
    if (pwr_mode == BTM_PM_MD_PARK || pwr_mode == BTM_PM_MD_SNIFF)
    {
        memset( (void*)&settings, 0, sizeof(settings));
        settings.mode = BTM_PM_MD_ACTIVE;
        status = BTM_SetPowerMode (BTM_PM_SET_ONLY_ID, p->remote_addr, &settings);
        if (status != BTM_CMD_STARTED)
            return(BTM_WRONG_MODE);

        p->switch_role_state = BTM_ACL_SWKEY_STATE_MODE_CHANGE;
    }
    /* some devices do not support switch while encryption is on */
    else
    {
        p_dev_rec = btm_find_dev (remote_bd_addr);
        if ((p_dev_rec != NULL)
            && ((p_dev_rec->sec_flags & BTM_SEC_ENCRYPTED) != 0)
            && !BTM_EPR_AVAILABLE(p))
        {
            /* bypass turning off encryption if change link key is already doing it */
            if (p->encrypt_state != BTM_ACL_ENCRYPT_STATE_ENCRYPT_OFF)
            {
                if (!btsnd_hcic_set_conn_encrypt (p->hci_handle, FALSE))
                    return(BTM_NO_RESOURCES);
                else
                    p->encrypt_state = BTM_ACL_ENCRYPT_STATE_ENCRYPT_OFF;
            }

            p->switch_role_state = BTM_ACL_SWKEY_STATE_ENCRYPTION_OFF;
        }
        else
        {
            if (!btsnd_hcic_switch_role (remote_bd_addr, new_role))
                return(BTM_NO_RESOURCES);

            p->switch_role_state = BTM_ACL_SWKEY_STATE_IN_PROGRESS;

#if BTM_DISC_DURING_RS == TRUE
            if (p_dev_rec)
                p_dev_rec->rs_disc_pending = BTM_SEC_RS_PENDING;
#endif
        }
    }

    /* Initialize return structure in case request fails */
    if (p_cb)
    {
        memcpy (btm_cb.devcb.switch_role_ref_data.remote_bd_addr, remote_bd_addr,
                BD_ADDR_LEN);
        btm_cb.devcb.switch_role_ref_data.role = new_role;
        /* initialized to an error code */
        btm_cb.devcb.switch_role_ref_data.hci_status = HCI_ERR_UNSUPPORTED_VALUE;
        btm_cb.devcb.p_switch_role_cb = p_cb;
    }
    BTM_TRACE_WARNING ("BTM_SwitchRole BDA: %02x-%02x-%02x-%02x-%02x-%02x",
                 remote_bd_addr[0], remote_bd_addr[1], remote_bd_addr[2],
                 remote_bd_addr[3], remote_bd_addr[4], remote_bd_addr[5]);
    BTM_TRACE_WARNING ("Requested New Role: %d", new_role);

    return(BTM_CMD_STARTED);
}

/*******************************************************************************
**
** Function         btm_acl_encrypt_change
**
** Description      This function is when encryption of the connection is
**                  completed by the LM.  Checks to see if a role switch or
**                  change of link key was active and initiates or continues
**                  process if needed.
**
** Returns          void
**
*******************************************************************************/
void btm_acl_encrypt_change (UINT16 handle, UINT8 status, UINT8 encr_enable)
{
    tACL_CONN *p;
    UINT8     xx;
    tBTM_SEC_DEV_REC  *p_dev_rec;
    tBTM_BL_ROLE_CHG_DATA   evt;

    BTM_TRACE_DEBUG ("btm_acl_encrypt_change handle=%d status=%d encr_enabl=%d",
                      handle, status, encr_enable);
    xx = btm_handle_to_acl_index(handle);
    /* don't assume that we can never get a bad hci_handle */
    if (xx < MAX_L2CAP_LINKS)
        p = &btm_cb.acl_db[xx];
    else
        return;

    /* Process Role Switch if active */
    if (p->switch_role_state == BTM_ACL_SWKEY_STATE_ENCRYPTION_OFF)
    {
        /* if encryption turn off failed we still will try to switch role */
        if (encr_enable)
        {
            p->switch_role_state = BTM_ACL_SWKEY_STATE_IDLE;
            p->encrypt_state = BTM_ACL_ENCRYPT_STATE_IDLE;
        }
        else
        {
            p->switch_role_state = BTM_ACL_SWKEY_STATE_SWITCHING;
            p->encrypt_state = BTM_ACL_ENCRYPT_STATE_TEMP_FUNC;
        }

        if (!btsnd_hcic_switch_role (p->remote_addr, (UINT8)!p->link_role))
        {
            p->switch_role_state = BTM_ACL_SWKEY_STATE_IDLE;
            p->encrypt_state = BTM_ACL_ENCRYPT_STATE_IDLE;
            btm_acl_report_role_change(btm_cb.devcb.switch_role_ref_data.hci_status, p->remote_addr);
        }
#if BTM_DISC_DURING_RS == TRUE
        else
        {
            if ((p_dev_rec = btm_find_dev (p->remote_addr)) != NULL)
                p_dev_rec->rs_disc_pending = BTM_SEC_RS_PENDING;
        }
#endif

    }
    /* Finished enabling Encryption after role switch */
    else if (p->switch_role_state == BTM_ACL_SWKEY_STATE_ENCRYPTION_ON)
    {
        p->switch_role_state = BTM_ACL_SWKEY_STATE_IDLE;
        p->encrypt_state = BTM_ACL_ENCRYPT_STATE_IDLE;
        btm_acl_report_role_change(btm_cb.devcb.switch_role_ref_data.hci_status, p->remote_addr);

        /* if role change event is registered, report it now */
        if (btm_cb.p_bl_changed_cb && (btm_cb.bl_evt_mask & BTM_BL_ROLE_CHG_MASK))
        {
            evt.event       = BTM_BL_ROLE_CHG_EVT;
            evt.new_role    = btm_cb.devcb.switch_role_ref_data.role;
            evt.p_bda       = btm_cb.devcb.switch_role_ref_data.remote_bd_addr;
            evt.hci_status  = btm_cb.devcb.switch_role_ref_data.hci_status;
            (*btm_cb.p_bl_changed_cb)((tBTM_BL_EVENT_DATA *)&evt);

            BTM_TRACE_DEBUG("Role Switch Event: new_role 0x%02x, HCI Status 0x%02x, rs_st:%d",
                             evt.new_role, evt.hci_status, p->switch_role_state);
        }

#if BTM_DISC_DURING_RS == TRUE
        /* If a disconnect is pending, issue it now that role switch has completed */
        if ((p_dev_rec = btm_find_dev (p->remote_addr)) != NULL)
        {
            if (p_dev_rec->rs_disc_pending == BTM_SEC_DISC_PENDING)
            {
                BTM_TRACE_WARNING("btm_acl_encrypt_change -> Issuing delayed HCI_Disconnect!!!");
                btsnd_hcic_disconnect(p_dev_rec->hci_handle, HCI_ERR_PEER_USER);
            }
            BTM_TRACE_ERROR("btm_acl_encrypt_change: tBTM_SEC_DEV:0x%x rs_disc_pending=%d",
                (UINT32)p_dev_rec, p_dev_rec->rs_disc_pending);
            p_dev_rec->rs_disc_pending = BTM_SEC_RS_NOT_PENDING;     /* reset flag */
        }
#endif
    }
}
/*******************************************************************************
**
** Function         BTM_SetLinkPolicy
**
** Description      Create and send HCI "Write Policy Set" command
**
** Returns          status of the operation
**
*******************************************************************************/
tBTM_STATUS BTM_SetLinkPolicy (BD_ADDR remote_bda, UINT16 *settings)
{
    tACL_CONN   *p;
    UINT8       *localFeatures = BTM_ReadLocalFeatures();
    BTM_TRACE_DEBUG ("BTM_SetLinkPolicy");
/*    BTM_TRACE_API ("BTM_SetLinkPolicy: requested settings: 0x%04x", *settings ); */

    /* First, check if hold mode is supported */
    if (*settings != HCI_DISABLE_ALL_LM_MODES)
    {
        if ( (*settings & HCI_ENABLE_MASTER_SLAVE_SWITCH) && (!HCI_SWITCH_SUPPORTED(localFeatures)) )
        {
            *settings &= (~HCI_ENABLE_MASTER_SLAVE_SWITCH);
            BTM_TRACE_API ("BTM_SetLinkPolicy switch not supported (settings: 0x%04x)", *settings );
        }
        if ( (*settings & HCI_ENABLE_MASTER_SLAVE_SWITCH) && (btm_blacklistted_for_incoming_role_switch(remote_bda)) )
        {
            *settings &= (~HCI_ENABLE_MASTER_SLAVE_SWITCH);
            BTM_TRACE_API ("BTM_SetLinkPolicy switch not supported (settings: 0x%04x)", *settings );
        }
        if ( (*settings & HCI_ENABLE_HOLD_MODE) && (!HCI_HOLD_MODE_SUPPORTED(localFeatures)) )
        {
            *settings &= (~HCI_ENABLE_HOLD_MODE);
            BTM_TRACE_API ("BTM_SetLinkPolicy hold not supported (settings: 0x%04x)", *settings );
        }
        if ( (*settings & HCI_ENABLE_SNIFF_MODE) && (!HCI_SNIFF_MODE_SUPPORTED(localFeatures)) )
        {
            *settings &= (~HCI_ENABLE_SNIFF_MODE);
            BTM_TRACE_API ("BTM_SetLinkPolicy sniff not supported (settings: 0x%04x)", *settings );
        }
        if ( (*settings & HCI_ENABLE_PARK_MODE) && (!HCI_PARK_MODE_SUPPORTED(localFeatures)) )
        {
            *settings &= (~HCI_ENABLE_PARK_MODE);
            BTM_TRACE_API ("BTM_SetLinkPolicy park not supported (settings: 0x%04x)", *settings );
        }
    }

    if ((p = btm_bda_to_acl(remote_bda, BT_TRANSPORT_BR_EDR)) != NULL)
        return(btsnd_hcic_write_policy_set (p->hci_handle, *settings) ? BTM_CMD_STARTED : BTM_NO_RESOURCES);

    /* If here, no BD Addr found */
    return(BTM_UNKNOWN_ADDR);
}

/*******************************************************************************
**
** Function         BTM_SetDefaultLinkPolicy
**
** Description      Set the default value for HCI "Write Policy Set" command
**                  to use when an ACL link is created.
**
** Returns          void
**
*******************************************************************************/
void BTM_SetDefaultLinkPolicy (UINT16 settings)
{
    UINT8 *localFeatures = BTM_ReadLocalFeatures();

    BTM_TRACE_DEBUG("BTM_SetDefaultLinkPolicy setting:0x%04x", settings);

    if((settings & HCI_ENABLE_MASTER_SLAVE_SWITCH) && (!HCI_SWITCH_SUPPORTED(localFeatures)))
    {
        settings &= ~HCI_ENABLE_MASTER_SLAVE_SWITCH;
        BTM_TRACE_DEBUG("BTM_SetDefaultLinkPolicy switch not supported (settings: 0x%04x)", settings);
    }
    if ((settings & HCI_ENABLE_HOLD_MODE) && (!HCI_HOLD_MODE_SUPPORTED(localFeatures)))
    {
        settings &= ~HCI_ENABLE_HOLD_MODE;
        BTM_TRACE_DEBUG("BTM_SetDefaultLinkPolicy hold not supported (settings: 0x%04x)", settings);
    }
    if ((settings & HCI_ENABLE_SNIFF_MODE) && (!HCI_SNIFF_MODE_SUPPORTED(localFeatures)))
    {
        settings &= ~HCI_ENABLE_SNIFF_MODE;
        BTM_TRACE_DEBUG("BTM_SetDefaultLinkPolicy sniff not supported (settings: 0x%04x)", settings);
    }
    if ((settings & HCI_ENABLE_PARK_MODE) && (!HCI_PARK_MODE_SUPPORTED(localFeatures)))
    {
        settings &= ~HCI_ENABLE_PARK_MODE;
        BTM_TRACE_DEBUG("BTM_SetDefaultLinkPolicy park not supported (settings: 0x%04x)", settings);
    }
    BTM_TRACE_DEBUG("Set DefaultLinkPolicy:0x%04x", settings);

    btm_cb.btm_def_link_policy = settings;

    /* Set the default Link Policy of the controller */
    btsnd_hcic_write_def_policy_set(settings);
}

/*******************************************************************************
**
** Function         btm_read_remote_version_complete
**
** Description      This function is called when the command complete message
**                  is received from the HCI for the remote version info.
**
** Returns          void
**
*******************************************************************************/
void btm_read_remote_version_complete (UINT8 *p)
{
    tACL_CONN        *p_acl_cb = &btm_cb.acl_db[0];
    UINT8             status;
    UINT16            handle;
    int               xx;
    BTM_TRACE_DEBUG ("btm_read_remote_version_complete");

    STREAM_TO_UINT8  (status, p);
    STREAM_TO_UINT16 (handle, p);

    /* Look up the connection by handle and copy features */
    for (xx = 0; xx < MAX_L2CAP_LINKS; xx++, p_acl_cb++)
    {
        if ((p_acl_cb->in_use) && (p_acl_cb->hci_handle == handle))
        {
            if (status == HCI_SUCCESS)
            {
                STREAM_TO_UINT8  (p_acl_cb->lmp_version, p);
                STREAM_TO_UINT16 (p_acl_cb->manufacturer, p);
                STREAM_TO_UINT16 (p_acl_cb->lmp_subversion, p);
                BTM_TRACE_WARNING ("btm_read_remote_version_complete: BDA: %02x-%02x-%02x-%02x-%02x-%02x",
                             p_acl_cb->remote_addr[0], p_acl_cb->remote_addr[1], p_acl_cb->remote_addr[2],
                             p_acl_cb->remote_addr[3], p_acl_cb->remote_addr[4], p_acl_cb->remote_addr[5]);
                BTM_TRACE_WARNING ("btm_read_remote_version_complete lmp_version %d manufacturer %d lmp_subversion %d",
                                        p_acl_cb->lmp_version,p_acl_cb->manufacturer, p_acl_cb->lmp_subversion);
                btm_read_remote_features (p_acl_cb->hci_handle);
<<<<<<< HEAD
=======
                break;
>>>>>>> 67687e53
            }

#if BLE_INCLUDED == TRUE
            if (p_acl_cb->transport == BT_TRANSPORT_LE)
                l2cble_notify_le_connection (p_acl_cb->remote_addr);
#endif
            break;
        }
    }
}

/*******************************************************************************
**
** Function         btm_process_remote_ext_features
**
** Description      Local function called to process all extended features pages
**                  read from a remote device.
**
** Returns          void
**
*******************************************************************************/
void btm_process_remote_ext_features (tACL_CONN *p_acl_cb, UINT8 num_read_pages)
{
    UINT16              handle = p_acl_cb->hci_handle;
    tBTM_SEC_DEV_REC    *p_dev_rec = btm_find_dev_by_handle (handle);
    UINT8               page_idx;
    UINT8             status;

    BTM_TRACE_DEBUG ("btm_process_remote_ext_features");

    /* Make sure we have the record to save remote features information */
    if (p_dev_rec == NULL)
    {
        /* Get a new device; might be doing dedicated bonding */
        p_dev_rec = btm_find_or_alloc_dev (p_acl_cb->remote_addr);
    }

    p_acl_cb->num_read_pages = num_read_pages;
    p_dev_rec->num_read_pages = num_read_pages;

    /* Move the pages to placeholder */
    for (page_idx = 0; page_idx < num_read_pages; page_idx++)
    {
        if (page_idx > HCI_EXT_FEATURES_PAGE_MAX)
        {
            BTM_TRACE_ERROR("%s: page=%d unexpected", __FUNCTION__, page_idx);
            break;
        }
        memcpy (p_dev_rec->features[page_idx], p_acl_cb->peer_lmp_features[page_idx],
                HCI_FEATURE_BYTES_PER_PAGE);
    }

    if (!(p_dev_rec->sec_flags & BTM_SEC_NAME_KNOWN) || p_dev_rec->is_originator)
    {
        BTM_TRACE_DEBUG ("Calling Next Security Procedure");
        if ((status = btm_sec_execute_procedure (p_dev_rec)) != BTM_CMD_STARTED)
            btm_sec_dev_rec_cback_event (p_dev_rec, status , FALSE);
    }
    const UINT8 req_pend = (p_dev_rec->sm4 & BTM_SM4_REQ_PEND);

    /* Store the Peer Security Capabilites (in SM4 and rmt_sec_caps) */
    btm_sec_set_peer_sec_caps(p_acl_cb, p_dev_rec);

    BTM_TRACE_API("%s: pend:%d", __FUNCTION__, req_pend);
    if (req_pend)
    {
        /* Request for remaining Security Features (if any) */
        l2cu_resubmit_pending_sec_req (p_dev_rec->bd_addr);
    }
}


/*******************************************************************************
**
** Function         btm_read_remote_features
**
** Description      Local function called to send a read remote supported features/
**                  remote extended features page[0].
**
** Returns          void
**
*******************************************************************************/
void btm_read_remote_features (UINT16 handle)
{
    UINT8       acl_idx;
    tACL_CONN   *p_acl_cb;

    BTM_TRACE_DEBUG("btm_read_remote_features() handle: %d", handle);

    if ((acl_idx = btm_handle_to_acl_index(handle)) >= MAX_L2CAP_LINKS)
    {
        BTM_TRACE_ERROR("btm_read_remote_features handle=%d invalid", handle);
        return;
    }

    p_acl_cb = &btm_cb.acl_db[acl_idx];
    p_acl_cb->num_read_pages = 0;
    memset (p_acl_cb->peer_lmp_features, 0, sizeof(p_acl_cb->peer_lmp_features));

    /* first send read remote supported features HCI command */
    /* because we don't know whether the remote support extended feature command */
    btsnd_hcic_rmt_features_req (handle);
}


/*******************************************************************************
**
** Function         btm_read_remote_ext_features
**
** Description      Local function called to send a read remote extended features
**
** Returns          void
**
*******************************************************************************/
void btm_read_remote_ext_features (UINT16 handle, UINT8 page_number)
{
    BTM_TRACE_DEBUG("btm_read_remote_ext_features() handle: %d page: %d", handle, page_number);

    btsnd_hcic_rmt_ext_features(handle, page_number);
}


/*******************************************************************************
**
** Function         btm_read_remote_features_complete
**
** Description      This function is called when the remote supported features
**                  complete event is received from the HCI.
**
** Returns          void
**
*******************************************************************************/
void btm_read_remote_features_complete (UINT8 *p)
{
    tACL_CONN        *p_acl_cb;
    UINT8             status;
    UINT16            handle;
    UINT8            acl_idx;

    BTM_TRACE_DEBUG ("btm_read_remote_features_complete");
    STREAM_TO_UINT8  (status, p);

    if (status != HCI_SUCCESS)
    {
        BTM_TRACE_ERROR ("btm_read_remote_features_complete failed (status 0x%02x)", status);
        return;
    }

        STREAM_TO_UINT16 (handle, p);

    if ((acl_idx = btm_handle_to_acl_index(handle)) >= MAX_L2CAP_LINKS)
        {
        BTM_TRACE_ERROR("btm_read_remote_features_complete handle=%d invalid", handle);
        return;
                }

    p_acl_cb = &btm_cb.acl_db[acl_idx];

    /* Copy the received features page */
    STREAM_TO_ARRAY(p_acl_cb->peer_lmp_features[HCI_EXT_FEATURES_PAGE_0], p,
                    HCI_FEATURE_BYTES_PER_PAGE);

    if ((HCI_LMP_EXTENDED_SUPPORTED(p_acl_cb->peer_lmp_features[HCI_EXT_FEATURES_PAGE_0])) &&
        (controller_get_interface()->supports_reading_remote_extended_features()))
    {
        /* if the remote controller has extended features and local controller supports
        ** HCI_Read_Remote_Extended_Features command then start reading these feature starting
        ** with extended features page 1 */
        BTM_TRACE_DEBUG ("Start reading remote extended features");
        btm_read_remote_ext_features(handle, HCI_EXT_FEATURES_PAGE_1);
        return;
    }

    /* Remote controller has no extended features. Process remote controller supported features
       (features page HCI_EXT_FEATURES_PAGE_0). */
    btm_process_remote_ext_features (p_acl_cb, 1);

    /* Continue with HCI connection establishment */
    btm_establish_continue (p_acl_cb);
}

/*******************************************************************************
**
** Function         btm_read_remote_ext_features_complete
**
** Description      This function is called when the remote extended features
**                  complete event is received from the HCI.
**
** Returns          void
**
*******************************************************************************/
void btm_read_remote_ext_features_complete (UINT8 *p)
{
    tACL_CONN   *p_acl_cb;
    UINT8       page_num, max_page;
    UINT16      handle;
    UINT8       acl_idx;

    BTM_TRACE_DEBUG ("btm_read_remote_ext_features_complete");

    ++p;
    STREAM_TO_UINT16 (handle, p);
    STREAM_TO_UINT8  (page_num, p);
    STREAM_TO_UINT8  (max_page, p);

    /* Validate parameters */
    if ((acl_idx = btm_handle_to_acl_index(handle)) >= MAX_L2CAP_LINKS)
    {
        BTM_TRACE_ERROR("btm_read_remote_ext_features_complete handle=%d invalid", handle);
        return;
    }

    if (max_page > HCI_EXT_FEATURES_PAGE_MAX)
    {
        BTM_TRACE_ERROR("btm_read_remote_ext_features_complete page=%d unknown", max_page);
        return;
    }

    p_acl_cb = &btm_cb.acl_db[acl_idx];

    /* Copy the received features page */
    STREAM_TO_ARRAY(p_acl_cb->peer_lmp_features[page_num], p, HCI_FEATURE_BYTES_PER_PAGE);

    /* If there is the next remote features page and
     * we have space to keep this page data - read this page */
    if ((page_num < max_page) && (page_num < HCI_EXT_FEATURES_PAGE_MAX))
    {
        page_num++;
        BTM_TRACE_DEBUG("BTM reads next remote extended features page (%d)", page_num);
        btm_read_remote_ext_features (handle, page_num);
        return;
    }

    /* Reading of remote feature pages is complete */
    BTM_TRACE_DEBUG("BTM reached last remote extended features page (%d)", page_num);

    /* Process the pages */
    btm_process_remote_ext_features (p_acl_cb, (UINT8) (page_num + 1));

    /* Continue with HCI connection establishment */
    btm_establish_continue (p_acl_cb);
}

/*******************************************************************************
**
** Function         btm_read_remote_ext_features_failed
**
** Description      This function is called when the remote extended features
**                  complete event returns a failed status.
**
** Returns          void
**
*******************************************************************************/
void btm_read_remote_ext_features_failed (UINT8 status, UINT16 handle)
{
    tACL_CONN   *p_acl_cb;
    UINT8       acl_idx;

    BTM_TRACE_WARNING ("btm_read_remote_ext_features_failed (status 0x%02x) for handle %d",
                         status, handle);

    if ((acl_idx = btm_handle_to_acl_index(handle)) >= MAX_L2CAP_LINKS)
    {
        BTM_TRACE_ERROR("btm_read_remote_ext_features_failed handle=%d invalid", handle);
        return;
    }

    p_acl_cb = &btm_cb.acl_db[acl_idx];

    /* Process supported features only */
    btm_process_remote_ext_features (p_acl_cb, 1);

    /* Continue HCI connection establishment */
    btm_establish_continue (p_acl_cb);
}

/*******************************************************************************
**
** Function         btm_establish_continue
**
** Description      This function is called when the command complete message
**                  is received from the HCI for the read local link policy request.
**
** Returns          void
**
*******************************************************************************/
void btm_establish_continue (tACL_CONN *p_acl_cb)
{
        tBTM_BL_EVENT_DATA  evt_data;
        BTM_TRACE_DEBUG ("btm_establish_continue");
#if (!defined(BTM_BYPASS_EXTRA_ACL_SETUP) || BTM_BYPASS_EXTRA_ACL_SETUP == FALSE)
#if (defined BLE_INCLUDED && BLE_INCLUDED == TRUE)
        if (p_acl_cb->transport == BT_TRANSPORT_BR_EDR)
#endif
        {
            /* For now there are a some devices that do not like sending */
            /* commands events and data at the same time. */
            /* Set the packet types to the default allowed by the device */
            btm_set_packet_types (p_acl_cb, btm_cb.btm_acl_pkt_types_supported);

            if (btm_cb.btm_def_link_policy)
                BTM_SetLinkPolicy (p_acl_cb->remote_addr, &btm_cb.btm_def_link_policy);
        }
#endif
        if(p_acl_cb->link_up_issued == FALSE)
        {

            p_acl_cb->link_up_issued = TRUE;

            /* If anyone cares, tell him database changed */
            if (btm_cb.p_bl_changed_cb)
            {
                evt_data.event = BTM_BL_CONN_EVT;
                evt_data.conn.p_bda = p_acl_cb->remote_addr;
                evt_data.conn.p_bdn = p_acl_cb->remote_name;
                evt_data.conn.p_dc  = p_acl_cb->remote_dc;
                evt_data.conn.p_features = p_acl_cb->peer_lmp_features[HCI_EXT_FEATURES_PAGE_0];
#if BLE_INCLUDED == TRUE
                evt_data.conn.handle = p_acl_cb->hci_handle;
                evt_data.conn.transport = p_acl_cb->transport;
#endif

                (*btm_cb.p_bl_changed_cb)(&evt_data);
            }
            btm_acl_update_busy_level (BTM_BLI_ACL_UP_EVT);
       }
}


/*******************************************************************************
**
** Function         BTM_SetDefaultLinkSuperTout
**
** Description      Set the default value for HCI "Write Link Supervision Timeout"
**                  command to use when an ACL link is created.
**
** Returns          void
**
*******************************************************************************/
void BTM_SetDefaultLinkSuperTout (UINT16 timeout)
{
    BTM_TRACE_DEBUG ("BTM_SetDefaultLinkSuperTout");
    btm_cb.btm_def_link_super_tout = timeout;
}

/*******************************************************************************
**
** Function         BTM_GetLinkSuperTout
**
** Description      Read the link supervision timeout value of the connection
**
** Returns          status of the operation
**
*******************************************************************************/
tBTM_STATUS BTM_GetLinkSuperTout (BD_ADDR remote_bda, UINT16 *p_timeout)
{
    tACL_CONN   *p = btm_bda_to_acl(remote_bda, BT_TRANSPORT_BR_EDR);

    BTM_TRACE_DEBUG ("BTM_GetLinkSuperTout");
    if (p != (tACL_CONN *)NULL)
    {
        *p_timeout = p->link_super_tout;
        return(BTM_SUCCESS);
    }
    /* If here, no BD Addr found */
    return(BTM_UNKNOWN_ADDR);
}


/*******************************************************************************
**
** Function         BTM_SetLinkSuperTout
**
** Description      Create and send HCI "Write Link Supervision Timeout" command
**
** Returns          status of the operation
**
*******************************************************************************/
tBTM_STATUS BTM_SetLinkSuperTout (BD_ADDR remote_bda, UINT16 timeout)
{
    tACL_CONN   *p = btm_bda_to_acl(remote_bda, BT_TRANSPORT_BR_EDR);

    BTM_TRACE_DEBUG ("BTM_SetLinkSuperTout");
    if (p != (tACL_CONN *)NULL)
    {
        p->link_super_tout = timeout;

        /* Only send if current role is Master; 2.0 spec requires this */
        if (p->link_role == BTM_ROLE_MASTER)
        {
            if (!btsnd_hcic_write_link_super_tout (LOCAL_BR_EDR_CONTROLLER_ID,
                                                   p->hci_handle, timeout))
                return(BTM_NO_RESOURCES);

            return(BTM_CMD_STARTED);
        }
        else
            return(BTM_SUCCESS);
    }

    /* If here, no BD Addr found */
    return(BTM_UNKNOWN_ADDR);
}

/*******************************************************************************
**
** Function         BTM_IsAclConnectionUp
**
** Description      This function is called to check if an ACL connection exists
**                  to a specific remote BD Address.
**
** Returns          TRUE if connection is up, else FALSE.
**
*******************************************************************************/
BOOLEAN BTM_IsAclConnectionUp (BD_ADDR remote_bda, tBT_TRANSPORT transport)
{
    tACL_CONN   *p;

    BTM_TRACE_API ("BTM_IsAclConnectionUp: RemBdAddr: %02x%02x%02x%02x%02x%02x",
                    remote_bda[0], remote_bda[1], remote_bda[2],
                    remote_bda[3], remote_bda[4], remote_bda[5]);

    p = btm_bda_to_acl(remote_bda, transport);
    if (p != (tACL_CONN *)NULL)
    {
        return(TRUE);
    }

    /* If here, no BD Addr found */
    return(FALSE);
}

/*******************************************************************************
**
** Function         BTM_GetNumAclLinks
**
** Description      This function is called to count the number of
**                  ACL links that are active.
**
** Returns          UINT16  Number of active ACL links
**
*******************************************************************************/
UINT16 BTM_GetNumAclLinks (void)
{
    uint16_t num_acl = 0;

    for (uint16_t i = 0; i < MAX_L2CAP_LINKS; ++i)
    {
        if (btm_cb.acl_db[i].in_use)
            ++num_acl;
    }

    return num_acl;
}

/*******************************************************************************
**
** Function         btm_get_acl_disc_reason_code
**
** Description      This function is called to get the disconnection reason code
**                  returned by the HCI at disconnection complete event.
**
** Returns          TRUE if connection is up, else FALSE.
**
*******************************************************************************/
UINT16 btm_get_acl_disc_reason_code (void)
{
    UINT8 res = btm_cb.acl_disc_reason;
    BTM_TRACE_DEBUG ("btm_get_acl_disc_reason_code");
    return(res);
}


/*******************************************************************************
**
** Function         BTM_GetHCIConnHandle
**
** Description      This function is called to get the handle for an ACL connection
**                  to a specific remote BD Address.
**
** Returns          the handle of the connection, or 0xFFFF if none.
**
*******************************************************************************/
UINT16 BTM_GetHCIConnHandle (BD_ADDR remote_bda, tBT_TRANSPORT transport)
{
    tACL_CONN   *p;
    BTM_TRACE_DEBUG ("BTM_GetHCIConnHandle");
    p = btm_bda_to_acl(remote_bda, transport);
    if (p != (tACL_CONN *)NULL)
    {
        return(p->hci_handle);
    }

    /* If here, no BD Addr found */
    return(0xFFFF);
}

/*******************************************************************************
**
** Function         btm_process_clk_off_comp_evt
**
** Description      This function is called when clock offset command completes.
**
** Input Parms      hci_handle - connection handle associated with the change
**                  clock offset
**
** Returns          void
**
*******************************************************************************/
void btm_process_clk_off_comp_evt (UINT16 hci_handle, UINT16 clock_offset)
{
    UINT8      xx;
    BTM_TRACE_DEBUG ("btm_process_clk_off_comp_evt");
    /* Look up the connection by handle and set the current mode */
    if ((xx = btm_handle_to_acl_index(hci_handle)) < MAX_L2CAP_LINKS)
        btm_cb.acl_db[xx].clock_offset = clock_offset;
}

/*******************************************************************************
**
** Function         btm_blacklist_role_change_device
**
** Description      This function is used to blacklist the device if the role
**                  switch fails for maximum number of times. It also removes
**                  the device from black list if the role switch succedes.

** Input Parms      bd_addr - remote BD addr
**                  hci_status - role switch status
**
** Returns          void
**
*******************************************************************************/
void btm_blacklist_role_change_device (BD_ADDR bd_addr, UINT8 hci_status)
{
    tACL_CONN  *p = btm_bda_to_acl(bd_addr, BT_TRANSPORT_BR_EDR);
    tBTM_SEC_DEV_REC  *p_dev_rec = btm_find_dev (bd_addr);
    UINT32 cod = 0;

    if(!p || !p_dev_rec)
    {
        return;
    }
    cod = (p_dev_rec->dev_class[2]) | (p_dev_rec->dev_class[1] << 8) |
          (p_dev_rec->dev_class[0] << 16);

    /* check for carkits */
    if ((hci_status != HCI_SUCCESS) &&
        ((p->switch_role_state == BTM_ACL_SWKEY_STATE_SWITCHING) ||
         (p->switch_role_state == BTM_ACL_SWKEY_STATE_IN_PROGRESS)) &&
        ((cod & COD_AUDIO_DEVICE) == COD_AUDIO_DEVICE) &&
        (!is_device_present(IOT_ROLE_CHANGE_BLACKLIST, bd_addr)))
    {
        p->switch_role_failed_attempts++;
        if(p->switch_role_failed_attempts == BTM_MAX_SW_ROLE_FAILED_ATTEMPTS)
        {
            BTM_TRACE_WARNING ("btm_blacklist_device: BDA: %02x-%02x-%02x-%02x-%02x-%02x",
                bd_addr[0], bd_addr[1], bd_addr[2], bd_addr[3], bd_addr[4], bd_addr[5]);
            add_iot_device(IOT_DEV_CONF_FILE, IOT_ROLE_CHANGE_BLACKLIST,
                            bd_addr, METHOD_BD);
        }
    }
    else if(hci_status == HCI_SUCCESS)
    {
#if (defined(BTM_SAFE_REATTEMPT_ROLE_SWITCH) && BTM_SAFE_REATTEMPT_ROLE_SWITCH == TRUE)
        if (is_device_present(IOT_ROLE_CHANGE_BLACKLIST, bd_addr))
        {
            remove_iot_device(IOT_DEV_CONF_FILE, IOT_ROLE_CHANGE_BLACKLIST,
                            bd_addr, METHOD_BD);
        }
#endif
        p->switch_role_failed_attempts = 0;
    }
}

/*******************************************************************************
**
** Function         btm_acl_role_changed
**
** Description      This function is called whan a link's master/slave role change
**                  event or command status event (with error) is received.
**                  It updates the link control block, and calls
**                  the registered callback with status and role (if registered).
**
** Returns          void
**
*******************************************************************************/
void btm_acl_role_changed (UINT8 hci_status, BD_ADDR bd_addr, UINT8 new_role)
{
    UINT8                   *p_bda = (bd_addr) ? bd_addr :
                                        btm_cb.devcb.switch_role_ref_data.remote_bd_addr;
    tACL_CONN               *p = btm_bda_to_acl(p_bda, BT_TRANSPORT_BR_EDR);
    tBTM_ROLE_SWITCH_CMPL   *p_data = &btm_cb.devcb.switch_role_ref_data;
    tBTM_SEC_DEV_REC        *p_dev_rec;
    tBTM_BL_ROLE_CHG_DATA   evt;

    BTM_TRACE_DEBUG ("btm_acl_role_changed");
    BTM_TRACE_WARNING ("btm_acl_role_changed: BDA: %02x-%02x-%02x-%02x-%02x-%02x",
                 p_bda[0], p_bda[1], p_bda[2], p_bda[3], p_bda[4], p_bda[5]);
    BTM_TRACE_WARNING ("btm_acl_role_changed: New role: %d", new_role);
    /* Ignore any stray events */
    if (p == NULL)
    {
        /* it could be a failure */
        if (hci_status != HCI_SUCCESS)
            btm_acl_report_role_change(hci_status, bd_addr);
        return;
    }

    p_data->hci_status = hci_status;

    if (hci_status == HCI_SUCCESS)
    {
        p_data->role = new_role;
        memcpy(p_data->remote_bd_addr, p_bda, BD_ADDR_LEN);

        /* Update cached value */
        p->link_role = new_role;

        /* Reload LSTO: link supervision timeout is reset in the LM after a role switch */
        if (new_role == BTM_ROLE_MASTER)
        {
            BTM_SetLinkSuperTout (p->remote_addr, p->link_super_tout);
        }
    }
    else
    {
        /* so the BTM_BL_ROLE_CHG_EVT uses the old role */
        new_role = p->link_role;
    }

    /* Check if any SCO req is pending for role change */
    btm_sco_chk_pend_rolechange (p->hci_handle);

    /* if switching state is switching we need to turn encryption on */
    /* if idle, we did not change encryption */
    if (p->switch_role_state == BTM_ACL_SWKEY_STATE_SWITCHING)
    {
        if (btsnd_hcic_set_conn_encrypt (p->hci_handle, TRUE))
        {
            p->encrypt_state = BTM_ACL_ENCRYPT_STATE_ENCRYPT_ON;
            p->switch_role_state = BTM_ACL_SWKEY_STATE_ENCRYPTION_ON;
            return;
        }
    }

    /* Set the switch_role_state to IDLE since the reply received from HCI */
    /* regardless of its result either success or failed. */
    if (p->switch_role_state == BTM_ACL_SWKEY_STATE_IN_PROGRESS)
    {
        p->switch_role_state = BTM_ACL_SWKEY_STATE_IDLE;
        p->encrypt_state = BTM_ACL_ENCRYPT_STATE_IDLE;
    }

    /* if role switch complete is needed, report it now */
    btm_acl_report_role_change(hci_status, bd_addr);

    /* if role change event is registered, report it now */
    if (btm_cb.p_bl_changed_cb && (btm_cb.bl_evt_mask & BTM_BL_ROLE_CHG_MASK))
    {
        evt.event       = BTM_BL_ROLE_CHG_EVT;
        evt.new_role    = new_role;
        evt.p_bda       = p_bda;
        evt.hci_status  = hci_status;
        (*btm_cb.p_bl_changed_cb)((tBTM_BL_EVENT_DATA *)&evt);
    }

    BTM_TRACE_DEBUG("Role Switch Event: new_role 0x%02x, HCI Status 0x%02x, rs_st:%d",
                     p_data->role, p_data->hci_status, p->switch_role_state);

#if BTM_DISC_DURING_RS == TRUE
    /* If a disconnect is pending, issue it now that role switch has completed */
    if ((p_dev_rec = btm_find_dev (p_bda)) != NULL)
    {
        if (p_dev_rec->rs_disc_pending == BTM_SEC_DISC_PENDING)
        {
            BTM_TRACE_WARNING("btm_acl_role_changed -> Issuing delayed HCI_Disconnect!!!");
            btsnd_hcic_disconnect(p_dev_rec->hci_handle, HCI_ERR_PEER_USER);
        }
        BTM_TRACE_ERROR("tBTM_SEC_DEV:0x%x rs_disc_pending=%d",
                         (UINT32)p_dev_rec, p_dev_rec->rs_disc_pending);
        p_dev_rec->rs_disc_pending = BTM_SEC_RS_NOT_PENDING;     /* reset flag */
    }

#endif

}

/*******************************************************************************
**
** Function         BTM_AllocateSCN
**
** Description      Look through the Server Channel Numbers for a free one.
**
** Returns          Allocated SCN number or 0 if none.
**
*******************************************************************************/

UINT8 BTM_AllocateSCN(void)
{
    UINT8   x;
    BTM_TRACE_DEBUG ("BTM_AllocateSCN");

    // stack reserves scn 1 for HFP, HSP we still do the correct way
    for (x = 1; x < BTM_MAX_SCN; x++)
    {
        if (!btm_cb.btm_scn[x])
        {
            btm_cb.btm_scn[x] = TRUE;
            return(x+1);
        }
    }

    return(0);     /* No free ports */
}

/*******************************************************************************
**
** Function         BTM_TryAllocateSCN
**
** Description      Try to allocate a fixed server channel
**
** Returns          Returns TRUE if server channel was available
**
*******************************************************************************/

BOOLEAN BTM_TryAllocateSCN(UINT8 scn)
{
    /* Make sure we don't exceed max port range.
     * Stack reserves scn 1 for HFP, HSP we still do the correct way.
     */
    if ( (scn>=BTM_MAX_SCN) || (scn <= 1) )
        return FALSE;

    /* check if this port is available */
    if (!btm_cb.btm_scn[scn-1])
    {
        btm_cb.btm_scn[scn-1] = TRUE;
        return TRUE;
    }

    return (FALSE);     /* Port was busy */
}

/*******************************************************************************
**
** Function         BTM_FreeSCN
**
** Description      Free the specified SCN.
**
** Returns          TRUE or FALSE
**
*******************************************************************************/
BOOLEAN BTM_FreeSCN(UINT8 scn)
{
    BTM_TRACE_DEBUG ("BTM_FreeSCN ");
    if (scn <= BTM_MAX_SCN && scn > 0)
    {
        btm_cb.btm_scn[scn-1] = FALSE;
        return(TRUE);
    }
    else
        return(FALSE);      /* Illegal SCN passed in */
}

/*******************************************************************************
**
** Function         btm_set_packet_types
**
** Description      This function sets the packet types used for a specific
**                  ACL connection. It is called internally by btm_acl_created
**                  or by an application/profile by BTM_SetPacketTypes.
**
** Returns          status of the operation
**
*******************************************************************************/
tBTM_STATUS btm_set_packet_types (tACL_CONN *p, UINT16 pkt_types)
{
    UINT16 temp_pkt_types;
    BTM_TRACE_DEBUG ("btm_set_packet_types");
    /* Save in the ACL control blocks, types that we support */
    temp_pkt_types = (pkt_types & BTM_ACL_SUPPORTED_PKTS_MASK &
                      btm_cb.btm_acl_pkt_types_supported);

    /* OR in any exception packet types if at least 2.0 version of spec */
    temp_pkt_types |= ((pkt_types & BTM_ACL_EXCEPTION_PKTS_MASK) |
                       (btm_cb.btm_acl_pkt_types_supported & BTM_ACL_EXCEPTION_PKTS_MASK));

    /* Exclude packet types not supported by the peer */
    btm_acl_chk_peer_pkt_type_support (p, &temp_pkt_types);

    BTM_TRACE_DEBUG ("SetPacketType Mask -> 0x%04x", temp_pkt_types);

    if (!btsnd_hcic_change_conn_type (p->hci_handle, temp_pkt_types))
    {
        return(BTM_NO_RESOURCES);
    }

    p->pkt_types_mask = temp_pkt_types;

    return(BTM_CMD_STARTED);
}

/*******************************************************************************
**
** Function         btm_get_max_packet_size
**
** Returns          Returns maximum packet size that can be used for current
**                  connection, 0 if connection is not established
**
*******************************************************************************/
UINT16 btm_get_max_packet_size (BD_ADDR addr)
{
    tACL_CONN   *p = btm_bda_to_acl(addr, BT_TRANSPORT_BR_EDR);
    UINT16      pkt_types = 0;
    UINT16      pkt_size = 0;
    BTM_TRACE_DEBUG ("btm_get_max_packet_size");
    if (p != NULL)
    {
        pkt_types = p->pkt_types_mask;
    }
    else
    {
        /* Special case for when info for the local device is requested */
        if (memcmp (controller_get_interface()->get_address(), addr, BD_ADDR_LEN) == 0)
        {
            pkt_types = btm_cb.btm_acl_pkt_types_supported;
        }
    }

    if (pkt_types)
    {
        if (!(pkt_types & BTM_ACL_PKT_TYPES_MASK_NO_3_DH5))
            pkt_size = HCI_EDR3_DH5_PACKET_SIZE;
        else if (!(pkt_types & BTM_ACL_PKT_TYPES_MASK_NO_2_DH5))
            pkt_size = HCI_EDR2_DH5_PACKET_SIZE;
        else if (!(pkt_types & BTM_ACL_PKT_TYPES_MASK_NO_3_DH3))
            pkt_size = HCI_EDR3_DH3_PACKET_SIZE;
        else if (pkt_types & BTM_ACL_PKT_TYPES_MASK_DH5)
            pkt_size = HCI_DH5_PACKET_SIZE;
        else if (!(pkt_types & BTM_ACL_PKT_TYPES_MASK_NO_2_DH3))
            pkt_size = HCI_EDR2_DH3_PACKET_SIZE;
        else if (pkt_types & BTM_ACL_PKT_TYPES_MASK_DM5)
            pkt_size = HCI_DM5_PACKET_SIZE;
        else if (pkt_types & BTM_ACL_PKT_TYPES_MASK_DH3)
            pkt_size = HCI_DH3_PACKET_SIZE;
        else if (pkt_types & BTM_ACL_PKT_TYPES_MASK_DM3)
            pkt_size = HCI_DM3_PACKET_SIZE;
        else if (!(pkt_types & BTM_ACL_PKT_TYPES_MASK_NO_3_DH1))
            pkt_size = HCI_EDR3_DH1_PACKET_SIZE;
        else if (!(pkt_types & BTM_ACL_PKT_TYPES_MASK_NO_2_DH1))
            pkt_size = HCI_EDR2_DH1_PACKET_SIZE;
        else if (pkt_types & BTM_ACL_PKT_TYPES_MASK_DH1)
            pkt_size = HCI_DH1_PACKET_SIZE;
        else if (pkt_types & BTM_ACL_PKT_TYPES_MASK_DM1)
            pkt_size = HCI_DM1_PACKET_SIZE;
    }

   return(pkt_size);
}

/*******************************************************************************
**
** Function         BTM_ReadRemoteVersion
**
** Returns          If connected report peer device info
**
*******************************************************************************/
tBTM_STATUS BTM_ReadRemoteVersion (BD_ADDR addr, UINT8 *lmp_version,
                                   UINT16 *manufacturer, UINT16 *lmp_sub_version)
{
    tACL_CONN        *p = btm_bda_to_acl(addr, BT_TRANSPORT_BR_EDR);
    BTM_TRACE_DEBUG ("BTM_ReadRemoteVersion");
    if (p == NULL)
        return(BTM_UNKNOWN_ADDR);

    if (lmp_version)
        *lmp_version = p->lmp_version;

    if (manufacturer)
        *manufacturer = p->manufacturer;

    if (lmp_sub_version)
        *lmp_sub_version = p->lmp_subversion;

    return(BTM_SUCCESS);
}

/*******************************************************************************
**
** Function         BTM_ReadRemoteFeatures
**
** Returns          pointer to the remote supported features mask (8 bytes)
**
*******************************************************************************/
UINT8 *BTM_ReadRemoteFeatures (BD_ADDR addr)
{
    tACL_CONN        *p = btm_bda_to_acl(addr, BT_TRANSPORT_BR_EDR);
    BTM_TRACE_DEBUG ("BTM_ReadRemoteFeatures");
    if (p == NULL)
    {
        return(NULL);
    }

    return(p->peer_lmp_features[HCI_EXT_FEATURES_PAGE_0]);
}

/*******************************************************************************
**
** Function         BTM_ReadRemoteExtendedFeatures
**
** Returns          pointer to the remote extended features mask (8 bytes)
**                  or NULL if bad page
**
*******************************************************************************/
UINT8 *BTM_ReadRemoteExtendedFeatures (BD_ADDR addr, UINT8 page_number)
{
    tACL_CONN        *p = btm_bda_to_acl(addr, BT_TRANSPORT_BR_EDR);
    BTM_TRACE_DEBUG ("BTM_ReadRemoteExtendedFeatures");
    if (p == NULL)
    {
        return(NULL);
    }

    if (page_number > HCI_EXT_FEATURES_PAGE_MAX)
    {
        BTM_TRACE_ERROR("Warning: BTM_ReadRemoteExtendedFeatures page %d unknown", page_number);
        return NULL;
    }

    return(p->peer_lmp_features[page_number]);
}

/*******************************************************************************
**
** Function         BTM_ReadNumberRemoteFeaturesPages
**
** Returns          number of features pages read from the remote device.
**
*******************************************************************************/
UINT8 BTM_ReadNumberRemoteFeaturesPages (BD_ADDR addr)
{
    tACL_CONN        *p = btm_bda_to_acl(addr, BT_TRANSPORT_BR_EDR);
    BTM_TRACE_DEBUG ("BTM_ReadNumberRemoteFeaturesPages");
    if (p == NULL)
    {
        return(0);
    }

    return(p->num_read_pages);
}

/*******************************************************************************
**
** Function         BTM_ReadAllRemoteFeatures
**
** Returns          pointer to all features of the remote (24 bytes).
**
*******************************************************************************/
UINT8 *BTM_ReadAllRemoteFeatures (BD_ADDR addr)
{
    tACL_CONN        *p = btm_bda_to_acl(addr, BT_TRANSPORT_BR_EDR);
    BTM_TRACE_DEBUG ("BTM_ReadAllRemoteFeatures");
    if (p == NULL)
    {
        return(NULL);
    }

    return(p->peer_lmp_features[HCI_EXT_FEATURES_PAGE_0]);
}

/*******************************************************************************
**
** Function         BTM_RegBusyLevelNotif
**
** Description      This function is called to register a callback to receive
**                  busy level change events.
**
** Returns          BTM_SUCCESS if successfully registered, otherwise error
**
*******************************************************************************/
tBTM_STATUS BTM_RegBusyLevelNotif (tBTM_BL_CHANGE_CB *p_cb, UINT8 *p_level,
                                   tBTM_BL_EVENT_MASK evt_mask)
{
    BTM_TRACE_DEBUG ("BTM_RegBusyLevelNotif");
    if (p_level)
        *p_level = btm_cb.busy_level;

    btm_cb.bl_evt_mask = evt_mask;

    if (!p_cb)
        btm_cb.p_bl_changed_cb = NULL;
    else if (btm_cb.p_bl_changed_cb)
        return(BTM_BUSY);
    else
        btm_cb.p_bl_changed_cb = p_cb;

    return(BTM_SUCCESS);
}

/*******************************************************************************
**
** Function         BTM_SetQoS
**
** Description      This function is called to setup QoS
**
** Returns          status of the operation
**
*******************************************************************************/
tBTM_STATUS BTM_SetQoS (BD_ADDR bd, FLOW_SPEC *p_flow, tBTM_CMPL_CB *p_cb)
{
    tACL_CONN   *p = &btm_cb.acl_db[0];

    BTM_TRACE_API ("BTM_SetQoS: BdAddr: %02x%02x%02x%02x%02x%02x",
                    bd[0], bd[1], bd[2],
                    bd[3], bd[4], bd[5]);

    /* If someone already waiting on the version, do not allow another */
    if (btm_cb.devcb.p_qossu_cmpl_cb)
        return(BTM_BUSY);

    if ( (p = btm_bda_to_acl(bd, BT_TRANSPORT_BR_EDR)) != NULL)
    {
        btu_start_timer (&btm_cb.devcb.qossu_timer, BTU_TTYPE_BTM_ACL, BTM_DEV_REPLY_TIMEOUT);
        btm_cb.devcb.p_qossu_cmpl_cb = p_cb;

        if (!btsnd_hcic_qos_setup (p->hci_handle, p_flow->qos_flags, p_flow->service_type,
                                   p_flow->token_rate, p_flow->peak_bandwidth,
                                   p_flow->latency,p_flow->delay_variation))
        {
            btm_cb.devcb.p_qossu_cmpl_cb = NULL;
            btu_stop_timer(&btm_cb.devcb.qossu_timer);
            return(BTM_NO_RESOURCES);
        }
        else
            return(BTM_CMD_STARTED);
    }

    /* If here, no BD Addr found */
    return(BTM_UNKNOWN_ADDR);
}

/*******************************************************************************
**
** Function         btm_qos_setup_complete
**
** Description      This function is called when the command complete message
**                  is received from the HCI for the qos setup request.
**
** Returns          void
**
*******************************************************************************/
void btm_qos_setup_complete (UINT8 status, UINT16 handle, FLOW_SPEC *p_flow)
{
    tBTM_CMPL_CB            *p_cb = btm_cb.devcb.p_qossu_cmpl_cb;
    tBTM_QOS_SETUP_CMPL     qossu;
    BTM_TRACE_DEBUG ("btm_qos_setup_complete");
    btu_stop_timer (&btm_cb.devcb.qossu_timer);

    btm_cb.devcb.p_qossu_cmpl_cb = NULL;

    if (p_cb)
    {
        memset(&qossu, 0, sizeof(tBTM_QOS_SETUP_CMPL));
        qossu.status = status;
        qossu.handle = handle;
        if (p_flow != NULL)
        {
            qossu.flow.qos_flags = p_flow->qos_flags;
            qossu.flow.service_type = p_flow->service_type;
            qossu.flow.token_rate = p_flow->token_rate;
            qossu.flow.peak_bandwidth = p_flow->peak_bandwidth;
            qossu.flow.latency = p_flow->latency;
            qossu.flow.delay_variation = p_flow->delay_variation;
        }
        BTM_TRACE_DEBUG ("BTM: p_flow->delay_variation: 0x%02x",
                          qossu.flow.delay_variation);
        (*p_cb)(&qossu);
    }
}


/*******************************************************************************
**
** Function         BTM_ReadRSSI
**
** Description      This function is called to read the link policy settings.
**                  The address of link policy results are returned in the callback.
**                  (tBTM_RSSI_RESULTS)
**
** Returns          BTM_CMD_STARTED if successfully initiated or error code
**
*******************************************************************************/
tBTM_STATUS BTM_ReadRSSI (BD_ADDR remote_bda, tBTM_CMPL_CB *p_cb)
{
    tACL_CONN   *p;
    tBT_TRANSPORT transport = BT_TRANSPORT_BR_EDR;
#if BLE_INCLUDED == TRUE
    tBT_DEVICE_TYPE dev_type;
    tBLE_ADDR_TYPE  addr_type;
#endif
    BTM_TRACE_API ("BTM_ReadRSSI: RemBdAddr: %02x%02x%02x%02x%02x%02x",
                    remote_bda[0], remote_bda[1], remote_bda[2],
                    remote_bda[3], remote_bda[4], remote_bda[5]);

    /* If someone already waiting on the version, do not allow another */
    if (btm_cb.devcb.p_rssi_cmpl_cb)
        return(BTM_BUSY);

#if BLE_INCLUDED == TRUE
    BTM_ReadDevInfo(remote_bda, &dev_type, &addr_type);
    if (dev_type == BT_DEVICE_TYPE_BLE)
        transport = BT_TRANSPORT_LE;
#endif

    p = btm_bda_to_acl(remote_bda, transport);
    if (p != (tACL_CONN *)NULL)
    {
        btu_start_timer (&btm_cb.devcb.rssi_timer, BTU_TTYPE_BTM_ACL,
                         BTM_DEV_REPLY_TIMEOUT);

        btm_cb.devcb.p_rssi_cmpl_cb = p_cb;

        if (!btsnd_hcic_read_rssi (p->hci_handle))
        {
            btm_cb.devcb.p_rssi_cmpl_cb = NULL;
            btu_stop_timer (&btm_cb.devcb.rssi_timer);
            return(BTM_NO_RESOURCES);
        }
        else
            return(BTM_CMD_STARTED);
    }

    /* If here, no BD Addr found */
    return(BTM_UNKNOWN_ADDR);
}

/*******************************************************************************
**
** Function         BTM_ReadLinkQuality
**
** Description      This function is called to read the link qulaity.
**                  The value of the link quality is returned in the callback.
**                  (tBTM_LINK_QUALITY_RESULTS)
**
** Returns          BTM_CMD_STARTED if successfully initiated or error code
**
*******************************************************************************/
tBTM_STATUS BTM_ReadLinkQuality (BD_ADDR remote_bda, tBTM_CMPL_CB *p_cb)
{
    tACL_CONN   *p;

    BTM_TRACE_API ("BTM_ReadLinkQuality: RemBdAddr: %02x%02x%02x%02x%02x%02x",
                    remote_bda[0], remote_bda[1], remote_bda[2],
                    remote_bda[3], remote_bda[4], remote_bda[5]);

    /* If someone already waiting on the version, do not allow another */
    if (btm_cb.devcb.p_lnk_qual_cmpl_cb)
        return(BTM_BUSY);

    p = btm_bda_to_acl(remote_bda, BT_TRANSPORT_BR_EDR);
    if (p != (tACL_CONN *)NULL)
    {
        btu_start_timer (&btm_cb.devcb.lnk_quality_timer, BTU_TTYPE_BTM_ACL,
                         BTM_DEV_REPLY_TIMEOUT);
        btm_cb.devcb.p_lnk_qual_cmpl_cb = p_cb;

        if (!btsnd_hcic_get_link_quality (p->hci_handle))
        {
            btu_stop_timer (&btm_cb.devcb.lnk_quality_timer);
            btm_cb.devcb.p_lnk_qual_cmpl_cb = NULL;
            return(BTM_NO_RESOURCES);
        }
        else
            return(BTM_CMD_STARTED);
    }

    /* If here, no BD Addr found */
    return(BTM_UNKNOWN_ADDR);
}

/*******************************************************************************
**
** Function         BTM_ReadTxPower
**
** Description      This function is called to read the current
**                  TX power of the connection. The tx power level results
**                  are returned in the callback.
**                  (tBTM_RSSI_RESULTS)
**
** Returns          BTM_CMD_STARTED if successfully initiated or error code
**
*******************************************************************************/
tBTM_STATUS BTM_ReadTxPower (BD_ADDR remote_bda, tBT_TRANSPORT transport, tBTM_CMPL_CB *p_cb)
{
    tACL_CONN   *p;
    BOOLEAN     ret;
#define BTM_READ_RSSI_TYPE_CUR  0x00
#define BTM_READ_RSSI_TYPE_MAX  0X01

    BTM_TRACE_API ("BTM_ReadTxPower: RemBdAddr: %02x%02x%02x%02x%02x%02x",
                    remote_bda[0], remote_bda[1], remote_bda[2],
                    remote_bda[3], remote_bda[4], remote_bda[5]);

    /* If someone already waiting on the version, do not allow another */
    if (btm_cb.devcb.p_tx_power_cmpl_cb)
        return(BTM_BUSY);

    p = btm_bda_to_acl(remote_bda, transport);
    if (p != (tACL_CONN *)NULL)
    {
        btu_start_timer (&btm_cb.devcb.tx_power_timer, BTU_TTYPE_BTM_ACL,
                         BTM_DEV_REPLY_TIMEOUT);

        btm_cb.devcb.p_tx_power_cmpl_cb = p_cb;

#if BLE_INCLUDED == TRUE
        if (p->transport == BT_TRANSPORT_LE)
        {
            memcpy(btm_cb.devcb.read_tx_pwr_addr, remote_bda, BD_ADDR_LEN);
            ret = btsnd_hcic_ble_read_adv_chnl_tx_power();
        }
        else
#endif
        {
            ret = btsnd_hcic_read_tx_power (p->hci_handle, BTM_READ_RSSI_TYPE_CUR);
        }
        if (!ret)
        {
            btm_cb.devcb.p_tx_power_cmpl_cb = NULL;
            btu_stop_timer (&btm_cb.devcb.tx_power_timer);
            return(BTM_NO_RESOURCES);
        }
        else
            return(BTM_CMD_STARTED);
    }

    /* If here, no BD Addr found */
    return (BTM_UNKNOWN_ADDR);
}
/*******************************************************************************
**
** Function         btm_read_tx_power_complete
**
** Description      This function is called when the command complete message
**                  is received from the HCI for the read tx power request.
**
** Returns          void
**
*******************************************************************************/
void btm_read_tx_power_complete (UINT8 *p, BOOLEAN is_ble)
{
    tBTM_CMPL_CB            *p_cb = btm_cb.devcb.p_tx_power_cmpl_cb;
    tBTM_TX_POWER_RESULTS   results;
    UINT16                   handle;
    tACL_CONN               *p_acl_cb = &btm_cb.acl_db[0];
    UINT16                   index;
    BTM_TRACE_DEBUG ("btm_read_tx_power_complete");
    btu_stop_timer (&btm_cb.devcb.tx_power_timer);

    /* If there was a callback registered for read rssi, call it */
    btm_cb.devcb.p_tx_power_cmpl_cb = NULL;

    if (p_cb)
    {
        STREAM_TO_UINT8  (results.hci_status, p);

        if (results.hci_status == HCI_SUCCESS)
        {
            results.status = BTM_SUCCESS;

            if (!is_ble)
            {
                STREAM_TO_UINT16 (handle, p);
                STREAM_TO_UINT8 (results.tx_power, p);

                /* Search through the list of active channels for the correct BD Addr */
                for (index = 0; index < MAX_L2CAP_LINKS; index++, p_acl_cb++)
                {
                    if ((p_acl_cb->in_use) && (handle == p_acl_cb->hci_handle))
                    {
                        memcpy (results.rem_bda, p_acl_cb->remote_addr, BD_ADDR_LEN);
                        break;
                    }
                }
            }
#if BLE_INCLUDED == TRUE
            else
            {
                STREAM_TO_UINT8 (results.tx_power, p);
                memcpy(results.rem_bda, btm_cb.devcb.read_tx_pwr_addr, BD_ADDR_LEN);
            }
#endif
            BTM_TRACE_DEBUG ("BTM TX power Complete: tx_power %d, hci status 0x%02x",
                                  results.tx_power, results.hci_status);
        }
        else
            results.status = BTM_ERR_PROCESSING;

        (*p_cb)(&results);
    }
}

/*******************************************************************************
**
** Function         btm_read_rssi_complete
**
** Description      This function is called when the command complete message
**                  is received from the HCI for the read rssi request.
**
** Returns          void
**
*******************************************************************************/
void btm_read_rssi_complete (UINT8 *p)
{
    tBTM_CMPL_CB            *p_cb = btm_cb.devcb.p_rssi_cmpl_cb;
    tBTM_RSSI_RESULTS        results;
    UINT16                   handle;
    tACL_CONN               *p_acl_cb = &btm_cb.acl_db[0];
    UINT16                   index;
    BTM_TRACE_DEBUG ("btm_read_rssi_complete");
    btu_stop_timer (&btm_cb.devcb.rssi_timer);

    /* If there was a callback registered for read rssi, call it */
    btm_cb.devcb.p_rssi_cmpl_cb = NULL;

    if (p_cb)
    {
        STREAM_TO_UINT8  (results.hci_status, p);

        if (results.hci_status == HCI_SUCCESS)
        {
            results.status = BTM_SUCCESS;

            STREAM_TO_UINT16 (handle, p);

            STREAM_TO_UINT8 (results.rssi, p);
            BTM_TRACE_DEBUG ("BTM RSSI Complete: rssi %d, hci status 0x%02x",
                              results.rssi, results.hci_status);

            /* Search through the list of active channels for the correct BD Addr */
            for (index = 0; index < MAX_L2CAP_LINKS; index++, p_acl_cb++)
            {
                if ((p_acl_cb->in_use) && (handle == p_acl_cb->hci_handle))
                {
                    memcpy (results.rem_bda, p_acl_cb->remote_addr, BD_ADDR_LEN);
                    break;
                }
            }
        }
        else
            results.status = BTM_ERR_PROCESSING;

        (*p_cb)(&results);
    }
}

/*******************************************************************************
**
** Function         btm_read_link_quality_complete
**
** Description      This function is called when the command complete message
**                  is received from the HCI for the read link quality.
**
** Returns          void
**
*******************************************************************************/
void btm_read_link_quality_complete (UINT8 *p)
{
    tBTM_CMPL_CB            *p_cb = btm_cb.devcb.p_lnk_qual_cmpl_cb;
    tBTM_LINK_QUALITY_RESULTS results;
    UINT16                   handle;
    tACL_CONN               *p_acl_cb = &btm_cb.acl_db[0];
    UINT16                   index;
    BTM_TRACE_DEBUG ("btm_read_link_quality_complete");
    btu_stop_timer (&btm_cb.devcb.lnk_quality_timer);

    /* If there was a callback registered for read rssi, call it */
    btm_cb.devcb.p_lnk_qual_cmpl_cb = NULL;

    if (p_cb)
    {
        STREAM_TO_UINT8  (results.hci_status, p);

        if (results.hci_status == HCI_SUCCESS)
        {
            results.status = BTM_SUCCESS;

            STREAM_TO_UINT16 (handle, p);

            STREAM_TO_UINT8 (results.link_quality, p);
            BTM_TRACE_DEBUG ("BTM Link Quality Complete: Link Quality %d, hci status 0x%02x",
                              results.link_quality, results.hci_status);

            /* Search through the list of active channels for the correct BD Addr */
            for (index = 0; index < MAX_L2CAP_LINKS; index++, p_acl_cb++)
            {
                if ((p_acl_cb->in_use) && (handle == p_acl_cb->hci_handle))
                {
                    memcpy (results.rem_bda, p_acl_cb->remote_addr, BD_ADDR_LEN);
                    break;
                }
            }
        }
        else
            results.status = BTM_ERR_PROCESSING;

        (*p_cb)(&results);
    }
}

/*******************************************************************************
**
** Function         btm_remove_acl
**
** Description      This function is called to disconnect an ACL connection
**
** Returns          BTM_SUCCESS if successfully initiated, otherwise BTM_NO_RESOURCES.
**
*******************************************************************************/
tBTM_STATUS btm_remove_acl (BD_ADDR bd_addr, tBT_TRANSPORT transport)
{
    UINT16  hci_handle = BTM_GetHCIConnHandle(bd_addr, transport);
    tBTM_STATUS status = BTM_SUCCESS;

    BTM_TRACE_DEBUG ("btm_remove_acl");
#if BTM_DISC_DURING_RS == TRUE
    tBTM_SEC_DEV_REC  *p_dev_rec = btm_find_dev (bd_addr);

    /* Role Switch is pending, postpone until completed */
    if (p_dev_rec && (p_dev_rec->rs_disc_pending == BTM_SEC_RS_PENDING))
    {
        p_dev_rec->rs_disc_pending = BTM_SEC_DISC_PENDING;
    }
    else    /* otherwise can disconnect right away */
#endif
    {
        if (hci_handle != 0xFFFF && p_dev_rec &&
             p_dev_rec->sec_state!= BTM_SEC_STATE_DISCONNECTING)
        {
            if (!btsnd_hcic_disconnect (hci_handle, HCI_ERR_PEER_USER))
                status = BTM_NO_RESOURCES;
        }
        else
            status = BTM_UNKNOWN_ADDR;
    }

    return status;
}


/*******************************************************************************
**
** Function         BTM_SetTraceLevel
**
** Description      This function sets the trace level for BTM.  If called with
**                  a value of 0xFF, it simply returns the current trace level.
**
** Returns          The new or current trace level
**
*******************************************************************************/
UINT8 BTM_SetTraceLevel (UINT8 new_level)
{
    BTM_TRACE_DEBUG ("BTM_SetTraceLevel");
    if (new_level != 0xFF)
        btm_cb.trace_level = new_level;

    return(btm_cb.trace_level);
}

/*******************************************************************************
**
** Function         btm_cont_rswitch
**
** Description      This function is called to continue processing an active
**                  role switch. It first disables encryption if enabled and
**                  EPR is not supported
**
** Returns          void
**
*******************************************************************************/
void btm_cont_rswitch (tACL_CONN *p, tBTM_SEC_DEV_REC *p_dev_rec,
                                     UINT8 hci_status)
{
    BOOLEAN sw_ok = TRUE;
    BTM_TRACE_DEBUG ("btm_cont_rswitch");
    /* Check to see if encryption needs to be turned off if pending
       change of link key or role switch */
    if (p->switch_role_state == BTM_ACL_SWKEY_STATE_MODE_CHANGE)
    {
        /* Must turn off Encryption first if necessary */
        /* Some devices do not support switch or change of link key while encryption is on */
        if (p_dev_rec != NULL && ((p_dev_rec->sec_flags & BTM_SEC_ENCRYPTED) != 0)
            && !BTM_EPR_AVAILABLE(p))
        {
            if (btsnd_hcic_set_conn_encrypt (p->hci_handle, FALSE))
            {
                p->encrypt_state = BTM_ACL_ENCRYPT_STATE_ENCRYPT_OFF;
                if (p->switch_role_state == BTM_ACL_SWKEY_STATE_MODE_CHANGE)
                    p->switch_role_state = BTM_ACL_SWKEY_STATE_ENCRYPTION_OFF;
            }
            else
            {
                /* Error occurred; set states back to Idle */
                if (p->switch_role_state == BTM_ACL_SWKEY_STATE_MODE_CHANGE)
                    sw_ok = FALSE;
            }
        }
        else    /* Encryption not used or EPR supported, continue with switch
                   and/or change of link key */
        {
            if (p->switch_role_state == BTM_ACL_SWKEY_STATE_MODE_CHANGE)
            {
                p->switch_role_state = BTM_ACL_SWKEY_STATE_IN_PROGRESS;
#if BTM_DISC_DURING_RS == TRUE
                if (p_dev_rec)
                    p_dev_rec->rs_disc_pending = BTM_SEC_RS_PENDING;
#endif
                sw_ok = btsnd_hcic_switch_role (p->remote_addr, (UINT8)!p->link_role);
            }
        }

        if (!sw_ok)
        {
            p->switch_role_state = BTM_ACL_SWKEY_STATE_IDLE;
            btm_acl_report_role_change(hci_status, p->remote_addr);
        }
    }
}

/*******************************************************************************
**
** Function         btm_acl_resubmit_page
**
** Description      send pending page request
**
*******************************************************************************/
void btm_acl_resubmit_page (void)
{
    tBTM_SEC_DEV_REC *p_dev_rec;
    BT_HDR  *p_buf;
    UINT8   *pp;
    BD_ADDR bda;
    BTM_TRACE_DEBUG ("btm_acl_resubmit_page");
    /* If there were other page request schedule can start the next one */
    if ((p_buf = (BT_HDR *)GKI_dequeue (&btm_cb.page_queue)) != NULL)
    {
        /* skip 3 (2 bytes opcode and 1 byte len) to get to the bd_addr
         * for both create_conn and rmt_name */
        pp = (UINT8 *)(p_buf + 1) + p_buf->offset + 3;

        STREAM_TO_BDADDR (bda, pp);

        p_dev_rec = btm_find_or_alloc_dev (bda);

        memcpy (btm_cb.connecting_bda, p_dev_rec->bd_addr,   BD_ADDR_LEN);
        memcpy (btm_cb.connecting_dc,  p_dev_rec->dev_class, DEV_CLASS_LEN);

        btu_hcif_send_cmd (LOCAL_BR_EDR_CONTROLLER_ID, p_buf);
    }
    else
        btm_cb.paging = FALSE;
}

/*******************************************************************************
**
** Function         btm_acl_reset_paging
**
** Description      set paging to FALSE and free the page queue - called at hci_reset
**
*******************************************************************************/
void  btm_acl_reset_paging (void)
{
    BT_HDR *p;
    BTM_TRACE_DEBUG ("btm_acl_reset_paging");
    /* If we sent reset we are definitely not paging any more */
    while ((p = (BT_HDR *)GKI_dequeue(&btm_cb.page_queue)) != NULL)
        GKI_freebuf (p);

    btm_cb.paging = FALSE;
}

/*******************************************************************************
**
** Function         btm_acl_paging
**
** Description      send a paging command or queue it in btm_cb
**
*******************************************************************************/
void  btm_acl_paging (BT_HDR *p, BD_ADDR bda)
{
    tBTM_SEC_DEV_REC *p_dev_rec;

    BTM_TRACE_DEBUG ("btm_acl_paging discing:%d, paging:%d BDA: %06x%06x",
                      btm_cb.discing, btm_cb.paging,
                      (bda[0]<<16) + (bda[1]<<8) + bda[2], (bda[3]<<16) + (bda[4] << 8) + bda[5]);
    if (btm_cb.discing)
    {
        btm_cb.paging = TRUE;
        GKI_enqueue (&btm_cb.page_queue, p);
    }
    else
    {
        if (!BTM_ACL_IS_CONNECTED (bda))
        {
            BTM_TRACE_DEBUG ("connecting_bda: %06x%06x",
                              (btm_cb.connecting_bda[0]<<16) + (btm_cb.connecting_bda[1]<<8) +
                               btm_cb.connecting_bda[2],
                              (btm_cb.connecting_bda[3]<<16) + (btm_cb.connecting_bda[4] << 8) +
                               btm_cb.connecting_bda[5]);
            if (btm_cb.paging &&
                memcmp (bda, btm_cb.connecting_bda, BD_ADDR_LEN) != 0)
            {
                GKI_enqueue (&btm_cb.page_queue, p);
            }
            else
            {
                p_dev_rec = btm_find_or_alloc_dev (bda);
                memcpy (btm_cb.connecting_bda, p_dev_rec->bd_addr,   BD_ADDR_LEN);
                memcpy (btm_cb.connecting_dc,  p_dev_rec->dev_class, DEV_CLASS_LEN);

                btu_hcif_send_cmd (LOCAL_BR_EDR_CONTROLLER_ID, p);
            }

            btm_cb.paging = TRUE;
        }
        else /* ACL is already up */
        {
            btu_hcif_send_cmd (LOCAL_BR_EDR_CONTROLLER_ID, p);
        }
    }
}

/*******************************************************************************
**
** Function         btm_acl_notif_conn_collision
**
** Description      Send connection collision event to upper layer if registered
**
** Returns          TRUE if sent out to upper layer,
**                  FALSE if no one needs the notification.
**
*******************************************************************************/
BOOLEAN  btm_acl_notif_conn_collision (BD_ADDR bda)
{
    tBTM_BL_EVENT_DATA  evt_data;

    /* Report possible collision to the upper layer. */
    if (btm_cb.p_bl_changed_cb)
    {
        BTM_TRACE_DEBUG ("btm_acl_notif_conn_collision: RemBdAddr: %02x%02x%02x%02x%02x%02x",
                          bda[0], bda[1], bda[2], bda[3], bda[4], bda[5]);

        evt_data.event = BTM_BL_COLLISION_EVT;
        evt_data.conn.p_bda = bda;

#if BLE_INCLUDED == TRUE
        evt_data.conn.transport = BT_TRANSPORT_BR_EDR;
        evt_data.conn.handle = BTM_INVALID_HCI_HANDLE;
#endif
        (*btm_cb.p_bl_changed_cb)(&evt_data);
        return TRUE;
    }
    else
        return FALSE;
}


/*******************************************************************************
**
** Function         btm_acl_chk_peer_pkt_type_support
**
** Description      Check if peer supports requested packets
**
*******************************************************************************/
void btm_acl_chk_peer_pkt_type_support (tACL_CONN *p, UINT16 *p_pkt_type)
{
    /* 3 and 5 slot packets? */
    if (!HCI_3_SLOT_PACKETS_SUPPORTED(p->peer_lmp_features[HCI_EXT_FEATURES_PAGE_0]))
        *p_pkt_type &= ~(BTM_ACL_PKT_TYPES_MASK_DH3 +BTM_ACL_PKT_TYPES_MASK_DM3);

    if (!HCI_5_SLOT_PACKETS_SUPPORTED(p->peer_lmp_features[HCI_EXT_FEATURES_PAGE_0]))
        *p_pkt_type &= ~(BTM_ACL_PKT_TYPES_MASK_DH5 + BTM_ACL_PKT_TYPES_MASK_DM5);

    /* 2 and 3 MPS support? */
    if (!HCI_EDR_ACL_2MPS_SUPPORTED(p->peer_lmp_features[HCI_EXT_FEATURES_PAGE_0]))
        /* Not supported. Add 'not_supported' mask for all 2MPS packet types */
        *p_pkt_type |= (BTM_ACL_PKT_TYPES_MASK_NO_2_DH1 + BTM_ACL_PKT_TYPES_MASK_NO_2_DH3 +
                            BTM_ACL_PKT_TYPES_MASK_NO_2_DH5);

    if (!HCI_EDR_ACL_3MPS_SUPPORTED(p->peer_lmp_features[HCI_EXT_FEATURES_PAGE_0]))
        /* Not supported. Add 'not_supported' mask for all 3MPS packet types */
        *p_pkt_type |= (BTM_ACL_PKT_TYPES_MASK_NO_3_DH1 + BTM_ACL_PKT_TYPES_MASK_NO_3_DH3 +
                            BTM_ACL_PKT_TYPES_MASK_NO_3_DH5);

    /* EDR 3 and 5 slot support? */
    if (HCI_EDR_ACL_2MPS_SUPPORTED(p->peer_lmp_features[HCI_EXT_FEATURES_PAGE_0])
     || HCI_EDR_ACL_3MPS_SUPPORTED(p->peer_lmp_features[HCI_EXT_FEATURES_PAGE_0]))
    {
        if (!HCI_3_SLOT_EDR_ACL_SUPPORTED(p->peer_lmp_features[HCI_EXT_FEATURES_PAGE_0]))
            /* Not supported. Add 'not_supported' mask for all 3-slot EDR packet types */
            *p_pkt_type |= (BTM_ACL_PKT_TYPES_MASK_NO_2_DH3 + BTM_ACL_PKT_TYPES_MASK_NO_3_DH3);

        if (!HCI_5_SLOT_EDR_ACL_SUPPORTED(p->peer_lmp_features[HCI_EXT_FEATURES_PAGE_0]))
            /* Not supported. Add 'not_supported' mask for all 5-slot EDR packet types */
            *p_pkt_type |= (BTM_ACL_PKT_TYPES_MASK_NO_2_DH5 + BTM_ACL_PKT_TYPES_MASK_NO_3_DH5);
    }
}<|MERGE_RESOLUTION|>--- conflicted
+++ resolved
@@ -1027,10 +1027,7 @@
                 BTM_TRACE_WARNING ("btm_read_remote_version_complete lmp_version %d manufacturer %d lmp_subversion %d",
                                         p_acl_cb->lmp_version,p_acl_cb->manufacturer, p_acl_cb->lmp_subversion);
                 btm_read_remote_features (p_acl_cb->hci_handle);
-<<<<<<< HEAD
-=======
                 break;
->>>>>>> 67687e53
             }
 
 #if BLE_INCLUDED == TRUE
