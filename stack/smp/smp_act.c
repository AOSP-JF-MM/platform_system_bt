/******************************************************************************
 *
 *  Copyright (C) 2003-2012 Broadcom Corporation
 *
 *  Licensed under the Apache License, Version 2.0 (the "License");
 *  you may not use this file except in compliance with the License.
 *  You may obtain a copy of the License at:
 *
 *  http://www.apache.org/licenses/LICENSE-2.0
 *
 *  Unless required by applicable law or agreed to in writing, software
 *  distributed under the License is distributed on an "AS IS" BASIS,
 *  WITHOUT WARRANTIES OR CONDITIONS OF ANY KIND, either express or implied.
 *  See the License for the specific language governing permissions and
 *  limitations under the License.
 *
 ******************************************************************************/

#include <string.h>
#include "device/include/interop.h"
#include "include/bt_target.h"
#include "stack/btm/btm_int.h"
#include "stack/include/l2c_api.h"
#include "stack/smp/smp_int.h"
#include "utils/include/bt_utils.h"

#if SMP_INCLUDED == TRUE
const UINT8 smp_association_table[2][SMP_IO_CAP_MAX][SMP_IO_CAP_MAX] =
{
    /* initiator */
    {{SMP_MODEL_ENCRYPTION_ONLY, SMP_MODEL_ENCRYPTION_ONLY, SMP_MODEL_PASSKEY,   SMP_MODEL_ENCRYPTION_ONLY, SMP_MODEL_PASSKEY}, /* Display Only */
        {SMP_MODEL_ENCRYPTION_ONLY,  SMP_MODEL_ENCRYPTION_ONLY, SMP_MODEL_PASSKEY, SMP_MODEL_ENCRYPTION_ONLY, SMP_MODEL_PASSKEY}, /* SMP_CAP_IO = 1 */
        {SMP_MODEL_KEY_NOTIF, SMP_MODEL_KEY_NOTIF,  SMP_MODEL_PASSKEY,   SMP_MODEL_ENCRYPTION_ONLY, SMP_MODEL_KEY_NOTIF}, /* keyboard only */
        {SMP_MODEL_ENCRYPTION_ONLY,  SMP_MODEL_ENCRYPTION_ONLY,   SMP_MODEL_ENCRYPTION_ONLY,  SMP_MODEL_ENCRYPTION_ONLY,    SMP_MODEL_ENCRYPTION_ONLY},/* No Input No Output */
        {SMP_MODEL_KEY_NOTIF, SMP_MODEL_KEY_NOTIF,  SMP_MODEL_PASSKEY,   SMP_MODEL_ENCRYPTION_ONLY, SMP_MODEL_KEY_NOTIF}}, /* keyboard display */
    /* responder */
    {{SMP_MODEL_ENCRYPTION_ONLY, SMP_MODEL_ENCRYPTION_ONLY,   SMP_MODEL_KEY_NOTIF, SMP_MODEL_ENCRYPTION_ONLY,    SMP_MODEL_KEY_NOTIF}, /* Display Only */
        {SMP_MODEL_ENCRYPTION_ONLY,  SMP_MODEL_ENCRYPTION_ONLY,   SMP_MODEL_KEY_NOTIF,   SMP_MODEL_ENCRYPTION_ONLY,    SMP_MODEL_KEY_NOTIF}, /* SMP_CAP_IO = 1 */
        {SMP_MODEL_PASSKEY,   SMP_MODEL_PASSKEY,    SMP_MODEL_PASSKEY,   SMP_MODEL_ENCRYPTION_ONLY,    SMP_MODEL_PASSKEY}, /* keyboard only */
        {SMP_MODEL_ENCRYPTION_ONLY,  SMP_MODEL_ENCRYPTION_ONLY,   SMP_MODEL_ENCRYPTION_ONLY,  SMP_MODEL_ENCRYPTION_ONLY, SMP_MODEL_ENCRYPTION_ONLY},/* No Input No Output */
        {SMP_MODEL_PASSKEY,   SMP_MODEL_PASSKEY,    SMP_MODEL_KEY_NOTIF, SMP_MODEL_ENCRYPTION_ONLY, SMP_MODEL_PASSKEY}} /* keyboard display */
    /* display only */    /*SMP_CAP_IO = 1 */  /* keyboard only */   /* No InputOutput */  /* keyboard display */
};

#define SMP_KEY_DIST_TYPE_MAX       4
const tSMP_ACT smp_distribute_act [] =
{
    smp_generate_ltk,
    smp_send_id_info,
    smp_generate_csrk,
    smp_set_derive_link_key
};

static bool lmp_version_below(BD_ADDR bda, uint8_t version)
{
    tACL_CONN *acl = btm_bda_to_acl(bda, BT_TRANSPORT_LE);
    if (acl == NULL || acl->lmp_version == 0)
    {
        SMP_TRACE_WARNING("%s cannot retrieve LMP version...", __func__);
        return false;
    }
    SMP_TRACE_WARNING("%s LMP version %d < %d", __func__, acl->lmp_version, version);
    return acl->lmp_version < version;
}

/*******************************************************************************
** Function         smp_update_key_mask
** Description      This function updates the key mask for sending or receiving.
*******************************************************************************/
static void smp_update_key_mask (tSMP_CB *p_cb, UINT8 key_type, BOOLEAN recv)
{
    SMP_TRACE_DEBUG("%s before update role=%d recv=%d local_i_key = %02x, local_r_key = %02x",
        __func__, p_cb->role, recv, p_cb->local_i_key, p_cb->local_r_key);

    if (((p_cb->le_secure_connections_mode_is_used) ||
        (p_cb->smp_over_br)) &&
        ((key_type == SMP_SEC_KEY_TYPE_ENC) || (key_type == SMP_SEC_KEY_TYPE_LK)))
    {
        /* in LE SC mode LTK, CSRK and BR/EDR LK are derived locally instead of
        ** being exchanged with the peer */
        p_cb->local_i_key &= ~key_type;
        p_cb->local_r_key &= ~key_type;
    }
    else
    if (p_cb->role == HCI_ROLE_SLAVE)
    {
        if (recv)
            p_cb->local_i_key &= ~key_type;
        else
            p_cb->local_r_key &= ~key_type;
    }
    else
    {
        if (recv)
            p_cb->local_r_key &= ~key_type;
        else
            p_cb->local_i_key &= ~key_type;
    }

    SMP_TRACE_DEBUG("updated local_i_key = %02x, local_r_key = %02x", p_cb->local_i_key,
                      p_cb->local_r_key);
}

/*******************************************************************************
** Function     smp_send_app_cback
** Description  notifies application about the events the application is interested in
*******************************************************************************/
void smp_send_app_cback(tSMP_CB *p_cb, tSMP_INT_DATA *p_data)
{
    tSMP_EVT_DATA   cb_data;
    tSMP_STATUS callback_rc;
    SMP_TRACE_DEBUG("%s p_cb->cb_evt=%d", __func__, p_cb->cb_evt);
    if (p_cb->p_callback && p_cb->cb_evt != 0)
    {
        switch (p_cb->cb_evt)
        {
            case SMP_IO_CAP_REQ_EVT:
                cb_data.io_req.auth_req = p_cb->peer_auth_req;
                cb_data.io_req.oob_data = SMP_OOB_NONE;
                cb_data.io_req.io_cap = SMP_DEFAULT_IO_CAPS;
                cb_data.io_req.max_key_size = SMP_MAX_ENC_KEY_SIZE;
                cb_data.io_req.init_keys = p_cb->local_i_key ;
                cb_data.io_req.resp_keys = p_cb->local_r_key ;
                SMP_TRACE_WARNING ( "io_cap = %d",cb_data.io_req.io_cap);
                break;

            case SMP_NC_REQ_EVT:
                cb_data.passkey = p_data->passkey;
                break;
            case SMP_SC_OOB_REQ_EVT:
                cb_data.req_oob_type = p_data->req_oob_type;
                break;
            case SMP_SC_LOC_OOB_DATA_UP_EVT:
                cb_data.loc_oob_data = p_cb->sc_oob_data.loc_oob_data;
                break;

            case SMP_BR_KEYS_REQ_EVT:
                cb_data.io_req.auth_req = 0;
                cb_data.io_req.oob_data = SMP_OOB_NONE;
                cb_data.io_req.io_cap = 0;
                cb_data.io_req.max_key_size = SMP_MAX_ENC_KEY_SIZE;
                cb_data.io_req.init_keys = SMP_BR_SEC_DEFAULT_KEY;
                cb_data.io_req.resp_keys = SMP_BR_SEC_DEFAULT_KEY;
                break;

            default:
                break;
        }

        callback_rc = (*p_cb->p_callback)(p_cb->cb_evt, p_cb->pairing_bda, &cb_data);

        SMP_TRACE_DEBUG("callback_rc=%d  p_cb->cb_evt=%d",callback_rc, p_cb->cb_evt );

        if (callback_rc == SMP_SUCCESS)
        {
            switch (p_cb->cb_evt)
            {
                case SMP_IO_CAP_REQ_EVT:
                    p_cb->loc_auth_req   = cb_data.io_req.auth_req;
                    p_cb->local_io_capability  = cb_data.io_req.io_cap;
                    p_cb->loc_oob_flag = cb_data.io_req.oob_data;
                    p_cb->loc_enc_size = cb_data.io_req.max_key_size;
                    p_cb->local_i_key = cb_data.io_req.init_keys;
                    p_cb->local_r_key = cb_data.io_req.resp_keys;

                    if (!(p_cb->loc_auth_req & SMP_AUTH_BOND))
                    {
                        SMP_TRACE_WARNING ("Non bonding: No keys will be exchanged");
                        p_cb->local_i_key = 0;
                        p_cb->local_r_key = 0;
                    }

                    SMP_TRACE_WARNING ( "rcvd auth_req: 0x%02x, io_cap: %d \
                        loc_oob_flag: %d loc_enc_size: %d,"
                        "local_i_key: 0x%02x, local_r_key: 0x%02x",
                        p_cb->loc_auth_req, p_cb->local_io_capability, p_cb->loc_oob_flag,
                        p_cb->loc_enc_size, p_cb->local_i_key, p_cb->local_r_key);

                    p_cb->secure_connections_only_mode_required =
                        (btm_cb.security_mode == BTM_SEC_MODE_SC) ? TRUE : FALSE;

                    if (p_cb->secure_connections_only_mode_required)
                    {
                        p_cb->loc_auth_req |= SMP_SC_SUPPORT_BIT;
                    }

                    if (!(p_cb->loc_auth_req & SMP_SC_SUPPORT_BIT)
<<<<<<< HEAD
                        || interop_addr_match(INTEROP_DISABLE_LE_SECURE_CONNECTIONS,
=======
                        || lmp_version_below(p_cb->pairing_bda, HCI_PROTO_VERSION_4_2)
                        || interop_match(INTEROP_DISABLE_LE_SECURE_CONNECTIONS,
>>>>>>> 3e8755ec
                            (const bt_bdaddr_t *)&p_cb->pairing_bda))
                    {
                        p_cb->loc_auth_req &= ~SMP_KP_SUPPORT_BIT;
                        p_cb->local_i_key &= ~SMP_SEC_KEY_TYPE_LK;
                        p_cb->local_r_key &= ~SMP_SEC_KEY_TYPE_LK;
                    }

                    SMP_TRACE_WARNING("set auth_req: 0x%02x, local_i_key: 0x%02x, local_r_key: 0x%02x",
                        p_cb->loc_auth_req, p_cb->local_i_key, p_cb->local_r_key);

                    smp_sm_event(p_cb, SMP_IO_RSP_EVT, NULL);
                    break;

                case SMP_BR_KEYS_REQ_EVT:
                    p_cb->loc_enc_size = cb_data.io_req.max_key_size;
                    p_cb->local_i_key = cb_data.io_req.init_keys;
                    p_cb->local_r_key = cb_data.io_req.resp_keys;

                    p_cb->local_i_key &= ~SMP_SEC_KEY_TYPE_LK;
                    p_cb->local_r_key &= ~SMP_SEC_KEY_TYPE_LK;

                    SMP_TRACE_WARNING ( "for SMP over BR max_key_size: 0x%02x,\
                        local_i_key: 0x%02x, local_r_key: 0x%02x",
                        p_cb->loc_enc_size, p_cb->local_i_key, p_cb->local_r_key);

                    smp_br_state_machine_event(p_cb, SMP_BR_KEYS_RSP_EVT, NULL);
                    break;
            }
        }
    }

    if (!p_cb->cb_evt && p_cb->discard_sec_req)
    {
        p_cb->discard_sec_req = FALSE;
        smp_sm_event(p_cb, SMP_DISCARD_SEC_REQ_EVT, NULL);
    }

    SMP_TRACE_DEBUG("%s return", __func__);
}

/*******************************************************************************
** Function     smp_send_pair_fail
** Description  pairing failure to peer device if needed.
*******************************************************************************/
void smp_send_pair_fail(tSMP_CB *p_cb, tSMP_INT_DATA *p_data)
{
    p_cb->status = *(UINT8 *)p_data;
    p_cb->failure = *(UINT8 *)p_data;

    SMP_TRACE_DEBUG("%s status=%d failure=%d ", __func__, p_cb->status, p_cb->failure);

    if (p_cb->status <= SMP_MAX_FAIL_RSN_PER_SPEC && p_cb->status != SMP_SUCCESS)
    {
        smp_send_cmd(SMP_OPCODE_PAIRING_FAILED, p_cb);
        p_cb->wait_for_authorization_complete = TRUE;
    }
}

/*******************************************************************************
** Function     smp_send_pair_req
** Description  actions related to sending pairing request
*******************************************************************************/
void smp_send_pair_req(tSMP_CB *p_cb, tSMP_INT_DATA *p_data)
{
    tBTM_SEC_DEV_REC *p_dev_rec = btm_find_dev (p_cb->pairing_bda);
    SMP_TRACE_DEBUG("%s", __func__);

    /* erase all keys when master sends pairing req*/
    if (p_dev_rec)
        btm_sec_clear_ble_keys(p_dev_rec);
    /* do not manipulate the key, let app decide,
       leave out to BTM to mandate key distribution for bonding case */
    smp_send_cmd(SMP_OPCODE_PAIRING_REQ, p_cb);
}

/*******************************************************************************
** Function     smp_send_pair_rsp
** Description  actions related to sending pairing response
*******************************************************************************/
void smp_send_pair_rsp(tSMP_CB *p_cb, tSMP_INT_DATA *p_data)
{
    SMP_TRACE_DEBUG("%s", __func__);

    p_cb->local_i_key &= p_cb->peer_i_key;
    p_cb->local_r_key &= p_cb->peer_r_key;

    if (smp_send_cmd (SMP_OPCODE_PAIRING_RSP, p_cb))
    {
        if (p_cb->selected_association_model == SMP_MODEL_SEC_CONN_OOB)
            smp_use_oob_private_key(p_cb, NULL);
        else
            smp_decide_association_model(p_cb, NULL);
    }
}

/*******************************************************************************
** Function     smp_send_confirm
** Description  send confirmation to the peer
*******************************************************************************/
void smp_send_confirm(tSMP_CB *p_cb, tSMP_INT_DATA *p_data)
{
    SMP_TRACE_DEBUG("%s", __func__);
    smp_send_cmd(SMP_OPCODE_CONFIRM, p_cb);
}

/*******************************************************************************
** Function     smp_send_init
** Description  process pairing initializer to slave device
*******************************************************************************/
void smp_send_init(tSMP_CB *p_cb, tSMP_INT_DATA *p_data)
{
    SMP_TRACE_DEBUG("%s", __func__);
    smp_send_cmd(SMP_OPCODE_INIT, p_cb);
}

/*******************************************************************************
** Function     smp_send_rand
** Description  send pairing random to the peer
*******************************************************************************/
void smp_send_rand(tSMP_CB *p_cb, tSMP_INT_DATA *p_data)
{
    SMP_TRACE_DEBUG("%s", __func__);
    smp_send_cmd(SMP_OPCODE_RAND, p_cb);
}

/*******************************************************************************
** Function     smp_send_pair_public_key
** Description  send pairing public key command to the peer
*******************************************************************************/
void smp_send_pair_public_key(tSMP_CB *p_cb, tSMP_INT_DATA *p_data)
{
    SMP_TRACE_DEBUG("%s", __func__);
    smp_send_cmd(SMP_OPCODE_PAIR_PUBLIC_KEY, p_cb);
}

/*******************************************************************************
** Function     SMP_SEND_COMMITMENT
** Description send commitment command to the peer
*******************************************************************************/
void smp_send_commitment(tSMP_CB *p_cb, tSMP_INT_DATA *p_data)
{
    SMP_TRACE_DEBUG("%s", __func__);
    smp_send_cmd(SMP_OPCODE_PAIR_COMMITM, p_cb);
}

/*******************************************************************************
** Function     smp_send_dhkey_check
** Description send DHKey Check command to the peer
*******************************************************************************/
void smp_send_dhkey_check(tSMP_CB *p_cb, tSMP_INT_DATA *p_data)
{
    SMP_TRACE_DEBUG("%s", __func__);
    smp_send_cmd(SMP_OPCODE_PAIR_DHKEY_CHECK, p_cb);
}

/*******************************************************************************
** Function     smp_send_keypress_notification
** Description send Keypress Notification command to the peer
*******************************************************************************/
void smp_send_keypress_notification(tSMP_CB *p_cb, tSMP_INT_DATA *p_data)
{
    p_cb->local_keypress_notification = *(UINT8 *) p_data;
    smp_send_cmd(SMP_OPCODE_PAIR_KEYPR_NOTIF, p_cb);
}

/*******************************************************************************
** Function     smp_send_enc_info
** Description  send encryption information command.
*******************************************************************************/
void smp_send_enc_info(tSMP_CB *p_cb, tSMP_INT_DATA *p_data)
{
    tBTM_LE_LENC_KEYS   le_key;

    SMP_TRACE_DEBUG("%s p_cb->loc_enc_size = %d", __func__, p_cb->loc_enc_size);
    smp_update_key_mask (p_cb, SMP_SEC_KEY_TYPE_ENC, FALSE);

    smp_send_cmd(SMP_OPCODE_ENCRYPT_INFO, p_cb);
    smp_send_cmd(SMP_OPCODE_MASTER_ID, p_cb);

    /* save the DIV and key size information when acting as slave device */
    memcpy(le_key.ltk, p_cb->ltk, BT_OCTET16_LEN);
    le_key.div =  p_cb->div;
    le_key.key_size = p_cb->loc_enc_size;
    le_key.sec_level = p_cb->sec_level;

    if ((p_cb->peer_auth_req & SMP_AUTH_BOND) && (p_cb->loc_auth_req & SMP_AUTH_BOND))
        btm_sec_save_le_key(p_cb->pairing_bda, BTM_LE_KEY_LENC,
                            (tBTM_LE_KEY_VALUE *)&le_key, TRUE);

    SMP_TRACE_WARNING ("%s", __func__);

    smp_key_distribution(p_cb, NULL);
}

/*******************************************************************************
** Function     smp_send_id_info
** Description  send ID information command.
*******************************************************************************/
void smp_send_id_info(tSMP_CB *p_cb, tSMP_INT_DATA *p_data)
{
    tBTM_LE_KEY_VALUE   le_key;
    SMP_TRACE_DEBUG("%s", __func__);
    smp_update_key_mask (p_cb, SMP_SEC_KEY_TYPE_ID, FALSE);

    smp_send_cmd(SMP_OPCODE_IDENTITY_INFO, p_cb);
    smp_send_cmd(SMP_OPCODE_ID_ADDR, p_cb);

    if ((p_cb->peer_auth_req & SMP_AUTH_BOND) && (p_cb->loc_auth_req & SMP_AUTH_BOND))
        btm_sec_save_le_key(p_cb->pairing_bda, BTM_LE_KEY_LID,
                            &le_key, TRUE);

    SMP_TRACE_WARNING ("%s", __func__);
    smp_key_distribution_by_transport(p_cb, NULL);
}

/*******************************************************************************
** Function     smp_send_csrk_info
** Description  send CSRK command.
*******************************************************************************/
void smp_send_csrk_info(tSMP_CB *p_cb, tSMP_INT_DATA *p_data)
{
    tBTM_LE_LCSRK_KEYS  key;
    SMP_TRACE_DEBUG("%s", __func__);
    smp_update_key_mask (p_cb, SMP_SEC_KEY_TYPE_CSRK, FALSE);

    if (smp_send_cmd(SMP_OPCODE_SIGN_INFO, p_cb))
    {
        key.div = p_cb->div;
        key.sec_level = p_cb->sec_level;
        key.counter = 0; /* initialize the local counter */
        memcpy (key.csrk, p_cb->csrk, BT_OCTET16_LEN);
        btm_sec_save_le_key(p_cb->pairing_bda, BTM_LE_KEY_LCSRK, (tBTM_LE_KEY_VALUE *)&key, TRUE);
    }

    smp_key_distribution_by_transport(p_cb, NULL);
}

/*******************************************************************************
** Function     smp_send_ltk_reply
** Description  send LTK reply
*******************************************************************************/
void smp_send_ltk_reply(tSMP_CB *p_cb, tSMP_INT_DATA *p_data)
{
    SMP_TRACE_DEBUG("%s", __func__);
    /* send stk as LTK response */
    btm_ble_ltk_request_reply(p_cb->pairing_bda, TRUE, p_data->key.p_data);
}

/*******************************************************************************
** Function     smp_proc_sec_req
** Description  process security request.
*******************************************************************************/
void smp_proc_sec_req(tSMP_CB *p_cb, tSMP_INT_DATA *p_data)
{
    tBTM_LE_AUTH_REQ auth_req = *(tBTM_LE_AUTH_REQ *)p_data;
    tBTM_BLE_SEC_REQ_ACT sec_req_act;
    UINT8 reason;

    SMP_TRACE_DEBUG("%s auth_req=0x%x", __func__, auth_req);

    p_cb->cb_evt = 0;

    btm_ble_link_sec_check(p_cb->pairing_bda, auth_req,  &sec_req_act);

    SMP_TRACE_DEBUG("%s sec_req_act=0x%x", __func__, sec_req_act);

    switch (sec_req_act)
    {
        case  BTM_BLE_SEC_REQ_ACT_ENCRYPT:
            SMP_TRACE_DEBUG("%s BTM_BLE_SEC_REQ_ACT_ENCRYPT", __func__);
            smp_sm_event(p_cb, SMP_ENC_REQ_EVT, NULL);
            break;

        case BTM_BLE_SEC_REQ_ACT_PAIR:
            p_cb->secure_connections_only_mode_required =
                    (btm_cb.security_mode == BTM_SEC_MODE_SC) ? TRUE : FALSE;

            /* respond to non SC pairing request as failure in SC only mode */
            if (p_cb->secure_connections_only_mode_required &&
                (auth_req & SMP_SC_SUPPORT_BIT) == 0)
            {
                reason = SMP_PAIR_AUTH_FAIL;
                smp_sm_event(p_cb, SMP_AUTH_CMPL_EVT, &reason);
            }
            else
            {
                /* initialize local i/r key to be default keys */
                p_cb->peer_auth_req = auth_req;
                p_cb->local_r_key = p_cb->local_i_key = SMP_SEC_DEFAULT_KEY ;
                p_cb->cb_evt = SMP_SEC_REQUEST_EVT;
            }
            break;

        case BTM_BLE_SEC_REQ_ACT_DISCARD:
            p_cb->discard_sec_req = TRUE;
            break;

        default:
            /* do nothing */
            break;
    }
}

/*******************************************************************************
** Function     smp_proc_sec_grant
** Description  process security grant.
*******************************************************************************/
void smp_proc_sec_grant(tSMP_CB *p_cb, tSMP_INT_DATA *p_data)
{
    UINT8 res= *(UINT8 *)p_data;
    SMP_TRACE_DEBUG("%s", __func__);
    if (res != SMP_SUCCESS)
    {
        smp_sm_event(p_cb, SMP_AUTH_CMPL_EVT, p_data);
    }
    else /*otherwise, start pairing */
    {
        /* send IO request callback */
        p_cb->cb_evt = SMP_IO_CAP_REQ_EVT;
    }
}

/*******************************************************************************
** Function     smp_proc_pair_fail
** Description  process pairing failure from peer device
*******************************************************************************/
void smp_proc_pair_fail(tSMP_CB *p_cb, tSMP_INT_DATA *p_data)
{
    SMP_TRACE_DEBUG("%s", __func__);
    p_cb->status = *(UINT8 *)p_data;
}

/*******************************************************************************
** Function     smp_proc_pair_cmd
** Description  Process the SMP pairing request/response from peer device
*******************************************************************************/
void smp_proc_pair_cmd(tSMP_CB *p_cb, tSMP_INT_DATA *p_data)
{
    UINT8   *p = (UINT8 *)p_data;
    UINT8   reason = SMP_ENC_KEY_SIZE;
    tBTM_SEC_DEV_REC *p_dev_rec = btm_find_dev (p_cb->pairing_bda);

    SMP_TRACE_DEBUG("%s", __func__);
    /* erase all keys if it is slave proc pairing req*/
    if (p_dev_rec && (p_cb->role == HCI_ROLE_SLAVE))
        btm_sec_clear_ble_keys(p_dev_rec);

    p_cb->flags |= SMP_PAIR_FLAG_ENC_AFTER_PAIR;

    STREAM_TO_UINT8(p_cb->peer_io_caps, p);
    STREAM_TO_UINT8(p_cb->peer_oob_flag, p);
    STREAM_TO_UINT8(p_cb->peer_auth_req, p);
    STREAM_TO_UINT8(p_cb->peer_enc_size, p);
    STREAM_TO_UINT8(p_cb->peer_i_key, p);
    STREAM_TO_UINT8(p_cb->peer_r_key, p);

    if (smp_command_has_invalid_parameters(p_cb))
    {
        reason = SMP_INVALID_PARAMETERS;
        smp_sm_event(p_cb, SMP_AUTH_CMPL_EVT, &reason);
        return;
    }

    if (p_cb->role == HCI_ROLE_SLAVE)
    {
        if (!(p_cb->flags & SMP_PAIR_FLAGS_WE_STARTED_DD))
        {
            /* peer (master) started pairing sending Pairing Request */
            p_cb->local_i_key = p_cb->peer_i_key;
            p_cb->local_r_key = p_cb->peer_r_key;

            p_cb->cb_evt = SMP_SEC_REQUEST_EVT;
        }
        else /* update local i/r key according to pairing request */
        {
            /* pairing started with this side (slave) sending Security Request */
            p_cb->local_i_key &= p_cb->peer_i_key;
            p_cb->local_r_key &= p_cb->peer_r_key;
            p_cb->selected_association_model = smp_select_association_model(p_cb);

            if (p_cb->secure_connections_only_mode_required &&
                (!(p_cb->le_secure_connections_mode_is_used) ||
               (p_cb->selected_association_model == SMP_MODEL_SEC_CONN_JUSTWORKS)))
            {
                SMP_TRACE_ERROR("%s pairing failed - slave requires secure connection only mode",
                    __func__);
                reason = SMP_PAIR_AUTH_FAIL;
                smp_sm_event(p_cb, SMP_AUTH_CMPL_EVT, &reason);
                return;
            }

            if (p_cb->selected_association_model == SMP_MODEL_SEC_CONN_OOB)
            {
                if (smp_request_oob_data(p_cb)) return;
            }
            else
            {
                smp_send_pair_rsp(p_cb, NULL);
            }
        }
    }
    else /* Master receives pairing response */
    {
        p_cb->selected_association_model = smp_select_association_model(p_cb);

        if (p_cb->secure_connections_only_mode_required &&
            (!(p_cb->le_secure_connections_mode_is_used) ||
           (p_cb->selected_association_model == SMP_MODEL_SEC_CONN_JUSTWORKS)))
        {
            SMP_TRACE_ERROR ("Master requires secure connection only mode \
                but it can't be provided -> Master fails pairing");
            reason = SMP_PAIR_AUTH_FAIL;
            smp_sm_event(p_cb, SMP_AUTH_CMPL_EVT, &reason);
            return;
        }

        if (p_cb->selected_association_model == SMP_MODEL_SEC_CONN_OOB)
        {
            if (smp_request_oob_data(p_cb)) return;
        }
        else
        {
            smp_decide_association_model(p_cb, NULL);
        }
    }
}

/*******************************************************************************
** Function     smp_proc_confirm
** Description  process pairing confirm from peer device
*******************************************************************************/
void smp_proc_confirm(tSMP_CB *p_cb, tSMP_INT_DATA *p_data)
{
    UINT8 *p = (UINT8 *)p_data;
    UINT8 reason = SMP_INVALID_PARAMETERS;

    SMP_TRACE_DEBUG("%s", __func__);

    if (smp_command_has_invalid_parameters(p_cb))
    {
        smp_sm_event(p_cb, SMP_AUTH_CMPL_EVT, &reason);
        return;
    }

    if (p != NULL)
    {
        /* save the SConfirm for comparison later */
        STREAM_TO_ARRAY(p_cb->rconfirm, p, BT_OCTET16_LEN);
    }

    p_cb->flags |= SMP_PAIR_FLAGS_CMD_CONFIRM;
}

/*******************************************************************************
** Function     smp_proc_init
** Description  process pairing initializer from peer device
*******************************************************************************/
void smp_proc_init(tSMP_CB *p_cb, tSMP_INT_DATA *p_data)
{
    UINT8 *p = (UINT8 *)p_data;
    UINT8 reason = SMP_INVALID_PARAMETERS;

    SMP_TRACE_DEBUG("%s", __func__);

    if (smp_command_has_invalid_parameters(p_cb))
    {
        smp_sm_event(p_cb, SMP_AUTH_CMPL_EVT, &reason);
        return;
    }

    /* save the SRand for comparison */
    STREAM_TO_ARRAY(p_cb->rrand, p, BT_OCTET16_LEN);
}

/*******************************************************************************
** Function     smp_proc_rand
** Description  process pairing random (nonce) from peer device
*******************************************************************************/
void smp_proc_rand(tSMP_CB *p_cb, tSMP_INT_DATA *p_data)
{
    UINT8 *p = (UINT8 *)p_data;
    UINT8 reason = SMP_INVALID_PARAMETERS;

    SMP_TRACE_DEBUG("%s", __func__);

    if (smp_command_has_invalid_parameters(p_cb))
    {
        smp_sm_event(p_cb, SMP_AUTH_CMPL_EVT, &reason);
        return;
    }

    /* save the SRand for comparison */
    STREAM_TO_ARRAY(p_cb->rrand, p, BT_OCTET16_LEN);
}

/*******************************************************************************
** Function     smp_process_pairing_public_key
** Description  process pairing public key command from the peer device
**              - saves the peer public key;
**              - sets the flag indicating that the peer public key is received;
**              - calls smp_wait_for_both_public_keys(...).
**
*******************************************************************************/
void smp_process_pairing_public_key(tSMP_CB *p_cb, tSMP_INT_DATA *p_data)
{
    UINT8 *p = (UINT8 *)p_data;
    UINT8 reason = SMP_INVALID_PARAMETERS;

    SMP_TRACE_DEBUG("%s", __func__);

    if (smp_command_has_invalid_parameters(p_cb))
    {
        smp_sm_event(p_cb, SMP_AUTH_CMPL_EVT, &reason);
        return;
    }

    STREAM_TO_ARRAY(p_cb->peer_publ_key.x, p, BT_OCTET32_LEN);
    STREAM_TO_ARRAY(p_cb->peer_publ_key.y, p, BT_OCTET32_LEN);
    p_cb->flags |= SMP_PAIR_FLAG_HAVE_PEER_PUBL_KEY;

    smp_wait_for_both_public_keys(p_cb, NULL);
}

/*******************************************************************************
** Function     smp_process_pairing_commitment
** Description  process pairing commitment from peer device
*******************************************************************************/
void smp_process_pairing_commitment(tSMP_CB *p_cb, tSMP_INT_DATA *p_data)
{
    UINT8 *p = (UINT8 *)p_data;
    UINT8 reason = SMP_INVALID_PARAMETERS;

    SMP_TRACE_DEBUG("%s", __func__);

    if (smp_command_has_invalid_parameters(p_cb))
    {
        smp_sm_event(p_cb, SMP_AUTH_CMPL_EVT, &reason);
        return;
    }

    p_cb->flags |= SMP_PAIR_FLAG_HAVE_PEER_COMM;

    if (p != NULL)
    {
        STREAM_TO_ARRAY(p_cb->remote_commitment, p, BT_OCTET16_LEN);
    }
}

/*******************************************************************************
** Function     smp_process_dhkey_check
** Description  process DHKey Check from peer device
*******************************************************************************/
void smp_process_dhkey_check(tSMP_CB *p_cb, tSMP_INT_DATA *p_data)
{
    UINT8 *p = (UINT8 *)p_data;
    UINT8 reason = SMP_INVALID_PARAMETERS;

    SMP_TRACE_DEBUG("%s", __func__);

    if (smp_command_has_invalid_parameters(p_cb))
    {
        smp_sm_event(p_cb, SMP_AUTH_CMPL_EVT, &reason);
        return;
    }

    if (p != NULL)
    {
        STREAM_TO_ARRAY(p_cb->remote_dhkey_check, p, BT_OCTET16_LEN);
    }

    p_cb->flags |= SMP_PAIR_FLAG_HAVE_PEER_DHK_CHK;
}

/*******************************************************************************
** Function     smp_process_keypress_notification
** Description  process pairing keypress notification from peer device
*******************************************************************************/
void smp_process_keypress_notification(tSMP_CB *p_cb, tSMP_INT_DATA *p_data)
{
    UINT8 *p = (UINT8 *)p_data;
    UINT8 reason = SMP_INVALID_PARAMETERS;

    SMP_TRACE_DEBUG("%s", __func__);
    p_cb->status = *(UINT8 *)p_data;

    if (smp_command_has_invalid_parameters(p_cb))
    {
        smp_sm_event(p_cb, SMP_AUTH_CMPL_EVT, &reason);
        return;
    }

    if (p != NULL)
    {
        STREAM_TO_UINT8(p_cb->peer_keypress_notification, p);
    }
    else
    {
        p_cb->peer_keypress_notification = BTM_SP_KEY_OUT_OF_RANGE;
    }
    p_cb->cb_evt = SMP_PEER_KEYPR_NOT_EVT;
}

/*******************************************************************************
** Function     smp_br_process_pairing_command
** Description  Process the SMP pairing request/response from peer device via
**              BR/EDR transport.
*******************************************************************************/
void smp_br_process_pairing_command(tSMP_CB *p_cb, tSMP_INT_DATA *p_data)
{
    UINT8   *p = (UINT8 *)p_data;
    UINT8   reason = SMP_ENC_KEY_SIZE;
    tBTM_SEC_DEV_REC *p_dev_rec = btm_find_dev (p_cb->pairing_bda);

    SMP_TRACE_DEBUG("%s", __func__);
    /* rejecting BR pairing request over non-SC BR link */
    if (p_dev_rec != NULL && !p_dev_rec->new_encryption_key_is_p256 && p_cb->role == HCI_ROLE_SLAVE)
    {
        reason = SMP_XTRANS_DERIVE_NOT_ALLOW;
        smp_br_state_machine_event(p_cb, SMP_BR_AUTH_CMPL_EVT, &reason);
        return;
    }

    /* erase all keys if it is slave proc pairing req*/
    if (p_dev_rec && (p_cb->role == HCI_ROLE_SLAVE))
        btm_sec_clear_ble_keys(p_dev_rec);

    p_cb->flags |= SMP_PAIR_FLAG_ENC_AFTER_PAIR;

    STREAM_TO_UINT8(p_cb->peer_io_caps, p);
    STREAM_TO_UINT8(p_cb->peer_oob_flag, p);
    STREAM_TO_UINT8(p_cb->peer_auth_req, p);
    STREAM_TO_UINT8(p_cb->peer_enc_size, p);
    STREAM_TO_UINT8(p_cb->peer_i_key, p);
    STREAM_TO_UINT8(p_cb->peer_r_key, p);

    if (smp_command_has_invalid_parameters(p_cb))
    {
        reason = SMP_INVALID_PARAMETERS;
        smp_br_state_machine_event(p_cb, SMP_BR_AUTH_CMPL_EVT, &reason);
        return;
    }

    /* peer (master) started pairing sending Pairing Request */
    /* or being master device always use received i/r key as keys to distribute */
    p_cb->local_i_key = p_cb->peer_i_key;
    p_cb->local_r_key = p_cb->peer_r_key;

    if (p_dev_rec && (p_cb->role == HCI_ROLE_SLAVE))
    {
        p_dev_rec->new_encryption_key_is_p256 = FALSE;
        /* shortcut to skip Security Grant step */
        p_cb->cb_evt = SMP_BR_KEYS_REQ_EVT;
    }
    else /* Master receives pairing response */
    {
        SMP_TRACE_DEBUG("%s master rcvs valid PAIRING RESPONSE."
                          " Supposed to move to key distribution phase. ", __func__);
    }

    /* auth_req received via BR/EDR SM channel is set to 0,
       but everything derived/exchanged has to be saved */
    p_cb->peer_auth_req |= SMP_AUTH_BOND;
    p_cb->loc_auth_req |= SMP_AUTH_BOND;
}

/*******************************************************************************
** Function     smp_br_process_security_grant
** Description  process security grant in case of pairing over BR/EDR transport.
*******************************************************************************/
void smp_br_process_security_grant(tSMP_CB *p_cb, tSMP_INT_DATA *p_data)
{
    UINT8 res= *(UINT8 *)p_data;
    SMP_TRACE_DEBUG("%s", __func__);
    if (res != SMP_SUCCESS)
    {
        smp_br_state_machine_event(p_cb, SMP_BR_AUTH_CMPL_EVT, p_data);
    }
    else /*otherwise, start pairing */
    {
        /* send IO request callback */
        p_cb->cb_evt = SMP_BR_KEYS_REQ_EVT;
    }
}

/*******************************************************************************
** Function     smp_br_check_authorization_request
** Description  sets the SMP kes to be derived/distribute over BR/EDR transport
**              before starting the distribution/derivation
*******************************************************************************/
void smp_br_check_authorization_request(tSMP_CB *p_cb, tSMP_INT_DATA *p_data)
{
    UINT8 reason = SMP_SUCCESS;

    SMP_TRACE_DEBUG("%s rcvs i_keys=0x%x r_keys=0x%x "
                      "(i-initiator r-responder)", __FUNCTION__, p_cb->local_i_key,
                      p_cb->local_r_key);

    /* In LE SC mode LK field is ignored when BR/EDR transport is used */
    p_cb->local_i_key &= ~SMP_SEC_KEY_TYPE_LK;
    p_cb->local_r_key &= ~SMP_SEC_KEY_TYPE_LK;

    /* In LE SC mode only IRK, IAI, CSRK are exchanged with the peer.
    ** Set local_r_key on master to expect only these keys. */
    if (p_cb->role == HCI_ROLE_MASTER)
    {
        p_cb->local_r_key &= (SMP_SEC_KEY_TYPE_ID | SMP_SEC_KEY_TYPE_CSRK);
    }

    SMP_TRACE_DEBUG("%s rcvs upgrades: i_keys=0x%x r_keys=0x%x "
                      "(i-initiator r-responder)", __FUNCTION__, p_cb->local_i_key,
                      p_cb->local_r_key);

    if (/*((p_cb->peer_auth_req & SMP_AUTH_BOND) ||
            (p_cb->loc_auth_req & SMP_AUTH_BOND)) &&*/
        (p_cb->local_i_key || p_cb->local_r_key))
    {
        smp_br_state_machine_event(p_cb, SMP_BR_BOND_REQ_EVT, NULL);

        /* if no peer key is expected, start master key distribution */
        if (p_cb->role == HCI_ROLE_MASTER && p_cb->local_r_key == 0)
            smp_key_distribution_by_transport(p_cb, NULL);
    }
    else
    {
        smp_br_state_machine_event(p_cb, SMP_BR_AUTH_CMPL_EVT, &reason);
    }
}

/*******************************************************************************
** Function     smp_br_select_next_key
** Description  selects the next key to derive/send when BR/EDR transport is
**              used.
*******************************************************************************/
void smp_br_select_next_key(tSMP_CB *p_cb, tSMP_INT_DATA *p_data)
{
    UINT8   reason = SMP_SUCCESS;
    SMP_TRACE_DEBUG("%s role=%d (0-master) r_keys=0x%x i_keys=0x%x",
                       __func__, p_cb->role, p_cb->local_r_key, p_cb->local_i_key);

    if (p_cb->role == HCI_ROLE_SLAVE||
        (!p_cb->local_r_key && p_cb->role == HCI_ROLE_MASTER))
    {
        smp_key_pick_key(p_cb, p_data);
    }

    if (!p_cb->local_i_key && !p_cb->local_r_key)
    {
        /* state check to prevent re-entrance */
        if (smp_get_br_state() == SMP_BR_STATE_BOND_PENDING)
        {
            if (p_cb->total_tx_unacked == 0)
                smp_br_state_machine_event(p_cb, SMP_BR_AUTH_CMPL_EVT, &reason);
            else
                p_cb->wait_for_authorization_complete = TRUE;
        }
    }
}

/*******************************************************************************
** Function     smp_proc_enc_info
** Description  process encryption information from peer device
*******************************************************************************/
void smp_proc_enc_info(tSMP_CB *p_cb, tSMP_INT_DATA *p_data)
{
    UINT8   *p = (UINT8 *)p_data;

    SMP_TRACE_DEBUG("%s", __func__);
    STREAM_TO_ARRAY(p_cb->ltk, p, BT_OCTET16_LEN);

    smp_key_distribution(p_cb, NULL);
}
/*******************************************************************************
** Function     smp_proc_master_id
** Description  process master ID from slave device
*******************************************************************************/
void smp_proc_master_id(tSMP_CB *p_cb, tSMP_INT_DATA *p_data)
{
    UINT8   *p = (UINT8 *)p_data;
    tBTM_LE_PENC_KEYS   le_key;

    SMP_TRACE_DEBUG("%s", __func__);
    smp_update_key_mask (p_cb, SMP_SEC_KEY_TYPE_ENC, TRUE);

    STREAM_TO_UINT16(le_key.ediv, p);
    STREAM_TO_ARRAY(le_key.rand, p, BT_OCTET8_LEN );

    /* store the encryption keys from peer device */
    memcpy(le_key.ltk, p_cb->ltk, BT_OCTET16_LEN);
    le_key.sec_level = p_cb->sec_level;
    le_key.key_size  = p_cb->loc_enc_size;

    if ((p_cb->peer_auth_req & SMP_AUTH_BOND) && (p_cb->loc_auth_req & SMP_AUTH_BOND))
        btm_sec_save_le_key(p_cb->pairing_bda,
                            BTM_LE_KEY_PENC,
                            (tBTM_LE_KEY_VALUE *)&le_key, TRUE);

    smp_key_distribution(p_cb, NULL);
}

/*******************************************************************************
** Function     smp_proc_enc_info
** Description  process identity information from peer device
*******************************************************************************/
void smp_proc_id_info(tSMP_CB *p_cb, tSMP_INT_DATA *p_data)
{
    UINT8   *p = (UINT8 *)p_data;

    SMP_TRACE_DEBUG("%s", __func__);
    STREAM_TO_ARRAY (p_cb->tk, p, BT_OCTET16_LEN);   /* reuse TK for IRK */
    smp_key_distribution_by_transport(p_cb, NULL);
}

/*******************************************************************************
** Function     smp_proc_id_addr
** Description  process identity address from peer device
*******************************************************************************/
void smp_proc_id_addr(tSMP_CB *p_cb, tSMP_INT_DATA *p_data)
{
    UINT8   *p = (UINT8 *)p_data;
    tBTM_LE_PID_KEYS    pid_key;

    SMP_TRACE_DEBUG("%s", __func__);
    smp_update_key_mask (p_cb, SMP_SEC_KEY_TYPE_ID, TRUE);

    STREAM_TO_UINT8(pid_key.addr_type, p);
    STREAM_TO_BDADDR(pid_key.static_addr, p);
    memcpy(pid_key.irk, p_cb->tk, BT_OCTET16_LEN);

    /* to use as BD_ADDR for lk derived from ltk */
    p_cb->id_addr_rcvd = TRUE;
    p_cb->id_addr_type = pid_key.addr_type;
    memcpy(p_cb->id_addr, pid_key.static_addr, BD_ADDR_LEN);

    /* store the ID key from peer device */
    if ((p_cb->peer_auth_req & SMP_AUTH_BOND) && (p_cb->loc_auth_req & SMP_AUTH_BOND))
        btm_sec_save_le_key(p_cb->pairing_bda, BTM_LE_KEY_PID,
                            (tBTM_LE_KEY_VALUE *)&pid_key, TRUE);
    smp_key_distribution_by_transport(p_cb, NULL);
}

/*******************************************************************************
** Function     smp_proc_srk_info
** Description  process security information from peer device
*******************************************************************************/
void smp_proc_srk_info(tSMP_CB *p_cb, tSMP_INT_DATA *p_data)
{
    tBTM_LE_PCSRK_KEYS   le_key;

    SMP_TRACE_DEBUG("%s", __func__);
    smp_update_key_mask (p_cb, SMP_SEC_KEY_TYPE_CSRK, TRUE);

    /* save CSRK to security record */
    le_key.sec_level = p_cb->sec_level;
    memcpy (le_key.csrk, p_data, BT_OCTET16_LEN);   /* get peer CSRK */
    le_key.counter = 0; /* initialize the peer counter */

    if ((p_cb->peer_auth_req & SMP_AUTH_BOND) && (p_cb->loc_auth_req & SMP_AUTH_BOND))
        btm_sec_save_le_key(p_cb->pairing_bda,
                            BTM_LE_KEY_PCSRK,
                            (tBTM_LE_KEY_VALUE *)&le_key, TRUE);
    smp_key_distribution_by_transport(p_cb, NULL);
}

/*******************************************************************************
** Function     smp_proc_compare
** Description  process compare value
*******************************************************************************/
void smp_proc_compare(tSMP_CB *p_cb, tSMP_INT_DATA *p_data)
{
    UINT8   reason;

    SMP_TRACE_DEBUG("%s", __func__);
    if (!memcmp(p_cb->rconfirm, p_data->key.p_data, BT_OCTET16_LEN))
    {
        /* compare the max encryption key size, and save the smaller one for the link */
        if ( p_cb->peer_enc_size < p_cb->loc_enc_size)
            p_cb->loc_enc_size = p_cb->peer_enc_size;

        if (p_cb->role == HCI_ROLE_SLAVE)
            smp_sm_event(p_cb, SMP_RAND_EVT, NULL);
        else
        {
            /* master device always use received i/r key as keys to distribute */
            p_cb->local_i_key = p_cb->peer_i_key;
            p_cb->local_r_key = p_cb->peer_r_key;

            smp_sm_event(p_cb, SMP_ENC_REQ_EVT, NULL);
        }

    }
    else
    {
        reason = p_cb->failure = SMP_CONFIRM_VALUE_ERR;
        smp_sm_event(p_cb, SMP_AUTH_CMPL_EVT, &reason);
    }
}

/*******************************************************************************
** Function     smp_proc_sl_key
** Description  process key ready events.
*******************************************************************************/
void smp_proc_sl_key(tSMP_CB *p_cb, tSMP_INT_DATA *p_data)
{
    UINT8 key_type = p_data->key.key_type;

    SMP_TRACE_DEBUG("%s", __func__);
    if (key_type == SMP_KEY_TYPE_TK)
    {
        smp_generate_srand_mrand_confirm(p_cb, NULL);
    }
    else if (key_type == SMP_KEY_TYPE_CFM)
    {
        smp_set_state(SMP_STATE_WAIT_CONFIRM);

        if (p_cb->flags & SMP_PAIR_FLAGS_CMD_CONFIRM)
            smp_sm_event(p_cb, SMP_CONFIRM_EVT, NULL);
    }
}

/*******************************************************************************
** Function     smp_start_enc
** Description  start encryption
*******************************************************************************/
void smp_start_enc(tSMP_CB *p_cb, tSMP_INT_DATA *p_data)
{
    tBTM_STATUS cmd;
    UINT8 reason = SMP_ENC_FAIL;

    SMP_TRACE_DEBUG("%s", __func__);
    if (p_data != NULL)
        cmd = btm_ble_start_encrypt(p_cb->pairing_bda, TRUE, p_data->key.p_data);
    else
        cmd = btm_ble_start_encrypt(p_cb->pairing_bda, FALSE, NULL);

    if (cmd != BTM_CMD_STARTED && cmd != BTM_BUSY)
        smp_sm_event(p_cb, SMP_AUTH_CMPL_EVT, &reason);
}

/*******************************************************************************
** Function     smp_proc_discard
** Description   processing for discard security request
*******************************************************************************/
void smp_proc_discard(tSMP_CB *p_cb, tSMP_INT_DATA *p_data)
{
    SMP_TRACE_DEBUG("%s", __func__);
    if (!(p_cb->flags & SMP_PAIR_FLAGS_WE_STARTED_DD))
        smp_reset_control_value(p_cb);
}

/*******************************************************************************
** Function     smp_enc_cmpl
** Description   encryption success
*******************************************************************************/
void smp_enc_cmpl(tSMP_CB *p_cb, tSMP_INT_DATA *p_data)
{
    UINT8 enc_enable = *(UINT8 *)p_data;
    UINT8 reason = enc_enable ? SMP_SUCCESS : SMP_ENC_FAIL;

    SMP_TRACE_DEBUG("%s", __func__);
    smp_sm_event(p_cb, SMP_AUTH_CMPL_EVT, &reason);
}

/*******************************************************************************
** Function     smp_check_auth_req
** Description  check authentication request
*******************************************************************************/
void smp_check_auth_req(tSMP_CB *p_cb, tSMP_INT_DATA *p_data)
{
    UINT8 enc_enable = *(UINT8 *)p_data;
    UINT8 reason = enc_enable ? SMP_SUCCESS : SMP_ENC_FAIL;

    SMP_TRACE_DEBUG("%s rcvs enc_enable=%d i_keys=0x%x r_keys=0x%x "
                      "(i-initiator r-responder)",
                      __func__, enc_enable, p_cb->local_i_key, p_cb->local_r_key);
    if (enc_enable == 1)
    {
        if (p_cb->le_secure_connections_mode_is_used)
        {
            /* In LE SC mode LTK is used instead of STK and has to be always saved */
            p_cb->local_i_key |= SMP_SEC_KEY_TYPE_ENC;
            p_cb->local_r_key |= SMP_SEC_KEY_TYPE_ENC;

           /* In LE SC mode LK is derived from LTK only if both sides request it */
           if (!(p_cb->local_i_key & SMP_SEC_KEY_TYPE_LK) ||
               !(p_cb->local_r_key & SMP_SEC_KEY_TYPE_LK))
            {
                p_cb->local_i_key &= ~SMP_SEC_KEY_TYPE_LK;
                p_cb->local_r_key &= ~SMP_SEC_KEY_TYPE_LK;
            }

            /* In LE SC mode only IRK, IAI, CSRK are exchanged with the peer.
            ** Set local_r_key on master to expect only these keys.
            */
            if (p_cb->role == HCI_ROLE_MASTER)
            {
                p_cb->local_r_key &= (SMP_SEC_KEY_TYPE_ID | SMP_SEC_KEY_TYPE_CSRK);
            }
        }
        else
        {
            /* in legacy mode derivation of BR/EDR LK is not supported */
            p_cb->local_i_key &= ~SMP_SEC_KEY_TYPE_LK;
            p_cb->local_r_key &= ~SMP_SEC_KEY_TYPE_LK;
        }
        SMP_TRACE_DEBUG("%s rcvs upgrades: i_keys=0x%x r_keys=0x%x "
                          "(i-initiator r-responder)",
                          __func__, p_cb->local_i_key, p_cb->local_r_key);

        if (/*((p_cb->peer_auth_req & SMP_AUTH_BOND) ||
             (p_cb->loc_auth_req & SMP_AUTH_BOND)) &&*/
            (p_cb->local_i_key || p_cb->local_r_key))
        {
            smp_sm_event(p_cb, SMP_BOND_REQ_EVT, NULL);
        }
        else
            smp_sm_event(p_cb, SMP_AUTH_CMPL_EVT, &reason);
    }
    else if (enc_enable == 0)
    {
        /* if failed for encryption after pairing, send callback */
        if (p_cb->flags & SMP_PAIR_FLAG_ENC_AFTER_PAIR)
            smp_sm_event(p_cb, SMP_AUTH_CMPL_EVT, &reason);
        /* if enc failed for old security information */
        /* if master device, clean up and abck to idle; slave device do nothing */
        else if (p_cb->role == HCI_ROLE_MASTER)
        {
            smp_sm_event(p_cb, SMP_AUTH_CMPL_EVT, &reason);
        }
    }
}

/*******************************************************************************
** Function     smp_key_pick_key
** Description  Pick a key distribution function based on the key mask.
*******************************************************************************/
void smp_key_pick_key(tSMP_CB *p_cb, tSMP_INT_DATA *p_data)
{
    UINT8   key_to_dist = (p_cb->role == HCI_ROLE_SLAVE) ? p_cb->local_r_key : p_cb->local_i_key;
    UINT8   i = 0;

    SMP_TRACE_DEBUG("%s key_to_dist=0x%x", __func__, key_to_dist);
    while (i < SMP_KEY_DIST_TYPE_MAX)
    {
        SMP_TRACE_DEBUG("key to send = %02x, i = %d",  key_to_dist, i);

        if (key_to_dist & (1 << i))
        {
            SMP_TRACE_DEBUG("smp_distribute_act[%d]", i);
            (* smp_distribute_act[i])(p_cb, p_data);
            break;
        }
        i ++;
    }
}
/*******************************************************************************
** Function     smp_key_distribution
** Description  start key distribution if required.
*******************************************************************************/
void smp_key_distribution(tSMP_CB *p_cb, tSMP_INT_DATA *p_data)
{
    UINT8   reason = SMP_SUCCESS;
    SMP_TRACE_DEBUG("%s role=%d (0-master) r_keys=0x%x i_keys=0x%x",
                      __func__, p_cb->role, p_cb->local_r_key, p_cb->local_i_key);

    if (p_cb->role == HCI_ROLE_SLAVE ||
       (!p_cb->local_r_key && p_cb->role == HCI_ROLE_MASTER))
    {
        smp_key_pick_key(p_cb, p_data);
    }

    if (!p_cb->local_i_key && !p_cb->local_r_key)
    {
        /* state check to prevent re-entrant */
        if (smp_get_state() == SMP_STATE_BOND_PENDING)
        {
            if (p_cb->derive_lk)
            {
                smp_derive_link_key_from_long_term_key(p_cb, NULL);
                p_cb->derive_lk = FALSE;
            }

            if (p_cb->total_tx_unacked == 0)
                smp_sm_event(p_cb, SMP_AUTH_CMPL_EVT, &reason);
            else
                p_cb->wait_for_authorization_complete = TRUE;
        }
    }
}

/*******************************************************************************
** Function         smp_decide_association_model
** Description      This function is called to select assoc model to be used for
**                  STK generation and to start STK generation process.
**
*******************************************************************************/
void smp_decide_association_model(tSMP_CB *p_cb, tSMP_INT_DATA *p_data)
{
    UINT8   failure = SMP_UNKNOWN_IO_CAP;
    UINT8 int_evt = 0;
    tSMP_KEY key;
    tSMP_INT_DATA   *p = NULL;

    SMP_TRACE_DEBUG("%s Association Model = %d", __func__, p_cb->selected_association_model);

    switch (p_cb->selected_association_model)
    {
        case SMP_MODEL_ENCRYPTION_ONLY:  /* TK = 0, go calculate Confirm */
            if (p_cb->role == HCI_ROLE_MASTER &&
                ((p_cb->peer_auth_req & SMP_AUTH_YN_BIT) != 0) &&
                ((p_cb->loc_auth_req & SMP_AUTH_YN_BIT) == 0))
            {
                SMP_TRACE_ERROR ("IO capability does not meet authentication requirement");
                failure = SMP_PAIR_AUTH_FAIL;
                p = (tSMP_INT_DATA *)&failure;
                int_evt = SMP_AUTH_CMPL_EVT;
            }
            else
            {
                p_cb->sec_level = SMP_SEC_UNAUTHENTICATE;
                SMP_TRACE_EVENT ("p_cb->sec_level =%d (SMP_SEC_UNAUTHENTICATE) ", p_cb->sec_level );

                key.key_type = SMP_KEY_TYPE_TK;
                key.p_data = p_cb->tk;
                p = (tSMP_INT_DATA *)&key;

                memset(p_cb->tk, 0, BT_OCTET16_LEN);
                /* TK, ready  */
                int_evt = SMP_KEY_READY_EVT;
            }
            break;

        case SMP_MODEL_PASSKEY:
            p_cb->sec_level = SMP_SEC_AUTHENTICATED;
            SMP_TRACE_EVENT ("p_cb->sec_level =%d (SMP_SEC_AUTHENTICATED) ", p_cb->sec_level );

            p_cb->cb_evt = SMP_PASSKEY_REQ_EVT;
            int_evt = SMP_TK_REQ_EVT;
            break;

        case SMP_MODEL_OOB:
            SMP_TRACE_ERROR ("Association Model = SMP_MODEL_OOB");
            p_cb->sec_level = SMP_SEC_AUTHENTICATED;
            SMP_TRACE_EVENT ("p_cb->sec_level =%d (SMP_SEC_AUTHENTICATED) ", p_cb->sec_level );

            p_cb->cb_evt = SMP_OOB_REQ_EVT;
            int_evt = SMP_TK_REQ_EVT;
            break;

        case SMP_MODEL_KEY_NOTIF:
            p_cb->sec_level = SMP_SEC_AUTHENTICATED;
            SMP_TRACE_DEBUG("Need to generate Passkey");

            /* generate passkey and notify application */
            smp_generate_passkey(p_cb, NULL);
            break;

        case SMP_MODEL_SEC_CONN_JUSTWORKS:
        case SMP_MODEL_SEC_CONN_NUM_COMP:
        case SMP_MODEL_SEC_CONN_PASSKEY_ENT:
        case SMP_MODEL_SEC_CONN_PASSKEY_DISP:
        case SMP_MODEL_SEC_CONN_OOB:
            int_evt = SMP_PUBL_KEY_EXCH_REQ_EVT;
            break;

        case SMP_MODEL_OUT_OF_RANGE:
            SMP_TRACE_ERROR("Association Model = SMP_MODEL_OUT_OF_RANGE (failed)");
            p = (tSMP_INT_DATA *)&failure;
            int_evt = SMP_AUTH_CMPL_EVT;
            break;

        default:
            SMP_TRACE_ERROR("Association Model = %d (SOMETHING IS WRONG WITH THE CODE)",
                             p_cb->selected_association_model);
            p = (tSMP_INT_DATA *)&failure;
            int_evt = SMP_AUTH_CMPL_EVT;
    }

    SMP_TRACE_EVENT ("sec_level=%d ", p_cb->sec_level );
    if (int_evt)
        smp_sm_event(p_cb, int_evt, p);
}

/*******************************************************************************
** Function     smp_process_io_response
** Description  process IO response for a slave device.
*******************************************************************************/
void smp_process_io_response(tSMP_CB *p_cb, tSMP_INT_DATA *p_data)
{
    uint8_t reason = SMP_PAIR_AUTH_FAIL;

    SMP_TRACE_DEBUG("%s", __func__);
    if (p_cb->flags & SMP_PAIR_FLAGS_WE_STARTED_DD)
    {
        /* pairing started by local (slave) Security Request */
        smp_set_state(SMP_STATE_SEC_REQ_PENDING);
        smp_send_cmd(SMP_OPCODE_SEC_REQ, p_cb);
    }
    else /* plan to send pairing respond */
    {
        /* pairing started by peer (master) Pairing Request */
        p_cb->selected_association_model = smp_select_association_model(p_cb);

        if (p_cb->secure_connections_only_mode_required &&
            (!(p_cb->le_secure_connections_mode_is_used) ||
            (p_cb->selected_association_model == SMP_MODEL_SEC_CONN_JUSTWORKS)))
        {
            SMP_TRACE_ERROR ("Slave requires secure connection only mode \
                              but it can't be provided -> Slave fails pairing");
            smp_sm_event(p_cb, SMP_AUTH_CMPL_EVT, &reason);
            return;
        }

        if (p_cb->selected_association_model == SMP_MODEL_SEC_CONN_OOB)
        {
            if (smp_request_oob_data(p_cb)) return;
        }
        smp_send_pair_rsp(p_cb, NULL);
    }
}

/*******************************************************************************
** Function     smp_br_process_slave_keys_response
** Description  process application keys response for a slave device
**              (BR/EDR transport).
*******************************************************************************/
void smp_br_process_slave_keys_response(tSMP_CB *p_cb, tSMP_INT_DATA *p_data)
{
    smp_br_send_pair_response(p_cb, NULL);
}

/*******************************************************************************
** Function     smp_br_send_pair_response
** Description  actions related to sending pairing response over BR/EDR transport.
*******************************************************************************/
void smp_br_send_pair_response(tSMP_CB *p_cb, tSMP_INT_DATA *p_data)
{
    SMP_TRACE_DEBUG("%s", __func__);

    p_cb->local_i_key &= p_cb->peer_i_key;
    p_cb->local_r_key &= p_cb->peer_r_key;

    smp_send_cmd (SMP_OPCODE_PAIRING_RSP, p_cb);
}

/*******************************************************************************
** Function         smp_pairing_cmpl
** Description      This function is called to send the pairing complete callback
**                  and remove the connection if needed.
*******************************************************************************/
void smp_pairing_cmpl(tSMP_CB *p_cb, tSMP_INT_DATA *p_data)
{
    if (p_cb->total_tx_unacked == 0)
    {
        /* update connection parameter to remote preferred */
        L2CA_EnableUpdateBleConnParams(p_cb->pairing_bda, TRUE);
        /* process the pairing complete */
        smp_proc_pairing_cmpl(p_cb);
    }
}

/*******************************************************************************
** Function         smp_pair_terminate
** Description      This function is called to send the pairing complete callback
**                  and remove the connection if needed.
*******************************************************************************/
void smp_pair_terminate(tSMP_CB *p_cb, tSMP_INT_DATA *p_data)
{
    SMP_TRACE_DEBUG("%s", __func__);
    p_cb->status = SMP_CONN_TOUT;
    smp_proc_pairing_cmpl(p_cb);
}

/*******************************************************************************
** Function         smp_idle_terminate
** Description      This function calledin idle state to determine to send authentication
**                  complete or not.
*******************************************************************************/
void smp_idle_terminate(tSMP_CB *p_cb, tSMP_INT_DATA *p_data)
{
    if (p_cb->flags & SMP_PAIR_FLAGS_WE_STARTED_DD)
    {
        SMP_TRACE_DEBUG("Pairing terminated at IDLE state.");
        p_cb->status = SMP_FAIL;
        smp_proc_pairing_cmpl(p_cb);
    }
}

/*******************************************************************************
** Function     smp_fast_conn_param
** Description  apply default connection parameter for pairing process
*******************************************************************************/
void smp_fast_conn_param(tSMP_CB *p_cb, tSMP_INT_DATA *p_data)
{
    /* disable connection parameter update */
    L2CA_EnableUpdateBleConnParams(p_cb->pairing_bda, FALSE);
}

/*******************************************************************************
** Function     smp_both_have_public_keys
** Description  The function is called when both local and peer public keys are
**              saved.
**              Actions:
**              - invokes DHKey computation;
**              - on slave side invokes sending local public key to the peer.
**              - invokes SC phase 1 process.
*******************************************************************************/
void smp_both_have_public_keys(tSMP_CB *p_cb, tSMP_INT_DATA *p_data)
{
    SMP_TRACE_DEBUG("%s",__func__);

    /* invokes DHKey computation */
    smp_compute_dhkey(p_cb);

    /* on slave side invokes sending local public key to the peer */
    if (p_cb->role == HCI_ROLE_SLAVE)
        smp_send_pair_public_key(p_cb, NULL);

    smp_sm_event(p_cb, SMP_SC_DHKEY_CMPLT_EVT, NULL);
}

/*******************************************************************************
** Function     smp_start_secure_connection_phase1
** Description  The function starts Secure Connection phase1 i.e. invokes initialization of Secure Connection
**              phase 1 parameters and starts building/sending to the peer
**              messages appropriate for the role and association model.
*******************************************************************************/
void smp_start_secure_connection_phase1(tSMP_CB *p_cb, tSMP_INT_DATA *p_data)
{
    SMP_TRACE_DEBUG("%s", __func__);

    if (p_cb->selected_association_model == SMP_MODEL_SEC_CONN_JUSTWORKS)
    {
        p_cb->sec_level = SMP_SEC_UNAUTHENTICATE;
        SMP_TRACE_EVENT ("p_cb->sec_level =%d (SMP_SEC_UNAUTHENTICATE) ", p_cb->sec_level );
    }
    else
    {
        p_cb->sec_level = SMP_SEC_AUTHENTICATED;
        SMP_TRACE_EVENT ("p_cb->sec_level =%d (SMP_SEC_AUTHENTICATED) ", p_cb->sec_level );
    }

    switch(p_cb->selected_association_model)
    {
        case SMP_MODEL_SEC_CONN_JUSTWORKS:
        case SMP_MODEL_SEC_CONN_NUM_COMP:
            memset(p_cb->local_random, 0, BT_OCTET16_LEN);
            smp_start_nonce_generation(p_cb);
            break;
        case SMP_MODEL_SEC_CONN_PASSKEY_ENT:
            /* user has to provide passkey */
            p_cb->cb_evt = SMP_PASSKEY_REQ_EVT;
            smp_sm_event(p_cb, SMP_TK_REQ_EVT, NULL);
            break;
        case SMP_MODEL_SEC_CONN_PASSKEY_DISP:
            /* passkey has to be provided to user */
            SMP_TRACE_DEBUG("Need to generate SC Passkey");
            smp_generate_passkey(p_cb, NULL);
            break;
        case SMP_MODEL_SEC_CONN_OOB:
            /* use the available OOB information */
            smp_process_secure_connection_oob_data(p_cb, NULL);
            break;
        default:
            SMP_TRACE_ERROR ("Association Model = %d is not used in LE SC",
                              p_cb->selected_association_model);
            break;
    }
}

/*******************************************************************************
** Function     smp_process_local_nonce
** Description  The function processes new local nonce.
**
** Note         It is supposed to be called in SC phase1.
*******************************************************************************/
void smp_process_local_nonce(tSMP_CB *p_cb, tSMP_INT_DATA *p_data)
{
    SMP_TRACE_DEBUG("%s", __func__);

    switch(p_cb->selected_association_model)
    {
        case SMP_MODEL_SEC_CONN_JUSTWORKS:
        case SMP_MODEL_SEC_CONN_NUM_COMP:
            if (p_cb->role == HCI_ROLE_SLAVE)
            {
                /* slave calculates and sends local commitment */
                smp_calculate_local_commitment(p_cb);
                smp_send_commitment(p_cb, NULL);
                /* slave has to wait for peer nonce */
                smp_set_state(SMP_STATE_WAIT_NONCE);
            }
            else    /* i.e. master */
            {
                if (p_cb->flags & SMP_PAIR_FLAG_HAVE_PEER_COMM)
                {
                    /* slave commitment is already received, send local nonce, wait for remote nonce*/
                    SMP_TRACE_DEBUG("master in assoc mode = %d \
                    already rcvd slave commitment - race condition",
                                      p_cb->selected_association_model);
                    p_cb->flags &= ~SMP_PAIR_FLAG_HAVE_PEER_COMM;
                    smp_send_rand(p_cb, NULL);
                    smp_set_state(SMP_STATE_WAIT_NONCE);
                }
            }
            break;
        case SMP_MODEL_SEC_CONN_PASSKEY_ENT:
        case SMP_MODEL_SEC_CONN_PASSKEY_DISP:
            smp_calculate_local_commitment(p_cb);

            if (p_cb->role == HCI_ROLE_MASTER)
            {
                smp_send_commitment(p_cb, NULL);
            }
            else    /* slave */
            {
                if (p_cb->flags & SMP_PAIR_FLAG_HAVE_PEER_COMM)
                {
                    /* master commitment is already received */
                    smp_send_commitment(p_cb, NULL);
                    smp_set_state(SMP_STATE_WAIT_NONCE);
                }
            }
            break;
        case SMP_MODEL_SEC_CONN_OOB:
            if (p_cb->role == HCI_ROLE_MASTER)
            {
                smp_send_rand(p_cb, NULL);
            }

            smp_set_state(SMP_STATE_WAIT_NONCE);
            break;
        default:
            SMP_TRACE_ERROR ("Association Model = %d is not used in LE SC",
                              p_cb->selected_association_model);
            break;
    }
}

/*******************************************************************************
** Function     smp_process_peer_nonce
** Description  The function processes newly received and saved in CB peer nonce.
**              The actions depend on the selected association model and the role.
**
** Note         It is supposed to be called in SC phase1.
*******************************************************************************/
void smp_process_peer_nonce(tSMP_CB *p_cb, tSMP_INT_DATA *p_data)
{
    UINT8   reason;

    SMP_TRACE_DEBUG("%s start ", __func__);

    switch(p_cb->selected_association_model)
    {
        case SMP_MODEL_SEC_CONN_JUSTWORKS:
        case SMP_MODEL_SEC_CONN_NUM_COMP:
            /* in these models only master receives commitment */
            if (p_cb->role == HCI_ROLE_MASTER)
            {
                if (!smp_check_commitment(p_cb))
                {
                    reason = p_cb->failure = SMP_CONFIRM_VALUE_ERR;
                    smp_sm_event(p_cb, SMP_AUTH_CMPL_EVT, &reason);
                    break;
                }
            }
            else
            {
                /* slave sends local nonce */
                smp_send_rand(p_cb, NULL);
            }

            if(p_cb->selected_association_model == SMP_MODEL_SEC_CONN_JUSTWORKS)
            {
                /* go directly to phase 2 */
                smp_sm_event(p_cb, SMP_SC_PHASE1_CMPLT_EVT, NULL);
            }
            else    /* numeric comparison */
            {
                smp_set_state(SMP_STATE_WAIT_NONCE);
                smp_sm_event(p_cb, SMP_SC_CALC_NC_EVT, NULL);
            }
            break;
        case SMP_MODEL_SEC_CONN_PASSKEY_ENT:
        case SMP_MODEL_SEC_CONN_PASSKEY_DISP:
            if (!smp_check_commitment(p_cb))
            {
                reason = p_cb->failure = SMP_CONFIRM_VALUE_ERR;
                smp_sm_event(p_cb, SMP_AUTH_CMPL_EVT, &reason);
                break;
            }

            if (p_cb->role == HCI_ROLE_SLAVE)
            {
                smp_send_rand(p_cb, NULL);
            }

            if (++p_cb->round < 20)
            {
                smp_set_state(SMP_STATE_SEC_CONN_PHS1_START);
                p_cb->flags &= ~SMP_PAIR_FLAG_HAVE_PEER_COMM;
                smp_start_nonce_generation(p_cb);
                break;
            }

            smp_sm_event(p_cb, SMP_SC_PHASE1_CMPLT_EVT, NULL);
            break;
        case SMP_MODEL_SEC_CONN_OOB:
            if (p_cb->role == HCI_ROLE_SLAVE)
            {
                smp_send_rand(p_cb, NULL);
            }

            smp_sm_event(p_cb, SMP_SC_PHASE1_CMPLT_EVT, NULL);
            break;
        default:
            SMP_TRACE_ERROR ("Association Model = %d is not used in LE SC",
                              p_cb->selected_association_model);
            break;
    }

    SMP_TRACE_DEBUG("%s end ",__FUNCTION__);
}

/*******************************************************************************
** Function     smp_match_dhkey_checks
** Description  checks if the calculated peer DHKey Check value is the same as
**              received from the peer DHKey check value.
*******************************************************************************/
void smp_match_dhkey_checks(tSMP_CB *p_cb, tSMP_INT_DATA *p_data)
{
    UINT8 reason = SMP_DHKEY_CHK_FAIL;

    SMP_TRACE_DEBUG("%s", __func__);

    if (memcmp(p_data->key.p_data, p_cb->remote_dhkey_check, BT_OCTET16_LEN))
    {
        SMP_TRACE_WARNING ("dhkey chcks do no match");
        p_cb->failure = reason;
        smp_sm_event(p_cb, SMP_AUTH_CMPL_EVT, &reason);
        return;
    }

    SMP_TRACE_EVENT ("dhkey chcks match");

    /* compare the max encryption key size, and save the smaller one for the link */
    if (p_cb->peer_enc_size < p_cb->loc_enc_size)
        p_cb->loc_enc_size = p_cb->peer_enc_size;

    if (p_cb->role == HCI_ROLE_SLAVE)
    {
        smp_sm_event(p_cb, SMP_PAIR_DHKEY_CHCK_EVT, NULL);
    }
    else
    {
        /* master device always use received i/r key as keys to distribute */
        p_cb->local_i_key = p_cb->peer_i_key;
        p_cb->local_r_key = p_cb->peer_r_key;
        smp_sm_event(p_cb, SMP_ENC_REQ_EVT, NULL);
    }
}

/*******************************************************************************
** Function     smp_move_to_secure_connections_phase2
** Description  Signal State Machine to start SC phase 2 initialization (to
**              compute local DHKey Check value).
**
** Note         SM is supposed to be in the state SMP_STATE_SEC_CONN_PHS2_START.
*******************************************************************************/
void smp_move_to_secure_connections_phase2(tSMP_CB *p_cb, tSMP_INT_DATA *p_data)
{
    SMP_TRACE_DEBUG("%s",__func__);
    smp_sm_event(p_cb, SMP_SC_PHASE1_CMPLT_EVT, NULL);
}

/*******************************************************************************
** Function     smp_phase_2_dhkey_checks_are_present
** Description  generates event if dhkey check from the peer is already received.
**
** Note         It is supposed to be used on slave to prevent race condition.
**              It is supposed to be called after slave dhkey check is calculated.
*******************************************************************************/
void smp_phase_2_dhkey_checks_are_present(tSMP_CB *p_cb, tSMP_INT_DATA *p_data)
{
    SMP_TRACE_DEBUG("%s",__func__);

    if (p_cb->flags & SMP_PAIR_FLAG_HAVE_PEER_DHK_CHK)
        smp_sm_event(p_cb, SMP_SC_2_DHCK_CHKS_PRES_EVT, NULL);
}

/*******************************************************************************
** Function     smp_wait_for_both_public_keys
** Description  generates SMP_BOTH_PUBL_KEYS_RCVD_EVT event when both local and master
**              public keys are available.
**
** Note         on the slave it is used to prevent race condition.
**
*******************************************************************************/
void smp_wait_for_both_public_keys(tSMP_CB *p_cb, tSMP_INT_DATA *p_data)
{
    SMP_TRACE_DEBUG("%s",__func__);

    if ((p_cb->flags & SMP_PAIR_FLAG_HAVE_PEER_PUBL_KEY) &&
        (p_cb->flags & SMP_PAIR_FLAG_HAVE_LOCAL_PUBL_KEY))
    {
        if ((p_cb->role == HCI_ROLE_SLAVE) &&
            ((p_cb->req_oob_type == SMP_OOB_LOCAL) || (p_cb->req_oob_type == SMP_OOB_BOTH)))
        {
            smp_set_state(SMP_STATE_PUBLIC_KEY_EXCH);
        }
        smp_sm_event(p_cb, SMP_BOTH_PUBL_KEYS_RCVD_EVT, NULL);
    }
}

/*******************************************************************************
** Function     smp_start_passkey_verification
** Description  Starts SC passkey entry verification.
*******************************************************************************/
void smp_start_passkey_verification(tSMP_CB *p_cb, tSMP_INT_DATA *p_data)
{
    UINT8 *p = NULL;

    SMP_TRACE_DEBUG("%s", __func__);
    p = p_cb->local_random;
    UINT32_TO_STREAM(p, p_data->passkey);

    p = p_cb->peer_random;
    UINT32_TO_STREAM(p, p_data->passkey);

    p_cb->round = 0;
    smp_start_nonce_generation(p_cb);
}

/*******************************************************************************
** Function     smp_process_secure_connection_oob_data
** Description  Processes local/peer SC OOB data received from somewhere.
*******************************************************************************/
void smp_process_secure_connection_oob_data(tSMP_CB *p_cb, tSMP_INT_DATA *p_data)
{
    SMP_TRACE_DEBUG("%s", __func__);

    tSMP_SC_OOB_DATA *p_sc_oob_data = &p_cb->sc_oob_data;
    if (p_sc_oob_data->loc_oob_data.present)
    {
        memcpy(p_cb->local_random, p_sc_oob_data->loc_oob_data.randomizer,
               sizeof(p_cb->local_random));
    }
    else
    {
        SMP_TRACE_EVENT ("local OOB randomizer is absent");
        memset(p_cb->local_random, 0, sizeof (p_cb->local_random));
    }

    if (!p_sc_oob_data->peer_oob_data.present)
    {
        SMP_TRACE_EVENT ("peer OOB data is absent");
        memset(p_cb->peer_random, 0, sizeof (p_cb->peer_random));
    }
    else
    {
        memcpy(p_cb->peer_random, p_sc_oob_data->peer_oob_data.randomizer,
               sizeof(p_cb->peer_random));
        memcpy(p_cb->remote_commitment, p_sc_oob_data->peer_oob_data.commitment,
               sizeof(p_cb->remote_commitment));

        UINT8 reason = SMP_CONFIRM_VALUE_ERR;
        /* check commitment */
        if (!smp_check_commitment(p_cb))
        {
            p_cb->failure = reason;
            smp_sm_event(p_cb, SMP_AUTH_CMPL_EVT, &reason);
            return;
        }

        if (p_cb->peer_oob_flag != SMP_OOB_PRESENT)
        {
            /* the peer doesn't have local randomiser */
            SMP_TRACE_EVENT ("peer didn't receive local OOB data, set local randomizer to 0");
            memset(p_cb->local_random, 0, sizeof (p_cb->local_random));
        }
    }

    print128(p_cb->local_random, (const UINT8 *)"local OOB randomizer");
    print128(p_cb->peer_random, (const UINT8 *)"peer OOB randomizer");
    smp_start_nonce_generation(p_cb);
}

/*******************************************************************************
** Function     smp_set_local_oob_keys
** Description  Saves calculated private/public keys in sc_oob_data.loc_oob_data,
**              starts nonce generation
**              (to be saved in sc_oob_data.loc_oob_data.randomizer).
*******************************************************************************/
void smp_set_local_oob_keys(tSMP_CB *p_cb, tSMP_INT_DATA *p_data)
{
    SMP_TRACE_DEBUG("%s", __func__);

    memcpy(p_cb->sc_oob_data.loc_oob_data.private_key_used, p_cb->private_key,
           BT_OCTET32_LEN);
    p_cb->sc_oob_data.loc_oob_data.publ_key_used = p_cb->loc_publ_key;
    smp_start_nonce_generation(p_cb);
}

/*******************************************************************************
** Function     smp_set_local_oob_random_commitment
** Description  Saves calculated randomizer and commitment in sc_oob_data.loc_oob_data,
**              passes sc_oob_data.loc_oob_data up for safekeeping.
*******************************************************************************/
void smp_set_local_oob_random_commitment(tSMP_CB *p_cb, tSMP_INT_DATA *p_data)
{
    SMP_TRACE_DEBUG("%s", __func__);
    memcpy(p_cb->sc_oob_data.loc_oob_data.randomizer, p_cb->rand,
           BT_OCTET16_LEN);

    smp_calculate_f4(p_cb->sc_oob_data.loc_oob_data.publ_key_used.x,
                     p_cb->sc_oob_data.loc_oob_data.publ_key_used.x,
                     p_cb->sc_oob_data.loc_oob_data.randomizer, 0,
                     p_cb->sc_oob_data.loc_oob_data.commitment);

#if SMP_DEBUG == TRUE
    UINT8   *p_print = NULL;
    SMP_TRACE_DEBUG("local SC OOB data set:");
    p_print = (UINT8*) &p_cb->sc_oob_data.loc_oob_data.addr_sent_to;
    smp_debug_print_nbyte_little_endian (p_print, (const UINT8 *)"addr_sent_to",
                                         sizeof(tBLE_BD_ADDR));
    p_print = (UINT8*) &p_cb->sc_oob_data.loc_oob_data.private_key_used;
    smp_debug_print_nbyte_little_endian (p_print, (const UINT8 *)"private_key_used",
                                         BT_OCTET32_LEN);
    p_print = (UINT8*) &p_cb->sc_oob_data.loc_oob_data.publ_key_used.x;
    smp_debug_print_nbyte_little_endian (p_print, (const UINT8 *)"publ_key_used.x",
                                         BT_OCTET32_LEN);
    p_print = (UINT8*) &p_cb->sc_oob_data.loc_oob_data.publ_key_used.y;
    smp_debug_print_nbyte_little_endian (p_print, (const UINT8 *)"publ_key_used.y",
                                         BT_OCTET32_LEN);
    p_print = (UINT8*) &p_cb->sc_oob_data.loc_oob_data.randomizer;
    smp_debug_print_nbyte_little_endian (p_print, (const UINT8 *)"randomizer",
                                         BT_OCTET16_LEN);
    p_print = (UINT8*) &p_cb->sc_oob_data.loc_oob_data.commitment;
    smp_debug_print_nbyte_little_endian (p_print,(const UINT8 *) "commitment",
                                         BT_OCTET16_LEN);
    SMP_TRACE_DEBUG("");
#endif

    /* pass created OOB data up */
    p_cb->cb_evt = SMP_SC_LOC_OOB_DATA_UP_EVT;
    smp_send_app_cback(p_cb, NULL);

    smp_cb_cleanup(p_cb);
}

/*******************************************************************************
**
** Function         smp_link_encrypted
**
** Description      This function is called when link is encrypted and notified to
**                  slave device. Proceed to to send LTK, DIV and ER to master if
**                  bonding the devices.
**
**
** Returns          void
**
*******************************************************************************/
void smp_link_encrypted(BD_ADDR bda, UINT8 encr_enable)
{
    tSMP_CB *p_cb = &smp_cb;

    SMP_TRACE_DEBUG("%s encr_enable=%d", __func__, encr_enable);

    if (memcmp(&smp_cb.pairing_bda[0], bda, BD_ADDR_LEN) == 0)
    {
        /* encryption completed with STK, remmeber the key size now, could be overwite
        *  when key exchange happens                                        */
        if (p_cb->loc_enc_size != 0 && encr_enable)
        {
            /* update the link encryption key size if a SMP pairing just performed */
            btm_ble_update_sec_key_size(bda, p_cb->loc_enc_size);
        }

        smp_sm_event(&smp_cb, SMP_ENCRYPTED_EVT, &encr_enable);
    }
}

/*******************************************************************************
**
** Function         smp_proc_ltk_request
**
** Description      This function is called when LTK request is received from
**                  controller.
**
** Returns          void
**
*******************************************************************************/
BOOLEAN smp_proc_ltk_request(BD_ADDR bda)
{
    SMP_TRACE_DEBUG("%s state = %d",  __func__, smp_cb.state);
    BOOLEAN match = FALSE;

    if (!memcmp(bda, smp_cb.pairing_bda, BD_ADDR_LEN))
    {
        match = TRUE;
    } else {
        BD_ADDR dummy_bda = {0};
        tBTM_SEC_DEV_REC *p_dev_rec = btm_find_dev(bda);
        if (p_dev_rec != NULL &&
            0 == memcmp(p_dev_rec->ble.pseudo_addr, smp_cb.pairing_bda, BD_ADDR_LEN) &&
            0 != memcmp(p_dev_rec->ble.pseudo_addr, dummy_bda, BD_ADDR_LEN))
        {
            match = TRUE;
        }
    }

    if (match && smp_cb.state == SMP_STATE_ENCRYPTION_PENDING)
    {
        smp_sm_event(&smp_cb, SMP_ENC_REQ_EVT, NULL);
        return TRUE;
    }

    return FALSE;
}

/*******************************************************************************
**
** Function         smp_process_secure_connection_long_term_key
**
** Description      This function is called to process SC LTK.
**                  SC LTK is calculated and used instead of STK.
**                  Here SC LTK is saved in BLE DB.
**
** Returns          void
**
*******************************************************************************/
void smp_process_secure_connection_long_term_key(void)
{
    tSMP_CB     *p_cb = &smp_cb;

    SMP_TRACE_DEBUG("%s", __func__);
    smp_save_secure_connections_long_term_key(p_cb);

    smp_update_key_mask (p_cb, SMP_SEC_KEY_TYPE_ENC, FALSE);
    smp_key_distribution(p_cb, NULL);
}

/*******************************************************************************
**
** Function         smp_set_derive_link_key
**
** Description      This function is called to set flag that indicates that
**                  BR/EDR LK has to be derived from LTK after all keys are
**                  distributed.
**
** Returns          void
**
*******************************************************************************/
void smp_set_derive_link_key(tSMP_CB *p_cb, tSMP_INT_DATA *p_data)
{
    SMP_TRACE_DEBUG ("%s", __func__);
    p_cb->derive_lk = TRUE;
    smp_update_key_mask (p_cb, SMP_SEC_KEY_TYPE_LK, FALSE);
    smp_key_distribution(p_cb, NULL);
}

/*******************************************************************************
**
** Function         smp_derive_link_key_from_long_term_key
**
** Description      This function is called to derive BR/EDR LK from LTK.
**
** Returns          void
**
*******************************************************************************/
void smp_derive_link_key_from_long_term_key(tSMP_CB *p_cb, tSMP_INT_DATA *p_data)
{
    tSMP_STATUS status = SMP_PAIR_FAIL_UNKNOWN;

    SMP_TRACE_DEBUG("%s", __func__);
    if (!smp_calculate_link_key_from_long_term_key(p_cb))
    {
        SMP_TRACE_ERROR("%s failed", __FUNCTION__);
        smp_sm_event(p_cb, SMP_AUTH_CMPL_EVT, &status);
        return;
    }
}

/*******************************************************************************
**
** Function         smp_br_process_link_key
**
** Description      This function is called to process BR/EDR LK:
**                  - to derive SMP LTK from BR/EDR LK;
*8                  - to save SMP LTK.
**
** Returns          void
**
*******************************************************************************/
void smp_br_process_link_key(tSMP_CB *p_cb, tSMP_INT_DATA *p_data)
{
    tSMP_STATUS status = SMP_PAIR_FAIL_UNKNOWN;

    SMP_TRACE_DEBUG("%s", __func__);
    if (!smp_calculate_long_term_key_from_link_key(p_cb))
    {
        SMP_TRACE_ERROR ("%s failed",__FUNCTION__);
        smp_sm_event(p_cb, SMP_BR_AUTH_CMPL_EVT, &status);
        return;
    }

    SMP_TRACE_DEBUG("%s: LTK derivation from LK successfully completed", __FUNCTION__);
    smp_save_secure_connections_long_term_key(p_cb);
    smp_update_key_mask (p_cb, SMP_SEC_KEY_TYPE_ENC, FALSE);
    smp_br_select_next_key(p_cb, NULL);
}

/*******************************************************************************
** Function     smp_key_distribution_by_transport
** Description  depending on the transport used at the moment calls either
**              smp_key_distribution(...) or smp_br_key_distribution(...).
*******************************************************************************/
void smp_key_distribution_by_transport(tSMP_CB *p_cb, tSMP_INT_DATA *p_data)
{
    SMP_TRACE_DEBUG("%s", __func__);
    if (p_cb->smp_over_br)
    {
        smp_br_select_next_key(p_cb, NULL);
    }
    else
    {
        smp_key_distribution(p_cb, NULL);
    }
}

/*******************************************************************************
** Function         smp_br_pairing_complete
** Description      This function is called to send the pairing complete callback
**                  and remove the connection if needed.
*******************************************************************************/
void smp_br_pairing_complete(tSMP_CB *p_cb, tSMP_INT_DATA *p_data)
{
    SMP_TRACE_DEBUG("%s", __func__);

    if (p_cb->total_tx_unacked == 0)
    {
        /* process the pairing complete */
        smp_proc_pairing_cmpl(p_cb);
    }
}

#endif<|MERGE_RESOLUTION|>--- conflicted
+++ resolved
@@ -185,12 +185,8 @@
                     }
 
                     if (!(p_cb->loc_auth_req & SMP_SC_SUPPORT_BIT)
-<<<<<<< HEAD
+                        || lmp_version_below(p_cb->pairing_bda, HCI_PROTO_VERSION_4_2)
                         || interop_addr_match(INTEROP_DISABLE_LE_SECURE_CONNECTIONS,
-=======
-                        || lmp_version_below(p_cb->pairing_bda, HCI_PROTO_VERSION_4_2)
-                        || interop_match(INTEROP_DISABLE_LE_SECURE_CONNECTIONS,
->>>>>>> 3e8755ec
                             (const bt_bdaddr_t *)&p_cb->pairing_bda))
                     {
                         p_cb->loc_auth_req &= ~SMP_KP_SUPPORT_BIT;
