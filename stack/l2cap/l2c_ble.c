--- conflicted
+++ resolved
@@ -1080,7 +1080,6 @@
                 l2cu_le_reject_connection (p_lcb, id, L2CAP_LE_CONN_NO_RESOURCES);
                 break;
             }
-<<<<<<< HEAD
 
             if ((p_rcb = l2cu_find_rcb_by_psm (le_cb_conn_req.le_psm, BT_TRANSPORT_LE)) == NULL)
             {
@@ -1166,93 +1165,6 @@
 
             break;
 
-=======
-
-            if ((p_rcb = l2cu_find_rcb_by_psm (le_cb_conn_req.le_psm, BT_TRANSPORT_LE)) == NULL)
-            {
-                L2CAP_TRACE_WARNING ("LE-L2CAP: rcvd le credit based conn req for unknown PSM: %d",
-                                                                        le_cb_conn_req.le_psm);
-                l2cu_le_reject_connection (p_lcb, id, L2CAP_LE_CONN_NO_PSM);
-                break;
-            }
-            else
-            {
-                if (!p_rcb->api.pL2CA_LE_ConnectInd_Cb)
-                {
-                    L2CAP_TRACE_WARNING ("LE-L2CAP: rcvd conn req for outgoing-only connection PSM: %d",
-                                                                           le_cb_conn_req.le_psm);
-                    l2cu_le_reject_connection (p_lcb, id, L2CAP_LE_CONN_NO_PSM);
-                    break;
-                }
-            }
-            if ((p_ccb = l2cu_allocate_ccb (p_lcb, 0)) == NULL)
-            {
-                L2CAP_TRACE_ERROR ("LE-L2CAP: unable to allocate CCB");
-                l2cu_le_reject_connection (p_lcb, id, L2CAP_LE_CONN_NO_RESOURCES);
-                break;
-            }
-            /* make the channel as LE COC channel */
-            p_ccb->is_le_coc = TRUE;
-            p_ccb->remote_id = id;
-            p_ccb->p_rcb = p_rcb;
-            p_ccb->remote_cid = le_cb_conn_req.scid;
-
-            /* Save all connection params */
-            p_ccb->le_rmt_conn_info.le_psm = le_cb_conn_req.le_psm;
-            p_ccb->le_rmt_conn_info.le_mtu = le_cb_conn_req.mtu;
-            p_ccb->le_rmt_conn_info.le_mps = le_cb_conn_req.mps;
-            p_ccb->le_rmt_conn_info.init_credits = le_cb_conn_req.init_credits;
-            p_ccb->le_rmt_conn_info.credits = le_cb_conn_req.init_credits;
-
-            l2c_le_csm_execute(p_ccb, L2CEVT_L2CAP_LE_CONNECT_REQ, NULL);
-            break;
-
-        case LE_L2CAP_CMD_CB_CONN_RSP:       /* Got Credit Based L2CAP Connect Rsp from peer device */
-            STREAM_TO_UINT16 (le_cb_conn_rsp.dcid, p);
-            STREAM_TO_UINT16 (le_cb_conn_rsp.mtu, p);
-            STREAM_TO_UINT16 (le_cb_conn_rsp.mps, p);
-            STREAM_TO_UINT16 (le_cb_conn_rsp.init_credits, p);
-            STREAM_TO_UINT16 (le_cb_conn_rsp.result, p);
-
-            if ((p_ccb = l2cu_find_ccb_by_local_id (p_lcb, id)) == NULL)
-            {
-                L2CAP_TRACE_WARNING ("LE-L2CAP: no CCB for conn rsp, CID: %d ", le_cb_conn_rsp.dcid);
-                break;
-            }
-
-            p_ccb->remote_cid = le_cb_conn_rsp.dcid;
-
-            if (le_cb_conn_rsp.result == L2CAP_LE_CONN_OK)
-            {
-                p_ccb->le_rmt_conn_info.le_mtu = le_cb_conn_rsp.mtu;
-                p_ccb->le_rmt_conn_info.le_mps = le_cb_conn_rsp.mps;
-                p_ccb->le_rmt_conn_info.init_credits = le_cb_conn_rsp.init_credits;
-                p_ccb->le_rmt_conn_info.credits = le_cb_conn_rsp.init_credits;
-                p_ccb->le_rmt_conn_info.result = le_cb_conn_rsp.result;
-
-                /* save psm from local chnl info */
-                p_ccb->le_rmt_conn_info.le_psm = p_ccb->le_loc_conn_info.le_psm;
-
-                l2c_le_csm_execute(p_ccb, L2CEVT_L2CAP_LE_CONNECT_RSP, NULL);
-
-                if((p_ccb->le_rmt_conn_info.le_mtu < L2CAP_LE_MIN_MTU) ||
-                   (p_ccb->le_rmt_conn_info.le_mps > p_ccb->le_rmt_conn_info.le_mtu) ||
-                   (p_ccb->le_rmt_conn_info.le_mps > L2CAP_LE_FLOWCTL_MAX_MPS))
-                {
-                    L2CAP_TRACE_WARNING ("LE-L2CAP: Invalid MTU/MPS size, disconnect channel");
-                    l2c_le_csm_execute(p_ccb, L2CEVT_L2CA_DISCONNECT_REQ, NULL);
-                    break;
-                }
-            }
-            else
-            {
-                p_ccb->le_rmt_conn_info.result = le_cb_conn_rsp.result;
-                l2c_le_csm_execute(p_ccb, L2CEVT_L2CAP_LE_CONNECT_RSP_NEG, &le_cb_conn_rsp);
-            }
-
-            break;
-
->>>>>>> 67687e53
         case LE_L2CAP_CMD_CB_FLOW_CTRL:
             STREAM_TO_UINT16 (rcid, p);
             STREAM_TO_UINT16 (credits, p);
