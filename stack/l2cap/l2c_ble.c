/******************************************************************************
 *
 *  Copyright (C) 2009-2012 Broadcom Corporation
 *
 *  Licensed under the Apache License, Version 2.0 (the "License");
 *  you may not use this file except in compliance with the License.
 *  You may obtain a copy of the License at:
 *
 *  http://www.apache.org/licenses/LICENSE-2.0
 *
 *  Unless required by applicable law or agreed to in writing, software
 *  distributed under the License is distributed on an "AS IS" BASIS,
 *  WITHOUT WARRANTIES OR CONDITIONS OF ANY KIND, either express or implied.
 *  See the License for the specific language governing permissions and
 *  limitations under the License.
 *
 ******************************************************************************/

/******************************************************************************
 *
 *  this file contains functions relating to BLE management.
 *
 ******************************************************************************/

#include <string.h>
#include "bt_target.h"
#include "bt_utils.h"
#include "l2cdefs.h"
#include "l2c_int.h"
#include "btu.h"
#include "btm_int.h"
#include "hcimsgs.h"
#include "device/include/controller.h"
#include "device/include/interop.h"
#include "stack_config.h"
#include "btif_debug_l2c.h"

#if (BLE_INCLUDED == TRUE)

extern fixed_queue_t *btu_general_alarm_queue;

static void l2cble_start_conn_update (tL2C_LCB *p_lcb);

/*******************************************************************************
**
**  Function        L2CA_CancelBleConnectReq
**
**  Description     Cancel a pending connection attempt to a BLE device.
**
**  Parameters:     BD Address of remote
**
**  Return value:   TRUE if connection was cancelled
**
*******************************************************************************/
BOOLEAN L2CA_CancelBleConnectReq (BD_ADDR rem_bda)
{
    tL2C_LCB *p_lcb;

    /* There can be only one BLE connection request outstanding at a time */
    if (btm_ble_get_conn_st() == BLE_CONN_IDLE)
    {
        L2CAP_TRACE_WARNING ("%s - no connection pending", __func__);
        return(FALSE);
    }

    if (memcmp (rem_bda, l2cb.ble_connecting_bda, BD_ADDR_LEN))
    {
        L2CAP_TRACE_WARNING ("%s - different  BDA Connecting: %08x%04x  Cancel: %08x%04x", __func__,
                              (l2cb.ble_connecting_bda[0]<<24)+(l2cb.ble_connecting_bda[1]<<16)+(l2cb.ble_connecting_bda[2]<<8)+l2cb.ble_connecting_bda[3],
                              (l2cb.ble_connecting_bda[4]<<8)+l2cb.ble_connecting_bda[5],
                              (rem_bda[0]<<24)+(rem_bda[1]<<16)+(rem_bda[2]<<8)+rem_bda[3], (rem_bda[4]<<8)+rem_bda[5]);
        btm_ble_dequeue_direct_conn_req(rem_bda);
        return(FALSE);
    }

    if (btsnd_hcic_ble_create_conn_cancel())
    {
        p_lcb = l2cu_find_lcb_by_bd_addr(rem_bda, BT_TRANSPORT_LE);
        /* Do not remove lcb if an LE link is already up as a peripheral */
        if (p_lcb != NULL &&
            !(p_lcb->link_role == HCI_ROLE_SLAVE && btm_bda_to_acl(rem_bda, BT_TRANSPORT_LE) != NULL))
        {
            p_lcb->disc_reason = L2CAP_CONN_CANCEL;
            l2cu_release_lcb (p_lcb);
        }
        /* update state to be cancel, wait for connection cancel complete */
        btm_ble_set_conn_st (BLE_CONN_CANCEL);

        return(TRUE);
    }
    else
        return(FALSE);
}

/*******************************************************************************
**
**  Function        L2CA_UpdateBleConnParams
**
**  Description     Update BLE connection parameters.
**
**  Parameters:     BD Address of remote
**
**  Return value:   TRUE if update started
**
*******************************************************************************/
BOOLEAN L2CA_UpdateBleConnParams (BD_ADDR rem_bda, UINT16 min_int, UINT16 max_int,
                                            UINT16 latency, UINT16 timeout)
{
    tL2C_LCB            *p_lcb;
    tACL_CONN           *p_acl_cb = btm_bda_to_acl(rem_bda, BT_TRANSPORT_LE);

    /* See if we have a link control block for the remote device */
    p_lcb = l2cu_find_lcb_by_bd_addr (rem_bda, BT_TRANSPORT_LE);

    /* If we don't have one, create one and accept the connection. */
    if (!p_lcb || !p_acl_cb)
    {
        L2CAP_TRACE_WARNING ("L2CA_UpdateBleConnParams - unknown BD_ADDR %08x%04x",
                              (rem_bda[0]<<24)+(rem_bda[1]<<16)+(rem_bda[2]<<8)+rem_bda[3],
                              (rem_bda[4]<<8)+rem_bda[5]);
        return(FALSE);
    }

    if (p_lcb->transport != BT_TRANSPORT_LE)
    {
        L2CAP_TRACE_WARNING ("L2CA_UpdateBleConnParams - BD_ADDR %08x%04x not LE",
                              (rem_bda[0]<<24)+(rem_bda[1]<<16)+(rem_bda[2]<<8)+rem_bda[3],
                              (rem_bda[4]<<8)+rem_bda[5]);
        return(FALSE);
    }

    p_lcb->min_interval = min_int;
    p_lcb->max_interval = max_int;
    p_lcb->latency = latency;
    p_lcb->timeout = timeout;
    p_lcb->conn_update_mask |= L2C_BLE_NEW_CONN_PARAM;

    l2cble_start_conn_update(p_lcb);

    return(TRUE);
}


/*******************************************************************************
**
**  Function        L2CA_EnableUpdateBleConnParams
**
**  Description     Enable or disable update based on the request from the peer
**
**  Parameters:     BD Address of remote
**
**  Return value:   TRUE if update started
**
*******************************************************************************/
BOOLEAN L2CA_EnableUpdateBleConnParams (BD_ADDR rem_bda, BOOLEAN enable)
{
    if (stack_config_get_interface()->get_pts_conn_updates_disabled())
        return false;

    tL2C_LCB            *p_lcb;

    /* See if we have a link control block for the remote device */
    p_lcb = l2cu_find_lcb_by_bd_addr (rem_bda, BT_TRANSPORT_LE);

    if (!p_lcb)
    {
        L2CAP_TRACE_WARNING ("L2CA_EnableUpdateBleConnParams - unknown BD_ADDR %08x%04x",
            (rem_bda[0]<<24)+(rem_bda[1]<<16)+(rem_bda[2]<<8)+rem_bda[3],
            (rem_bda[4]<<8)+rem_bda[5]);
        return (FALSE);
    }

    L2CAP_TRACE_API ("%s - BD_ADDR %08x%04x enable %d current upd state 0x%02x",__FUNCTION__,
        (rem_bda[0]<<24)+(rem_bda[1]<<16)+(rem_bda[2]<<8)+rem_bda[3],
        (rem_bda[4]<<8)+rem_bda[5], enable, p_lcb->conn_update_mask);

    if (p_lcb->transport != BT_TRANSPORT_LE)
    {
        L2CAP_TRACE_WARNING ("%s - BD_ADDR %08x%04x not LE (link role %d)", __FUNCTION__,
                              (rem_bda[0]<<24)+(rem_bda[1]<<16)+(rem_bda[2]<<8)+rem_bda[3],
                              (rem_bda[4]<<8)+rem_bda[5], p_lcb->link_role);
        return (FALSE);
    }

    if (enable)
        p_lcb->conn_update_mask &= ~L2C_BLE_CONN_UPDATE_DISABLE;
    else
        p_lcb->conn_update_mask |= L2C_BLE_CONN_UPDATE_DISABLE;

    l2cble_start_conn_update(p_lcb);

    return (TRUE);
}


/*******************************************************************************
**
** Function         L2CA_GetBleConnRole
**
** Description      This function returns the connection role.
**
** Returns          link role.
**
*******************************************************************************/
UINT8 L2CA_GetBleConnRole (BD_ADDR bd_addr)
{
    UINT8       role = HCI_ROLE_UNKNOWN;

    tL2C_LCB *p_lcb;

    if ((p_lcb = l2cu_find_lcb_by_bd_addr (bd_addr, BT_TRANSPORT_LE)) != NULL)
        role = p_lcb->link_role;

    return role;
}
/*******************************************************************************
**
** Function         L2CA_GetDisconnectReason
**
** Description      This function returns the disconnect reason code.
**
** Returns          disconnect reason
**
*******************************************************************************/
UINT16 L2CA_GetDisconnectReason (BD_ADDR remote_bda, tBT_TRANSPORT transport)
{
    tL2C_LCB            *p_lcb;
    UINT16              reason = 0;

    if ((p_lcb = l2cu_find_lcb_by_bd_addr (remote_bda, transport)) != NULL)
        reason = p_lcb->disc_reason;

    L2CAP_TRACE_DEBUG ("L2CA_GetDisconnectReason=%d ",reason);

    return reason;
}

/*******************************************************************************
**
** Function l2cble_notify_le_connection
**
** Description This function notifiy the l2cap connection to the app layer
**
** Returns none
**
*******************************************************************************/
void l2cble_notify_le_connection (BD_ADDR bda)
{
    tL2C_LCB *p_lcb = l2cu_find_lcb_by_bd_addr (bda, BT_TRANSPORT_LE);
    tACL_CONN *p_acl = btm_bda_to_acl(bda, BT_TRANSPORT_LE) ;
    tL2C_CCB *p_ccb;
    BD_NAME bdname;

    if (p_lcb != NULL && p_acl != NULL && p_lcb->link_state != LST_CONNECTED)
    {
        /* update link status */
        btm_establish_continue(p_acl);
        /* update l2cap link status and send callback */
        p_lcb->link_state = LST_CONNECTED;
        l2cu_process_fixed_chnl_resp (p_lcb);
    }

    if (p_lcb != NULL) {
        /* For all channels, send the event through their FSMs */
        for (p_ccb = p_lcb->ccb_queue.p_first_ccb; p_ccb; p_ccb = p_ccb->p_next_ccb)
        {
            if (p_ccb->chnl_state == CST_CLOSED)
                l2c_csm_execute (p_ccb, L2CEVT_LP_CONNECT_CFM, NULL);
        }
    }
<<<<<<< HEAD


    if (!BTM_GetRemoteDeviceName(bda, bdname) || !*bdname ||
        (!interop_match_name(INTEROP_DISABLE_LE_CONN_PREFERRED_PARAMS, (const char*) bdname)))
    {
        l2cble_use_preferred_conn_params(bda);
    }
=======
>>>>>>> 5a992578
}

/*******************************************************************************
**
** Function         l2cble_scanner_conn_comp
**
** Description      This function is called when an HCI Connection Complete
**                  event is received while we are a scanner (so we are master).
**
** Returns          void
**
*******************************************************************************/
void l2cble_scanner_conn_comp (UINT16 handle, BD_ADDR bda, tBLE_ADDR_TYPE type,
                               UINT16 conn_interval, UINT16 conn_latency, UINT16 conn_timeout)
{
    tL2C_LCB            *p_lcb;
    tBTM_SEC_DEV_REC    *p_dev_rec = btm_find_or_alloc_dev (bda);

    L2CAP_TRACE_DEBUG ("l2cble_scanner_conn_comp: HANDLE=%d addr_type=%d conn_interval=%d slave_latency=%d supervision_tout=%d",
                        handle,  type, conn_interval, conn_latency, conn_timeout);

    l2cb.is_ble_connecting = FALSE;

    /* See if we have a link control block for the remote device */
    p_lcb = l2cu_find_lcb_by_bd_addr (bda, BT_TRANSPORT_LE);

    /* If we don't have one, create one. this is auto connection complete. */
    if (!p_lcb)
    {
        p_lcb = l2cu_allocate_lcb (bda, FALSE, BT_TRANSPORT_LE);
        if (!p_lcb)
        {
            btm_sec_disconnect (handle, HCI_ERR_NO_CONNECTION);
            L2CAP_TRACE_ERROR ("l2cble_scanner_conn_comp - failed to allocate LCB");
            return;
        }
        else
        {
            if (!l2cu_initialize_fixed_ccb (p_lcb, L2CAP_ATT_CID, &l2cb.fixed_reg[L2CAP_ATT_CID - L2CAP_FIRST_FIXED_CHNL].fixed_chnl_opts))
            {
                btm_sec_disconnect (handle, HCI_ERR_NO_CONNECTION);
                L2CAP_TRACE_WARNING ("l2cble_scanner_conn_comp - LCB but no CCB");
                return ;
            }
        }
    }
    else if (p_lcb->link_state != LST_CONNECTING)
    {
        L2CAP_TRACE_ERROR ("L2CAP got BLE scanner conn_comp in bad state: %d", p_lcb->link_state);
        return;
    }
    alarm_cancel(p_lcb->l2c_lcb_timer);

    /* Save the handle */
    p_lcb->handle = handle;

    /* Connected OK. Change state to connected, we were scanning so we are master */
    p_lcb->link_role  = HCI_ROLE_MASTER;
    p_lcb->transport  = BT_TRANSPORT_LE;

    /* update link parameter, set slave link as non-spec default upon link up */
    p_lcb->min_interval =  p_lcb->max_interval = conn_interval;
    p_lcb->timeout      =  conn_timeout;
    p_lcb->latency      =  conn_latency;
    p_lcb->conn_update_mask = L2C_BLE_NOT_DEFAULT_PARAM;

    /* Tell BTM Acl management about the link */
    btm_acl_created (bda, NULL, p_dev_rec->sec_bd_name, handle, p_lcb->link_role, BT_TRANSPORT_LE);

    p_lcb->peer_chnl_mask[0] = L2CAP_FIXED_CHNL_ATT_BIT | L2CAP_FIXED_CHNL_BLE_SIG_BIT | L2CAP_FIXED_CHNL_SMP_BIT;

    btm_ble_set_conn_st(BLE_CONN_IDLE);

#if BLE_PRIVACY_SPT == TRUE
    btm_ble_disable_resolving_list(BTM_BLE_RL_INIT, TRUE);
#endif
}


/*******************************************************************************
**
** Function         l2cble_advertiser_conn_comp
**
** Description      This function is called when an HCI Connection Complete
**                  event is received while we are an advertiser (so we are slave).
**
** Returns          void
**
*******************************************************************************/
void l2cble_advertiser_conn_comp (UINT16 handle, BD_ADDR bda, tBLE_ADDR_TYPE type,
                                  UINT16 conn_interval, UINT16 conn_latency, UINT16 conn_timeout)
{
    tL2C_LCB            *p_lcb;
    tBTM_SEC_DEV_REC    *p_dev_rec;
    UNUSED(type);
    UNUSED(conn_interval);
    UNUSED(conn_latency);
    UNUSED(conn_timeout);

    /* See if we have a link control block for the remote device */
    p_lcb = l2cu_find_lcb_by_bd_addr (bda, BT_TRANSPORT_LE);

    /* If we don't have one, create one and accept the connection. */
    if (!p_lcb)
    {
        p_lcb = l2cu_allocate_lcb (bda, FALSE, BT_TRANSPORT_LE);
        if (!p_lcb)
        {
            btm_sec_disconnect (handle, HCI_ERR_NO_CONNECTION);
            L2CAP_TRACE_ERROR ("l2cble_advertiser_conn_comp - failed to allocate LCB");
            return;
        }
        else
        {
            if (!l2cu_initialize_fixed_ccb (p_lcb, L2CAP_ATT_CID, &l2cb.fixed_reg[L2CAP_ATT_CID - L2CAP_FIRST_FIXED_CHNL].fixed_chnl_opts))
            {
                btm_sec_disconnect (handle, HCI_ERR_NO_CONNECTION);
                L2CAP_TRACE_WARNING ("l2cble_scanner_conn_comp - LCB but no CCB");
                return ;
            }
        }
    }

    /* Save the handle */
    p_lcb->handle = handle;

    /* Connected OK. Change state to connected, we were advertising, so we are slave */
    p_lcb->link_role  = HCI_ROLE_SLAVE;
    p_lcb->transport  = BT_TRANSPORT_LE;

    /* update link parameter, set slave link as non-spec default upon link up */
    p_lcb->min_interval = p_lcb->max_interval = conn_interval;
    p_lcb->timeout      =  conn_timeout;
    p_lcb->latency      =  conn_latency;
    p_lcb->conn_update_mask = L2C_BLE_NOT_DEFAULT_PARAM;

    /* Tell BTM Acl management about the link */
    p_dev_rec = btm_find_or_alloc_dev (bda);

    btm_acl_created (bda, NULL, p_dev_rec->sec_bd_name, handle, p_lcb->link_role, BT_TRANSPORT_LE);

#if BLE_PRIVACY_SPT == TRUE
    btm_ble_disable_resolving_list(BTM_BLE_RL_ADV, TRUE);
#endif

    p_lcb->peer_chnl_mask[0] = L2CAP_FIXED_CHNL_ATT_BIT | L2CAP_FIXED_CHNL_BLE_SIG_BIT | L2CAP_FIXED_CHNL_SMP_BIT;

    if (!HCI_LE_SLAVE_INIT_FEAT_EXC_SUPPORTED(controller_get_interface()->get_features_ble()->as_array))
    {
        p_lcb->link_state = LST_CONNECTED;
        l2cu_process_fixed_chnl_resp (p_lcb);
    }

    /* when adv and initiating are both active, cancel the direct connection */
    if (l2cb.is_ble_connecting && memcmp(bda, l2cb.ble_connecting_bda, BD_ADDR_LEN) == 0)
    {
        L2CA_CancelBleConnectReq(bda);
    }
}

/*******************************************************************************
**
** Function         l2cble_conn_comp
**
** Description      This function is called when an HCI Connection Complete
**                  event is received.
**
** Returns          void
**
*******************************************************************************/
void l2cble_conn_comp(UINT16 handle, UINT8 role, BD_ADDR bda, tBLE_ADDR_TYPE type,
                      UINT16 conn_interval, UINT16 conn_latency, UINT16 conn_timeout)
{
    btm_ble_update_link_topology_mask(role, TRUE);

    if (role == HCI_ROLE_MASTER)
    {
        l2cble_scanner_conn_comp(handle, bda, type, conn_interval, conn_latency, conn_timeout);
    }
    else
    {
        l2cble_advertiser_conn_comp(handle, bda, type, conn_interval, conn_latency, conn_timeout);
    }
}

/*******************************************************************************
**
**  Function        l2cble_start_conn_update
**
**  Description     start BLE connection parameter update process based on status
**
**  Parameters:     lcb : l2cap link control block
**
**  Return value:   none
**
*******************************************************************************/
static void l2cble_start_conn_update (tL2C_LCB *p_lcb)
{
    UINT16 min_conn_int, max_conn_int, slave_latency, supervision_tout;
    tACL_CONN *p_acl_cb = btm_bda_to_acl(p_lcb->remote_bd_addr, BT_TRANSPORT_LE);

    // TODO(armansito): The return value of this call wasn't being used but the
    // logic of this function might be depending on its side effects. We should
    // verify if this call is needed at all and remove it otherwise.
    btm_find_or_alloc_dev(p_lcb->remote_bd_addr);

    if (p_lcb->conn_update_mask & L2C_BLE_UPDATE_PENDING) return;

    if (p_lcb->conn_update_mask & L2C_BLE_CONN_UPDATE_DISABLE)
    {
        /* application requests to disable parameters update.
           If parameters are already updated, lets set them
           up to what has been requested during connection establishement */
        if (p_lcb->conn_update_mask & L2C_BLE_NOT_DEFAULT_PARAM &&
            /* current connection interval is greater than default min */
            p_lcb->min_interval > BTM_BLE_CONN_INT_MIN)
        {
            /* use 7.5 ms as fast connection parameter, 0 slave latency */
            min_conn_int = max_conn_int = BTM_BLE_CONN_INT_MIN;
            slave_latency = BTM_BLE_CONN_SLAVE_LATENCY_DEF;
            supervision_tout = BTM_BLE_CONN_TIMEOUT_DEF;

            /* if both side 4.1, or we are master device, send HCI command */
            if (p_lcb->link_role == HCI_ROLE_MASTER
#if (defined BLE_LLT_INCLUDED) && (BLE_LLT_INCLUDED == TRUE)
                || (HCI_LE_CONN_PARAM_REQ_SUPPORTED(controller_get_interface()->get_features_ble()->as_array) &&
                    HCI_LE_CONN_PARAM_REQ_SUPPORTED(p_acl_cb->peer_le_features))
#endif
                 )
            {
                btsnd_hcic_ble_upd_ll_conn_params(p_lcb->handle, min_conn_int, max_conn_int,
                                                  slave_latency, supervision_tout, 0, 0);
                p_lcb->conn_update_mask |= L2C_BLE_UPDATE_PENDING;
            }
            else
            {
                l2cu_send_peer_ble_par_req (p_lcb, min_conn_int, max_conn_int, slave_latency, supervision_tout);
            }
            p_lcb->conn_update_mask &= ~L2C_BLE_NOT_DEFAULT_PARAM;
            p_lcb->conn_update_mask |=  L2C_BLE_NEW_CONN_PARAM;
         }
    }
    else
    {
        /* application allows to do update, if we were delaying one do it now */
        if (p_lcb->conn_update_mask & L2C_BLE_NEW_CONN_PARAM)
        {
             /* if both side 4.1, or we are master device, send HCI command */
            if (p_lcb->link_role == HCI_ROLE_MASTER
#if (defined BLE_LLT_INCLUDED) && (BLE_LLT_INCLUDED == TRUE)
                || (HCI_LE_CONN_PARAM_REQ_SUPPORTED(controller_get_interface()->get_features_ble()->as_array) &&
                    HCI_LE_CONN_PARAM_REQ_SUPPORTED(p_acl_cb->peer_le_features))
#endif
                 )
            {
                btsnd_hcic_ble_upd_ll_conn_params(p_lcb->handle, p_lcb->min_interval,
                    p_lcb->max_interval, p_lcb->latency, p_lcb->timeout, 0, 0);
                p_lcb->conn_update_mask |= L2C_BLE_UPDATE_PENDING;
            }
            else
            {
                l2cu_send_peer_ble_par_req (p_lcb, p_lcb->min_interval, p_lcb->max_interval,
                                            p_lcb->latency, p_lcb->timeout);
            }
            p_lcb->conn_update_mask &= ~L2C_BLE_NEW_CONN_PARAM;
            p_lcb->conn_update_mask |= L2C_BLE_NOT_DEFAULT_PARAM;
        }
    }

    /* Record the BLE connection update request. */
    if (p_lcb->conn_update_mask & L2C_BLE_UPDATE_PENDING) {
      bt_bdaddr_t bd_addr;
      bdcpy(bd_addr.address, p_lcb->remote_bd_addr);
      btif_debug_ble_connection_update_request(bd_addr, min_conn_int, max_conn_int, slave_latency,
          supervision_tout);
    }
}

/*******************************************************************************
**
** Function         l2cble_process_conn_update_evt
**
** Description      This function enables the connection update request from remote
**                  after a successful connection update response is received.
**
** Returns          void
**
*******************************************************************************/
void l2cble_process_conn_update_evt (UINT16 handle, UINT8 status,
                  UINT16 interval, UINT16 latency, UINT16 timeout)
{
    L2CAP_TRACE_DEBUG("%s", __func__);

    /* See if we have a link control block for the remote device */
    tL2C_LCB *p_lcb = l2cu_find_lcb_by_handle(handle);
    if (!p_lcb)
    {
        L2CAP_TRACE_WARNING("%s: Invalid handle: %d", __func__, handle);
        return;
    }

    p_lcb->conn_update_mask &= ~L2C_BLE_UPDATE_PENDING;

    if (status != HCI_SUCCESS)
    {
        L2CAP_TRACE_WARNING("%s: Error status: %d", __func__, status);
    }

    l2cble_start_conn_update(p_lcb);

    /* Record the BLE connection update response. */
    bt_bdaddr_t bd_addr;
    bdcpy(bd_addr.address, p_lcb->remote_bd_addr);
    btif_debug_ble_connection_update_response(bd_addr, status, interval,
        latency, timeout);

    L2CAP_TRACE_DEBUG("%s: conn_update_mask=%d", __func__, p_lcb->conn_update_mask);
}

/*******************************************************************************
**
** Function         l2cble_process_sig_cmd
**
** Description      This function is called when a signalling packet is received
**                  on the BLE signalling CID
**
** Returns          void
**
*******************************************************************************/
void l2cble_process_sig_cmd (tL2C_LCB *p_lcb, UINT8 *p, UINT16 pkt_len)
{
    UINT8           *p_pkt_end;
    UINT8           cmd_code, id;
    UINT16          cmd_len;
    UINT16          min_interval, max_interval, latency, timeout;
    tL2C_CONN_INFO  con_info;
    UINT16          lcid = 0, rcid = 0, mtu = 0, mps = 0, initial_credit = 0;
    tL2C_CCB        *p_ccb = NULL, *temp_p_ccb = NULL;
    tL2C_RCB        *p_rcb;
    UINT16          credit;
    p_pkt_end = p + pkt_len;

    STREAM_TO_UINT8  (cmd_code, p);
    STREAM_TO_UINT8  (id, p);
    STREAM_TO_UINT16 (cmd_len, p);

    /* Check command length does not exceed packet length */
    if ((p + cmd_len) > p_pkt_end)
    {
        L2CAP_TRACE_WARNING ("L2CAP - LE - format error, pkt_len: %d  cmd_len: %d  code: %d", pkt_len, cmd_len, cmd_code);
        return;
    }

    switch (cmd_code)
    {
        case L2CAP_CMD_REJECT:
            p += 2;
            break;

        case L2CAP_CMD_ECHO_REQ:
        case L2CAP_CMD_ECHO_RSP:
        case L2CAP_CMD_INFO_RSP:
        case L2CAP_CMD_INFO_REQ:
            l2cu_send_peer_cmd_reject (p_lcb, L2CAP_CMD_REJ_NOT_UNDERSTOOD, id, 0, 0);
            break;

        case L2CAP_CMD_BLE_UPDATE_REQ:
            STREAM_TO_UINT16 (min_interval, p); /* 0x0006 - 0x0C80 */
            STREAM_TO_UINT16 (max_interval, p); /* 0x0006 - 0x0C80 */
            STREAM_TO_UINT16 (latency, p);  /* 0x0000 - 0x03E8 */
            STREAM_TO_UINT16 (timeout, p);  /* 0x000A - 0x0C80 */
            /* If we are a master, the slave wants to update the parameters */
            if (p_lcb->link_role == HCI_ROLE_MASTER)
            {
                if (min_interval < BTM_BLE_CONN_INT_MIN_LIMIT)
                    min_interval = BTM_BLE_CONN_INT_MIN_LIMIT;

                if (max_interval < BTM_BLE_CONN_INT_MIN_LIMIT)
                    max_interval = BTM_BLE_CONN_INT_MIN_LIMIT;

                if (min_interval < BTM_BLE_CONN_INT_MIN || min_interval > BTM_BLE_CONN_INT_MAX ||
                    max_interval < BTM_BLE_CONN_INT_MIN || max_interval > BTM_BLE_CONN_INT_MAX ||
                    latency  > BTM_BLE_CONN_LATENCY_MAX ||
                    /*(timeout >= max_interval && latency > (timeout * 10/(max_interval * 1.25) - 1)) ||*/
                    timeout < BTM_BLE_CONN_SUP_TOUT_MIN || timeout > BTM_BLE_CONN_SUP_TOUT_MAX ||
                    max_interval < min_interval)
                {
                    l2cu_send_peer_ble_par_rsp (p_lcb, L2CAP_CFG_UNACCEPTABLE_PARAMS, id);
                }
                else
                {

                    l2cu_send_peer_ble_par_rsp (p_lcb, L2CAP_CFG_OK, id);

                     p_lcb->min_interval = min_interval;
                     p_lcb->max_interval = max_interval;
                     p_lcb->latency = latency;
                     p_lcb->timeout = timeout;
                     p_lcb->conn_update_mask |= L2C_BLE_NEW_CONN_PARAM;

                     l2cble_start_conn_update(p_lcb);
                }
            }
            else
                l2cu_send_peer_cmd_reject (p_lcb, L2CAP_CMD_REJ_NOT_UNDERSTOOD, id, 0, 0);
            break;

        case L2CAP_CMD_BLE_UPDATE_RSP:
            p += 2;
            break;

        case L2CAP_CMD_BLE_CREDIT_BASED_CONN_REQ:
            STREAM_TO_UINT16 (con_info.psm, p);
            STREAM_TO_UINT16 (rcid, p);
            STREAM_TO_UINT16 (mtu, p);
            STREAM_TO_UINT16 (mps, p);
            STREAM_TO_UINT16 (initial_credit, p);

            L2CAP_TRACE_DEBUG ("Recv L2CAP_CMD_BLE_CREDIT_BASED_CONN_REQ with "
                    "mtu = %d, "
                    "mps = %d, "
                    "initial credit = %d", mtu, mps, initial_credit);

            if ((p_rcb = l2cu_find_ble_rcb_by_psm (con_info.psm)) == NULL)
            {
                L2CAP_TRACE_WARNING ("L2CAP - rcvd conn req for unknown PSM: 0x%04x", con_info.psm);
                l2cu_reject_ble_connection (p_lcb, id, L2CAP_LE_NO_PSM);
                break;
            }
            else
            {
                if (!p_rcb->api.pL2CA_ConnectInd_Cb)
                {
                    L2CAP_TRACE_WARNING ("L2CAP - rcvd conn req for outgoing-only connection PSM: %d", con_info.psm);
                    l2cu_reject_ble_connection (p_lcb, id, L2CAP_CONN_NO_PSM);
                    break;
                }
            }

            /* Allocate a ccb for this.*/
            if ((p_ccb = l2cu_allocate_ccb (p_lcb, 0)) == NULL)
            {
                L2CAP_TRACE_ERROR ("L2CAP - unable to allocate CCB");
                l2cu_reject_ble_connection (p_lcb, id, L2CAP_CONN_NO_RESOURCES);
                break;
            }

            /* validate the parameters */
            if (mtu < L2CAP_LE_MIN_MTU || mps < L2CAP_LE_MIN_MPS || mps > L2CAP_LE_MAX_MPS)
            {
                L2CAP_TRACE_ERROR ("L2CAP don't like the params");
                l2cu_reject_ble_connection (p_lcb, id, L2CAP_CONN_NO_RESOURCES);
                break;
            }

            p_ccb->remote_id = id;
            p_ccb->p_rcb = p_rcb;
            p_ccb->remote_cid = rcid;

            p_ccb->peer_conn_cfg.mtu = mtu;
            p_ccb->peer_conn_cfg.mps = mps;
            p_ccb->peer_conn_cfg.credits = initial_credit;

            p_ccb->tx_mps = mps;
            p_ccb->ble_sdu = NULL;
            p_ccb->ble_sdu_length = 0;
            p_ccb->is_first_seg = TRUE;
            p_ccb->peer_cfg.fcr.mode = L2CAP_FCR_LE_COC_MODE;

            l2c_csm_execute(p_ccb, L2CEVT_L2CAP_CONNECT_REQ, &con_info);
            break;

        case L2CAP_CMD_BLE_CREDIT_BASED_CONN_RES:
            L2CAP_TRACE_DEBUG ("Recv L2CAP_CMD_BLE_CREDIT_BASED_CONN_RES");
            /* For all channels, see whose identifier matches this id */
            for (temp_p_ccb = p_lcb->ccb_queue.p_first_ccb; temp_p_ccb; temp_p_ccb = temp_p_ccb->p_next_ccb)
            {
                if (temp_p_ccb->local_id == id)
                {
                    p_ccb = temp_p_ccb;
                    break;
                }
            }
            if (p_ccb)
            {
                L2CAP_TRACE_DEBUG ("I remember the connection req");
                STREAM_TO_UINT16 (p_ccb->remote_cid, p);
                STREAM_TO_UINT16 (p_ccb->peer_conn_cfg.mtu, p);
                STREAM_TO_UINT16 (p_ccb->peer_conn_cfg.mps, p);
                STREAM_TO_UINT16 (p_ccb->peer_conn_cfg.credits, p);
                STREAM_TO_UINT16 (con_info.l2cap_result, p);
                con_info.remote_cid = p_ccb->remote_cid;

                L2CAP_TRACE_DEBUG ("remote_cid = %d, "
                        "mtu = %d, "
                        "mps = %d, "
                        "initial_credit = %d, "
                        "con_info.l2cap_result = %d",
                        p_ccb->remote_cid, p_ccb->peer_conn_cfg.mtu, p_ccb->peer_conn_cfg.mps,
                        p_ccb->peer_conn_cfg.credits, con_info.l2cap_result);

                /* validate the parameters */
                if (p_ccb->peer_conn_cfg.mtu < L2CAP_LE_MIN_MTU ||
                        p_ccb->peer_conn_cfg.mps < L2CAP_LE_MIN_MPS ||
                        p_ccb->peer_conn_cfg.mps > L2CAP_LE_MAX_MPS)
                {
                    L2CAP_TRACE_ERROR ("L2CAP don't like the params");
                    con_info.l2cap_result = L2CAP_LE_NO_RESOURCES;
                    l2c_csm_execute(p_ccb, L2CEVT_L2CAP_CONNECT_RSP_NEG, &con_info);
                    break;
                }

                p_ccb->tx_mps = p_ccb->peer_conn_cfg.mps;
                p_ccb->ble_sdu = NULL;
                p_ccb->ble_sdu_length = 0;
                p_ccb->is_first_seg = TRUE;
                p_ccb->peer_cfg.fcr.mode = L2CAP_FCR_LE_COC_MODE;

                if (con_info.l2cap_result == L2CAP_LE_CONN_OK)
                    l2c_csm_execute(p_ccb, L2CEVT_L2CAP_CONNECT_RSP, &con_info);
                else
                    l2c_csm_execute(p_ccb, L2CEVT_L2CAP_CONNECT_RSP_NEG, &con_info);
            }
            else
            {
                L2CAP_TRACE_DEBUG ("I DO NOT remember the connection req");
                con_info.l2cap_result = L2CAP_LE_INVALID_SOURCE_CID;
                l2c_csm_execute(p_ccb, L2CEVT_L2CAP_CONNECT_RSP_NEG, &con_info);
            }
            break;

        case L2CAP_CMD_BLE_FLOW_CTRL_CREDIT:
            STREAM_TO_UINT16(lcid, p);
            if((p_ccb = l2cu_find_ccb_by_remote_cid(p_lcb, lcid)) == NULL)
            {
                L2CAP_TRACE_DEBUG ("%s Credit received for unknown channel id %d", __func__, lcid);
                break;
            }

            STREAM_TO_UINT16(credit ,p);
            l2c_csm_execute(p_ccb, L2CEVT_L2CAP_RECV_FLOW_CONTROL_CREDIT, &credit);
            L2CAP_TRACE_DEBUG ("%s Credit received", __func__);
            break;

        case L2CAP_CMD_DISC_REQ:
            STREAM_TO_UINT16 (lcid, p);
            STREAM_TO_UINT16 (rcid, p);

            if ((p_ccb = l2cu_find_ccb_by_cid (p_lcb, lcid)) != NULL)
            {
                if (p_ccb->remote_cid == rcid)
                {
                    p_ccb->remote_id = id;
                    l2c_csm_execute (p_ccb, L2CEVT_L2CAP_DISCONNECT_REQ, NULL);
                }
            }
            else
                l2cu_send_peer_disc_rsp (p_lcb, id, lcid, rcid);

            break;

         case L2CAP_CMD_DISC_RSP:
            STREAM_TO_UINT16 (rcid, p);
            STREAM_TO_UINT16 (lcid, p);

            if ((p_ccb = l2cu_find_ccb_by_cid (p_lcb, lcid)) != NULL)
            {
                if ((p_ccb->remote_cid == rcid) && (p_ccb->local_id == id))
                    l2c_csm_execute (p_ccb, L2CEVT_L2CAP_DISCONNECT_RSP, NULL);
            }
            break;

        default:
            L2CAP_TRACE_WARNING ("L2CAP - LE - unknown cmd code: %d", cmd_code);
            l2cu_send_peer_cmd_reject (p_lcb, L2CAP_CMD_REJ_NOT_UNDERSTOOD, id, 0, 0);
            break;
    }
}

/*******************************************************************************
**
** Function         l2cble_init_direct_conn
**
** Description      This function is to initate a direct connection
**
** Returns          TRUE connection initiated, FALSE otherwise.
**
*******************************************************************************/
BOOLEAN l2cble_init_direct_conn (tL2C_LCB *p_lcb)
{
    tBTM_SEC_DEV_REC *p_dev_rec = btm_find_or_alloc_dev (p_lcb->remote_bd_addr);
    tBTM_BLE_CB *p_cb = &btm_cb.ble_ctr_cb;
    UINT16 scan_int;
    UINT16 scan_win;
    BD_ADDR peer_addr;
    UINT8 peer_addr_type = BLE_ADDR_PUBLIC;
    UINT8 own_addr_type = BLE_ADDR_PUBLIC;

    /* There can be only one BLE connection request outstanding at a time */
    if (p_dev_rec == NULL)
    {
        L2CAP_TRACE_WARNING ("unknown device, can not initate connection");
        return(FALSE);
    }

    scan_int = (p_cb->scan_int == BTM_BLE_SCAN_PARAM_UNDEF) ? BTM_BLE_SCAN_FAST_INT : p_cb->scan_int;
    scan_win = (p_cb->scan_win == BTM_BLE_SCAN_PARAM_UNDEF) ? BTM_BLE_SCAN_FAST_WIN : p_cb->scan_win;

    peer_addr_type = p_lcb->ble_addr_type;
    memcpy(peer_addr, p_lcb->remote_bd_addr, BD_ADDR_LEN);

#if ( (defined BLE_PRIVACY_SPT) && (BLE_PRIVACY_SPT == TRUE))
    own_addr_type = btm_cb.ble_ctr_cb.privacy_mode ? BLE_ADDR_RANDOM : BLE_ADDR_PUBLIC;
    if (p_dev_rec->ble.in_controller_list & BTM_RESOLVING_LIST_BIT)
    {
        if (btm_cb.ble_ctr_cb.privacy_mode >=  BTM_PRIVACY_1_2)
            own_addr_type |= BLE_ADDR_TYPE_ID_BIT;

        btm_ble_enable_resolving_list(BTM_BLE_RL_INIT);
        btm_random_pseudo_to_identity_addr(peer_addr, &peer_addr_type);
    } else {
        btm_ble_disable_resolving_list(BTM_BLE_RL_INIT, TRUE);

        // If we have a current RPA, use that instead.
        if (!bdaddr_is_empty((const bt_bdaddr_t *)p_dev_rec->ble.cur_rand_addr)) {
            memcpy(peer_addr, p_dev_rec->ble.cur_rand_addr, BD_ADDR_LEN);
        }
    }
#endif

    if (!btm_ble_topology_check(BTM_BLE_STATE_INIT))
    {
        l2cu_release_lcb (p_lcb);
        L2CAP_TRACE_ERROR("initate direct connection fail, topology limitation");
        return FALSE;
    }

    if (!btsnd_hcic_ble_create_ll_conn (scan_int,/* UINT16 scan_int      */
                                        scan_win, /* UINT16 scan_win      */
                                        FALSE,                   /* UINT8 white_list     */
                                        peer_addr_type,          /* UINT8 addr_type_peer */
                                        peer_addr,               /* BD_ADDR bda_peer     */
                                        own_addr_type,         /* UINT8 addr_type_own  */
        (UINT16) ((p_dev_rec->conn_params.min_conn_int != BTM_BLE_CONN_PARAM_UNDEF) ?
        p_dev_rec->conn_params.min_conn_int : BTM_BLE_CONN_INT_MIN_DEF),  /* UINT16 conn_int_min  */
        (UINT16) ((p_dev_rec->conn_params.max_conn_int != BTM_BLE_CONN_PARAM_UNDEF) ?
        p_dev_rec->conn_params.max_conn_int : BTM_BLE_CONN_INT_MAX_DEF),  /* UINT16 conn_int_max  */
        (UINT16) ((p_dev_rec->conn_params.slave_latency != BTM_BLE_CONN_PARAM_UNDEF) ?
        p_dev_rec->conn_params.slave_latency : BTM_BLE_CONN_SLAVE_LATENCY_DEF), /* UINT16 conn_latency  */
        (UINT16) ((p_dev_rec->conn_params.supervision_tout != BTM_BLE_CONN_PARAM_UNDEF) ?
        p_dev_rec->conn_params.supervision_tout : BTM_BLE_CONN_TIMEOUT_DEF), /* conn_timeout */
                                        0,                       /* UINT16 min_len       */
                                        0))                      /* UINT16 max_len       */
    {
        l2cu_release_lcb (p_lcb);
        L2CAP_TRACE_ERROR("initate direct connection fail, no resources");
        return (FALSE);
    }
    else
    {
        p_lcb->link_state = LST_CONNECTING;
        l2cb.is_ble_connecting = TRUE;
        memcpy (l2cb.ble_connecting_bda, p_lcb->remote_bd_addr, BD_ADDR_LEN);
        alarm_set_on_queue(p_lcb->l2c_lcb_timer,
                           L2CAP_BLE_LINK_CONNECT_TIMEOUT_MS,
                           l2c_lcb_timer_timeout, p_lcb,
                           btu_general_alarm_queue);
        btm_ble_set_conn_st (BLE_DIR_CONN);

        return (TRUE);
    }
}

/*******************************************************************************
**
** Function         l2cble_create_conn
**
** Description      This function initiates an acl connection via HCI
**
** Returns          TRUE if successful, FALSE if connection not started.
**
*******************************************************************************/
BOOLEAN l2cble_create_conn (tL2C_LCB *p_lcb)
{
    tBTM_BLE_CONN_ST     conn_st = btm_ble_get_conn_st();
    BOOLEAN         rt = FALSE;

    /* There can be only one BLE connection request outstanding at a time */
    if (conn_st == BLE_CONN_IDLE)
    {
        rt = l2cble_init_direct_conn(p_lcb);
    }
    else
    {
        L2CAP_TRACE_WARNING ("L2CAP - LE - cannot start new connection at conn st: %d", conn_st);

        btm_ble_enqueue_direct_conn_req(p_lcb);

        if (conn_st == BLE_BG_CONN)
            btm_ble_suspend_bg_conn();

        rt = TRUE;
    }
    return rt;
}

/*******************************************************************************
**
** Function         l2c_link_processs_ble_num_bufs
**
** Description      This function is called when a "controller buffer size"
**                  event is first received from the controller. It updates
**                  the L2CAP values.
**
** Returns          void
**
*******************************************************************************/
void l2c_link_processs_ble_num_bufs (UINT16 num_lm_ble_bufs)
{
    if (num_lm_ble_bufs == 0)
    {
        num_lm_ble_bufs = L2C_DEF_NUM_BLE_BUF_SHARED;
        l2cb.num_lm_acl_bufs -= L2C_DEF_NUM_BLE_BUF_SHARED;
    }

    l2cb.num_lm_ble_bufs = l2cb.controller_le_xmit_window = num_lm_ble_bufs;
}

/*******************************************************************************
**
** Function         l2c_ble_link_adjust_allocation
**
** Description      This function is called when a link is created or removed
**                  to calculate the amount of packets each link may send to
**                  the HCI without an ack coming back.
**
**                  Currently, this is a simple allocation, dividing the
**                  number of Controller Packets by the number of links. In
**                  the future, QOS configuration should be examined.
**
** Returns          void
**
*******************************************************************************/
void l2c_ble_link_adjust_allocation (void)
{
    UINT16      qq, yy, qq_remainder;
    tL2C_LCB    *p_lcb;
    UINT16      hi_quota, low_quota;
    UINT16      num_lowpri_links = 0;
    UINT16      num_hipri_links  = 0;
    UINT16      controller_xmit_quota = l2cb.num_lm_ble_bufs;
    UINT16      high_pri_link_quota = L2CAP_HIGH_PRI_MIN_XMIT_QUOTA_A;

    /* If no links active, reset buffer quotas and controller buffers */
    if (l2cb.num_ble_links_active == 0)
    {
        l2cb.controller_le_xmit_window = l2cb.num_lm_ble_bufs;
        l2cb.ble_round_robin_quota = l2cb.ble_round_robin_unacked = 0;
        return;
    }

    /* First, count the links */
    for (yy = 0, p_lcb = &l2cb.lcb_pool[0]; yy < MAX_L2CAP_LINKS; yy++, p_lcb++)
    {
        if (p_lcb->in_use && p_lcb->transport == BT_TRANSPORT_LE)
        {
            if (p_lcb->acl_priority == L2CAP_PRIORITY_HIGH)
                num_hipri_links++;
            else
                num_lowpri_links++;
        }
    }

    /* now adjust high priority link quota */
    low_quota = num_lowpri_links ? 1 : 0;
    while ( (num_hipri_links * high_pri_link_quota + low_quota) > controller_xmit_quota )
        high_pri_link_quota--;


    /* Work out the xmit quota and buffer quota high and low priorities */
    hi_quota  = num_hipri_links * high_pri_link_quota;
    low_quota = (hi_quota < controller_xmit_quota) ? controller_xmit_quota - hi_quota : 1;

    /* Work out and save the HCI xmit quota for each low priority link */

    /* If each low priority link cannot have at least one buffer */
    if (num_lowpri_links > low_quota)
    {
        l2cb.ble_round_robin_quota = low_quota;
        qq = qq_remainder = 0;
    }
    /* If each low priority link can have at least one buffer */
    else if (num_lowpri_links > 0)
    {
        l2cb.ble_round_robin_quota = 0;
        l2cb.ble_round_robin_unacked = 0;
        qq = low_quota / num_lowpri_links;
        qq_remainder = low_quota % num_lowpri_links;
    }
    /* If no low priority link */
    else
    {
        l2cb.ble_round_robin_quota = 0;
        l2cb.ble_round_robin_unacked = 0;
        qq = qq_remainder = 0;
    }
    L2CAP_TRACE_EVENT ("l2c_ble_link_adjust_allocation  num_hipri: %u  num_lowpri: %u  low_quota: %u  round_robin_quota: %u  qq: %u",
                        num_hipri_links, num_lowpri_links, low_quota,
                        l2cb.ble_round_robin_quota, qq);

    /* Now, assign the quotas to each link */
    for (yy = 0, p_lcb = &l2cb.lcb_pool[0]; yy < MAX_L2CAP_LINKS; yy++, p_lcb++)
    {
        if (p_lcb->in_use && p_lcb->transport == BT_TRANSPORT_LE)
        {
            if (p_lcb->acl_priority == L2CAP_PRIORITY_HIGH)
            {
                p_lcb->link_xmit_quota   = high_pri_link_quota;
            }
            else
            {
                /* Safety check in case we switched to round-robin with something outstanding */
                /* if sent_not_acked is added into round_robin_unacked then don't add it again */
                /* l2cap keeps updating sent_not_acked for exiting from round robin */
                if (( p_lcb->link_xmit_quota > 0 )&&( qq == 0 ))
                    l2cb.ble_round_robin_unacked += p_lcb->sent_not_acked;

                p_lcb->link_xmit_quota   = qq;
                if (qq_remainder > 0)
                {
                    p_lcb->link_xmit_quota++;
                    qq_remainder--;
                }
            }

            L2CAP_TRACE_EVENT("l2c_ble_link_adjust_allocation LCB %d   Priority: %d  XmitQuota: %d",
                                yy, p_lcb->acl_priority, p_lcb->link_xmit_quota);

            L2CAP_TRACE_EVENT("        SentNotAcked: %d  RRUnacked: %d",
                                p_lcb->sent_not_acked, l2cb.round_robin_unacked);

            /* There is a special case where we have readjusted the link quotas and  */
            /* this link may have sent anything but some other link sent packets so  */
            /* so we may need a timer to kick off this link's transmissions.         */
            if ( (p_lcb->link_state == LST_CONNECTED)
              && (!list_is_empty(p_lcb->link_xmit_data_q))
                 && (p_lcb->sent_not_acked < p_lcb->link_xmit_quota) ) {
                alarm_set_on_queue(p_lcb->l2c_lcb_timer,
                                   L2CAP_LINK_FLOW_CONTROL_TIMEOUT_MS,
                                   l2c_lcb_timer_timeout, p_lcb,
                                   btu_general_alarm_queue);
            }
        }
    }
}

#if (defined BLE_LLT_INCLUDED) && (BLE_LLT_INCLUDED == TRUE)
/*******************************************************************************
**
** Function         l2cble_process_rc_param_request_evt
**
** Description      process LE Remote Connection Parameter Request Event.
**
** Returns          void
**
*******************************************************************************/
void l2cble_process_rc_param_request_evt(UINT16 handle, UINT16 int_min, UINT16 int_max,
                                     UINT16 latency, UINT16 timeout)
{
    tL2C_LCB    *p_lcb = l2cu_find_lcb_by_handle (handle);

    if (p_lcb != NULL)
    {
        p_lcb->min_interval = int_min;
        p_lcb->max_interval = int_max;
        p_lcb->latency = latency;
        p_lcb->timeout = timeout;

        /* if update is enabled, always accept connection parameter update */
        if ((p_lcb->conn_update_mask & L2C_BLE_CONN_UPDATE_DISABLE) == 0)
        {
            btsnd_hcic_ble_rc_param_req_reply(handle, int_min, int_max, latency, timeout, 0, 0);
        }
        else
        {
            L2CAP_TRACE_EVENT ("L2CAP - LE - update currently disabled");
            p_lcb->conn_update_mask |= L2C_BLE_NEW_CONN_PARAM;
            btsnd_hcic_ble_rc_param_req_neg_reply (handle,HCI_ERR_UNACCEPT_CONN_INTERVAL);
        }

    }
    else
    {
        L2CAP_TRACE_WARNING("No link to update connection parameter")
    }
}
#endif

/*******************************************************************************
**
** Function         l2cble_update_data_length
**
** Description      This function update link tx data length if applicable
**
** Returns          void
**
*******************************************************************************/
void l2cble_update_data_length(tL2C_LCB *p_lcb)
{
    UINT16 tx_mtu = 0;
    UINT16 i = 0;

    L2CAP_TRACE_DEBUG("%s", __FUNCTION__);

    /* See if we have a link control block for the connection */
    if (p_lcb == NULL)
        return;

    for (i = 0; i < L2CAP_NUM_FIXED_CHNLS; i++)
    {
        if (i + L2CAP_FIRST_FIXED_CHNL != L2CAP_BLE_SIGNALLING_CID)
        {
            if ((p_lcb->p_fixed_ccbs[i] != NULL) &&
                    (tx_mtu < (p_lcb->p_fixed_ccbs[i]->tx_data_len + L2CAP_PKT_OVERHEAD)))
                tx_mtu = p_lcb->p_fixed_ccbs[i]->tx_data_len + L2CAP_PKT_OVERHEAD;
        }
    }

    if (tx_mtu > BTM_BLE_DATA_SIZE_MAX)
        tx_mtu = BTM_BLE_DATA_SIZE_MAX;

    /* update TX data length if changed */
    if (p_lcb->tx_data_len != tx_mtu)
        BTM_SetBleDataLength(p_lcb->remote_bd_addr, tx_mtu);

}

/*******************************************************************************
**
** Function         l2cble_process_data_length_change_evt
**
** Description      This function process the data length change event
**
** Returns          void
**
*******************************************************************************/
void l2cble_process_data_length_change_event(UINT16 handle, UINT16 tx_data_len, UINT16 rx_data_len)
{
    tL2C_LCB *p_lcb = l2cu_find_lcb_by_handle(handle);

    L2CAP_TRACE_DEBUG("%s TX data len = %d", __FUNCTION__, tx_data_len);
    if (p_lcb == NULL)
        return;

    if (tx_data_len > 0)
        p_lcb->tx_data_len = tx_data_len;

    /* ignore rx_data len for now */
}

/*******************************************************************************
**
** Function         l2cble_set_fixed_channel_tx_data_length
**
** Description      This function update max fixed channel tx data length if applicable
**
** Returns          void
**
*******************************************************************************/
void l2cble_set_fixed_channel_tx_data_length(BD_ADDR remote_bda, UINT16 fix_cid, UINT16 tx_mtu)
{
    tL2C_LCB *p_lcb = l2cu_find_lcb_by_bd_addr(remote_bda, BT_TRANSPORT_LE);
    UINT16 cid = fix_cid - L2CAP_FIRST_FIXED_CHNL;

    L2CAP_TRACE_DEBUG("%s TX MTU = %d", __FUNCTION__, tx_mtu);

    if (!controller_get_interface()->supports_ble_packet_extension())
    {
        L2CAP_TRACE_WARNING("%s, request not supported", __FUNCTION__);
        return;
    }

    /* See if we have a link control block for the connection */
    if (p_lcb == NULL)
        return;

    if (p_lcb->p_fixed_ccbs[cid] != NULL)
    {
        if (tx_mtu > BTM_BLE_DATA_SIZE_MAX)
            tx_mtu = BTM_BLE_DATA_SIZE_MAX;

        p_lcb->p_fixed_ccbs[cid]->tx_data_len = tx_mtu;
    }

    l2cble_update_data_length(p_lcb);
}

/*******************************************************************************
**
** Function         l2cble_credit_based_conn_req
**
** Description      This function sends LE Credit Based Connection Request for
**                  LE connection oriented channels.
**
** Returns          void
**
*******************************************************************************/
void l2cble_credit_based_conn_req (tL2C_CCB *p_ccb)
{
    if (!p_ccb)
        return;

    if (p_ccb->p_lcb && p_ccb->p_lcb->transport != BT_TRANSPORT_LE)
    {
        L2CAP_TRACE_WARNING ("LE link doesn't exist");
        return;
    }

    l2cu_send_peer_ble_credit_based_conn_req (p_ccb);
    return;
}

/*******************************************************************************
**
** Function         l2cble_credit_based_conn_res
**
** Description      This function sends LE Credit Based Connection Response for
**                  LE connection oriented channels.
**
** Returns          void
**
*******************************************************************************/
void l2cble_credit_based_conn_res (tL2C_CCB *p_ccb, UINT16 result)
{
    if (!p_ccb)
        return;

    if (p_ccb->p_lcb && p_ccb->p_lcb->transport != BT_TRANSPORT_LE)
    {
        L2CAP_TRACE_WARNING ("LE link doesn't exist");
        return;
    }

    l2cu_send_peer_ble_credit_based_conn_res (p_ccb, result);
    return;
}

/*******************************************************************************
**
** Function         l2cble_send_flow_control_credit
**
** Description      This function sends flow control credits for
**                  LE connection oriented channels.
**
** Returns          void
**
*******************************************************************************/
void l2cble_send_flow_control_credit(tL2C_CCB *p_ccb, UINT16 credit_value)
{
    if (!p_ccb)
        return;

    if (p_ccb->p_lcb && p_ccb->p_lcb->transport != BT_TRANSPORT_LE)
    {
        L2CAP_TRACE_WARNING ("LE link doesn't exist");
        return;
    }

    l2cu_send_peer_ble_flow_control_credit(p_ccb, credit_value);
    return;

}

/*******************************************************************************
**
** Function         l2cble_send_peer_disc_req
**
** Description      This function sends disconnect request
**                  to the peer LE device
**
** Returns          void
**
*******************************************************************************/
void l2cble_send_peer_disc_req(tL2C_CCB *p_ccb)
{
    L2CAP_TRACE_DEBUG ("%s",__func__);
    if (!p_ccb)
        return;

    if (p_ccb->p_lcb && p_ccb->p_lcb->transport != BT_TRANSPORT_LE)
    {
        L2CAP_TRACE_WARNING ("LE link doesn't exist");
        return;
    }

    l2cu_send_peer_ble_credit_based_disconn_req(p_ccb);
    return;
}

/*******************************************************************************
**
** Function         l2cble_sec_comp
**
** Description      This function is called when security procedure for an LE COC
**                  link is done
**
** Returns          void
**
*******************************************************************************/
void  l2cble_sec_comp(BD_ADDR p_bda, tBT_TRANSPORT transport, void *p_ref_data, UINT8 status)
{
    tL2C_LCB *p_lcb = l2cu_find_lcb_by_bd_addr(p_bda, BT_TRANSPORT_LE);
    tL2CAP_SEC_DATA *p_buf = NULL;
    UINT8 sec_flag;
    UINT8 sec_act;

    if (!p_lcb)
    {
        L2CAP_TRACE_WARNING ("%s security complete for unknown device", __func__);
        return;
    }

    sec_act = p_lcb->sec_act;
    p_lcb->sec_act = 0;

    if (!fixed_queue_is_empty(p_lcb->le_sec_pending_q))
    {
        p_buf = (tL2CAP_SEC_DATA*) fixed_queue_dequeue(p_lcb->le_sec_pending_q);
        if (!p_buf)
        {
            L2CAP_TRACE_WARNING ("%s Security complete for request not initiated from L2CAP",
                    __func__);
            return;
        }

        if (status != BTM_SUCCESS)
        {
            (*(p_buf->p_callback))(p_bda, BT_TRANSPORT_LE, p_buf->p_ref_data, status);
        }
        else
        {
            if (sec_act == BTM_SEC_ENCRYPT_MITM)
            {
                BTM_GetSecurityFlagsByTransport(p_bda, &sec_flag, transport);
                if (sec_flag & BTM_SEC_FLAG_LKEY_AUTHED)
                    (*(p_buf->p_callback))(p_bda, BT_TRANSPORT_LE, p_buf->p_ref_data, status);
                else
                {
                    L2CAP_TRACE_DEBUG ("%s MITM Protection Not present", __func__);
                    (*(p_buf->p_callback))(p_bda, BT_TRANSPORT_LE, p_buf->p_ref_data,
                            BTM_FAILED_ON_SECURITY);
                }
            }
            else
            {
                L2CAP_TRACE_DEBUG ("%s MITM Protection not required sec_act = %d",
                        __func__, p_lcb->sec_act);

                (*(p_buf->p_callback))(p_bda, BT_TRANSPORT_LE, p_buf->p_ref_data, status);
            }
        }
    }
    else
    {
        L2CAP_TRACE_WARNING ("%s Security complete for request not initiated from L2CAP", __func__);
        return;
    }
    osi_free(p_buf);

    while (!fixed_queue_is_empty(p_lcb->le_sec_pending_q))
    {
        p_buf = (tL2CAP_SEC_DATA*) fixed_queue_dequeue(p_lcb->le_sec_pending_q);

        if (status != BTM_SUCCESS)
            (*(p_buf->p_callback))(p_bda, BT_TRANSPORT_LE, p_buf->p_ref_data, status);
        else
            l2ble_sec_access_req(p_bda, p_buf->psm, p_buf->is_originator,
                    p_buf->p_callback, p_buf->p_ref_data);

       osi_free(p_buf);
    }
}

/*******************************************************************************
**
** Function         l2ble_sec_access_req
**
** Description      This function is called by LE COC link to meet the
**                  security requirement for the link
**
** Returns          TRUE - security procedures are started
**                  FALSE - failure
**
*******************************************************************************/
BOOLEAN l2ble_sec_access_req(BD_ADDR bd_addr, UINT16 psm, BOOLEAN is_originator, tL2CAP_SEC_CBACK *p_callback, void *p_ref_data)
{
    L2CAP_TRACE_DEBUG ("%s", __func__);
    BOOLEAN status;
    tL2C_LCB *p_lcb = NULL;

    if (!p_callback)
    {
        L2CAP_TRACE_ERROR("%s No callback function", __func__);
        return FALSE;
    }

    p_lcb = l2cu_find_lcb_by_bd_addr(bd_addr, BT_TRANSPORT_LE);

    if (!p_lcb)
    {
        L2CAP_TRACE_ERROR ("%s Security check for unknown device", __func__);
        p_callback(bd_addr, BT_TRANSPORT_LE, p_ref_data, BTM_UNKNOWN_ADDR);
        return FALSE;
    }

    tL2CAP_SEC_DATA *p_buf = (tL2CAP_SEC_DATA*) osi_malloc((UINT16)sizeof(tL2CAP_SEC_DATA));
    if (!p_buf)
    {
        p_callback(bd_addr, BT_TRANSPORT_LE, p_ref_data, BTM_NO_RESOURCES);
        return FALSE;
    }

    p_buf->psm = psm;
    p_buf->is_originator = is_originator;
    p_buf->p_callback = p_callback;
    p_buf->p_ref_data = p_ref_data;
    fixed_queue_enqueue(p_lcb->le_sec_pending_q, p_buf);
    status = btm_ble_start_sec_check(bd_addr, psm, is_originator, &l2cble_sec_comp, p_ref_data);

    return status;
}
#endif /* (BLE_INCLUDED == TRUE) */<|MERGE_RESOLUTION|>--- conflicted
+++ resolved
@@ -268,16 +268,13 @@
                 l2c_csm_execute (p_ccb, L2CEVT_LP_CONNECT_CFM, NULL);
         }
     }
-<<<<<<< HEAD
 
 
     if (!BTM_GetRemoteDeviceName(bda, bdname) || !*bdname ||
         (!interop_match_name(INTEROP_DISABLE_LE_CONN_PREFERRED_PARAMS, (const char*) bdname)))
     {
-        l2cble_use_preferred_conn_params(bda);
-    }
-=======
->>>>>>> 5a992578
+        //l2cble_use_preferred_conn_params(bda);
+    }
 }
 
 /*******************************************************************************
