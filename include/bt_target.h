/******************************************************************************
 *
 *  Copyright (c) 2014 The Android Open Source Project
 *  Copyright (C) 1999-2012 Broadcom Corporation
 *
 *  Licensed under the Apache License, Version 2.0 (the "License");
 *  you may not use this file except in compliance with the License.
 *  You may obtain a copy of the License at:
 *
 *  http://www.apache.org/licenses/LICENSE-2.0
 *
 *  Unless required by applicable law or agreed to in writing, software
 *  distributed under the License is distributed on an "AS IS" BASIS,
 *  WITHOUT WARRANTIES OR CONDITIONS OF ANY KIND, either express or implied.
 *  See the License for the specific language governing permissions and
 *  limitations under the License.
 *
 ******************************************************************************/

#ifndef BT_TARGET_H
#define BT_TARGET_H

#ifndef BUILDCFG
#define BUILDCFG
#endif

#if !defined(HAS_BDROID_BUILDCFG) && !defined(HAS_NO_BDROID_BUILDCFG)
#error "An Android.mk file did not include bdroid_CFLAGS and possibly not bdorid_C_INCLUDES"
#endif

#ifdef HAS_BDROID_BUILDCFG
#include "bdroid_buildcfg.h"
#endif

#include "bt_types.h"   /* This must be defined AFTER buildcfg.h */

/* Include common GKI definitions used by this platform */
#include "dyn_mem.h"    /* defines static and/or dynamic memory for components */

//------------------Added from bdroid_buildcfg.h---------------------
#ifndef L2CAP_EXTFEA_SUPPORTED_MASK
#define L2CAP_EXTFEA_SUPPORTED_MASK (L2CAP_EXTFEA_ENH_RETRANS | L2CAP_EXTFEA_STREAM_MODE | L2CAP_EXTFEA_NO_CRC | L2CAP_EXTFEA_FIXED_CHNLS)
#endif

#ifndef BTUI_OPS_FORMATS
#define BTUI_OPS_FORMATS (BTA_OP_VCARD21_MASK | BTA_OP_ANY_MASK)
#endif

#ifndef BTA_RFC_MTU_SIZE
#define BTA_RFC_MTU_SIZE (L2CAP_MTU_SIZE-L2CAP_MIN_OFFSET-RFCOMM_DATA_OVERHEAD)
#endif

#ifndef SBC_NO_PCM_CPY_OPTION
#define SBC_NO_PCM_CPY_OPTION FALSE
#endif

#ifndef BTA_INCLUDED
#define BTA_INCLUDED TRUE
#endif

#ifndef BTA_PAN_INCLUDED
#define BTA_PAN_INCLUDED TRUE
#endif

#ifndef BTA_HH_INCLUDED
#define BTA_HH_INCLUDED TRUE
#endif

#ifndef BTA_HH_ROLE
#define BTA_HH_ROLE BTA_MASTER_ROLE_PREF
#endif

#ifndef BTA_HH_LE_INCLUDED
#define BTA_HH_LE_INCLUDED TRUE
#endif

#ifndef BTA_AR_INCLUDED
#define BTA_AR_INCLUDED TRUE
#endif

#ifndef BTA_AV_INCLUDED
#define BTA_AV_INCLUDED TRUE
#endif

#ifndef BTA_GATT_INCLUDED
#define BTA_GATT_INCLUDED TRUE
#endif

#ifndef BTA_AV_SINK_INCLUDED
#define BTA_AV_SINK_INCLUDED FALSE
#endif

#ifndef BTA_DISABLE_DELAY
#define BTA_DISABLE_DELAY 200 /* in milliseconds */
#endif

#ifndef SBC_FOR_EMBEDDED_LINUX
#define SBC_FOR_EMBEDDED_LINUX TRUE
#endif

#ifndef AVDT_VERSION
#define AVDT_VERSION  0x0102
#endif

#ifndef BTA_AG_AT_MAX_LEN
#define BTA_AG_AT_MAX_LEN  512
#endif

#ifndef BTA_AVRCP_FF_RW_SUPPORT
#define BTA_AVRCP_FF_RW_SUPPORT TRUE
#endif

#ifndef BTA_AG_SCO_PKT_TYPES
#define BTA_AG_SCO_PKT_TYPES  (BTM_SCO_LINK_ONLY_MASK | BTM_SCO_PKT_TYPES_MASK_EV3 |  BTM_SCO_PKT_TYPES_MASK_NO_3_EV3 | BTM_SCO_PKT_TYPES_MASK_NO_2_EV5 | BTM_SCO_PKT_TYPES_MASK_NO_3_EV5)
#endif

#ifndef BTA_AV_RET_TOUT
#define BTA_AV_RET_TOUT 15
#endif

#ifndef PORCHE_PAIRING_CONFLICT
#define PORCHE_PAIRING_CONFLICT  TRUE
#endif

#ifndef BTA_AV_CO_CP_SCMS_T
#define BTA_AV_CO_CP_SCMS_T  FALSE
#endif

/* This feature is used to eanble interleaved scan*/
#ifndef BTA_HOST_INTERLEAVE_SEARCH
#define BTA_HOST_INTERLEAVE_SEARCH FALSE
#endif

#ifndef BT_USE_TRACES
#define BT_USE_TRACES  TRUE
#endif

#ifndef BT_TRACE_VERBOSE
#define BT_TRACE_VERBOSE  FALSE
#endif

#ifndef BTA_DM_SDP_DB_SIZE
#define BTA_DM_SDP_DB_SIZE  8000
#endif

#ifndef HL_INCLUDED
#define HL_INCLUDED  TRUE
#endif

#ifndef AG_VOICE_SETTINGS
#define AG_VOICE_SETTINGS  HCI_DEFAULT_VOICE_SETTINGS
#endif

#ifndef BTIF_DM_OOB_TEST
#define BTIF_DM_OOB_TEST  TRUE
#endif

// How long to wait before activating sniff mode after entering the
// idle state for FTS, OPS connections
#ifndef BTA_FTS_OPS_IDLE_TO_SNIFF_DELAY_MS
#define BTA_FTS_OPS_IDLE_TO_SNIFF_DELAY_MS 7000
#endif

//------------------End added from bdroid_buildcfg.h---------------------


/******************************************************************************
**
** Buffer sizes
**
******************************************************************************/

#ifndef BT_DEFAULT_BUFFER_SIZE
#define BT_DEFAULT_BUFFER_SIZE          (4096 + 16)
#endif

#ifndef BT_SMALL_BUFFER_SIZE
#define BT_SMALL_BUFFER_SIZE            660
#endif

<<<<<<< HEAD
=======
/* Receives HCI events from the lower-layer. */
>>>>>>> 0b681505
#ifndef HCI_CMD_BUF_SIZE
#define HCI_CMD_BUF_SIZE                BT_SMALL_BUFFER_SIZE
#endif

/* Sends SDP data packets. */
#ifndef SDP_DATA_BUF_SIZE
#define SDP_DATA_BUF_SIZE               BT_DEFAULT_BUFFER_SIZE
#endif

/* Sends RFCOMM command packets. */
#ifndef RFCOMM_CMD_BUF_SIZE
#define RFCOMM_CMD_BUF_SIZE             BT_SMALL_BUFFER_SIZE
#endif

/* Sends RFCOMM data packets. */
#ifndef RFCOMM_DATA_BUF_SIZE
#define RFCOMM_DATA_BUF_SIZE            BT_DEFAULT_BUFFER_SIZE
#endif

/* Sends L2CAP packets to the peer and HCI messages to the controller. */
#ifndef L2CAP_CMD_BUF_SIZE
#define L2CAP_CMD_BUF_SIZE              BT_SMALL_BUFFER_SIZE
<<<<<<< HEAD
#endif

#ifndef L2CAP_USER_TX_BUF_SIZE
#define L2CAP_USER_TX_BUF_SIZE          BT_DEFAULT_BUFFER_SIZE
#endif

#ifndef L2CAP_USER_RX_BUF_SIZE
#define L2CAP_USER_RX_BUF_SIZE          BT_DEFAULT_BUFFER_SIZE
=======
>>>>>>> 0b681505
#endif

#ifndef L2CAP_USER_TX_BUF_SIZE
#define L2CAP_USER_TX_BUF_SIZE          BT_DEFAULT_BUFFER_SIZE
#endif

#ifndef L2CAP_USER_RX_BUF_SIZE
#define L2CAP_USER_RX_BUF_SIZE          BT_DEFAULT_BUFFER_SIZE
#endif

/* Sends L2CAP segmented packets in ERTM mode */
<<<<<<< HEAD
#ifndef L2CAP_FCR_TX_BUF_SIZE
#define L2CAP_FCR_TX_BUF_SIZE           BT_DEFAULT_BUFFER_SIZE
#endif

=======
>>>>>>> 0b681505
#ifndef L2CAP_FCR_TX_BUF_SIZE
#define L2CAP_FCR_TX_BUF_SIZE           BT_DEFAULT_BUFFER_SIZE
#endif

/* Receives L2CAP segmented packets in ERTM mode */
#ifndef L2CAP_FCR_RX_BUF_SIZE
#define L2CAP_FCR_RX_BUF_SIZE           BT_DEFAULT_BUFFER_SIZE
#endif

#ifndef L2CAP_FCR_ERTM_BUF_SIZE
#define L2CAP_FCR_ERTM_BUF_SIZE         (10240 + 24)
#endif

/* Number of ACL buffers to assign to LE */
/*
 * TODO: Do we need this?
 * It was used when the HCI buffers were shared with BR/EDR.
 */
#ifndef L2C_DEF_NUM_BLE_BUF_SHARED
#define L2C_DEF_NUM_BLE_BUF_SHARED      1
#endif

/* Used by BTM when it sends HCI commands to the controller. */
#ifndef BTM_CMD_BUF_SIZE
#define BTM_CMD_BUF_SIZE                BT_SMALL_BUFFER_SIZE
#endif

#ifndef OBX_LRG_DATA_BUF_SIZE
#define OBX_LRG_DATA_BUF_SIZE           (8080 + 26)
#endif

/* Used to send data to L2CAP. */
#ifndef GAP_DATA_BUF_SIZE
#define GAP_DATA_BUF_SIZE               BT_DEFAULT_BUFFER_SIZE
#endif

#ifndef SPP_DB_SIZE
#define SPP_DB_SIZE                     BT_DEFAULT_BUFFER_SIZE
#endif

/* BNEP data and protocol messages. */
#ifndef BNEP_BUF_SIZE
#define BNEP_BUF_SIZE                   BT_DEFAULT_BUFFER_SIZE
#endif

/* AVDTP buffer size for protocol messages */
#ifndef AVDT_CMD_BUF_SIZE
#define AVDT_CMD_BUF_SIZE               BT_SMALL_BUFFER_SIZE
#endif

/* AVDTP buffer size for media packets in case of fragmentation */
#ifndef AVDT_DATA_BUF_SIZE
#define AVDT_DATA_BUF_SIZE              BT_DEFAULT_BUFFER_SIZE
#endif

#ifndef PAN_BUF_SIZE
#define PAN_BUF_SIZE                    BT_DEFAULT_BUFFER_SIZE
#endif

/* Maximum number of buffers to allocate for PAN */
#ifndef PAN_BUF_MAX
#define PAN_BUF_MAX                     100
#endif

/* AVCTP buffer size for protocol messages */
#ifndef AVCT_CMD_BUF_SIZE
#define AVCT_CMD_BUF_SIZE               288
#endif

/* AVRCP buffer size for protocol messages */
#ifndef AVRC_CMD_BUF_SIZE
#define AVRC_CMD_BUF_SIZE               288
#endif

/* AVRCP Metadata buffer size for protocol messages */
#ifndef AVRC_META_CMD_BUF_SIZE
#define AVRC_META_CMD_BUF_SIZE          BT_SMALL_BUFFER_SIZE
#endif

/* AVRCP buffer size for browsing channel messages */
#ifndef AVRC_BROWSE_BUF_SIZE
#define AVRC_BROWSE_BUF_SIZE            BT_DEFAULT_BUFFER_SIZE
#endif

#ifndef BTA_HL_USER_TX_BUF_SIZE
#define BTA_HL_USER_TX_BUF_SIZE         BT_DEFAULT_BUFFER_SIZE
#endif

#ifndef BTA_HL_LRG_DATA_BUF_SIZE
#define BTA_HL_LRG_DATA_BUF_SIZE        (10240 + 24)
#endif

/* GATT Server Database buffer size */
#ifndef GATT_DB_BUF_SIZE
#define GATT_DB_BUF_SIZE                128
#endif

/* GATT Data sending buffer size */
#ifndef GATT_DATA_BUF_SIZE
#define GATT_DATA_BUF_SIZE              BT_DEFAULT_BUFFER_SIZE
#endif

/******************************************************************************
**
** Lower Layer Interface
**
******************************************************************************/

/* Macro for allocating buffer for HCI commands */
#ifndef HCI_GET_CMD_BUF
#if (!defined(HCI_USE_VARIABLE_SIZE_CMD_BUF) || (HCI_USE_VARIABLE_SIZE_CMD_BUF == FALSE))
/* Allocate fixed-size HCI_CMD buffer (default case) */
<<<<<<< HEAD
#define HCI_GET_CMD_BUF(paramlen)    ((BT_HDR *)osi_getbuf (HCI_CMD_BUF_SIZE))
=======
#define HCI_GET_CMD_BUF(paramlen)    ((BT_HDR *)GKI_getbuf (HCI_CMD_BUF_SIZE))
>>>>>>> 0b681505
#else
/* Allocate smallest possible buffer (for platforms with limited RAM) */
#define HCI_GET_CMD_BUF(paramlen)    ((BT_HDR *)osi_getbuf ((UINT16)(BT_HDR_SIZE + HCIC_PREAMBLE_SIZE + (paramlen))))
#endif
#endif  /* HCI_GET_CMD_BUF */

/******************************************************************************
**
** HCI Services (H4)
**
******************************************************************************/

/* Use 2 second for low-resolution systems, override to 1 for high-resolution systems */
#ifndef BT_1SEC_TIMEOUT
#define BT_1SEC_TIMEOUT             (2)
#endif

/* Quick Timer */
/* if L2CAP_FCR_INCLUDED is TRUE then it should have 100 millisecond resolution */
/* if none of them is included then QUICK_TIMER_TICKS_PER_SEC is set to 0 to exclude quick timer */
#ifndef QUICK_TIMER_TICKS_PER_SEC
#define QUICK_TIMER_TICKS_PER_SEC   10       /* 100ms timer */
#endif

/******************************************************************************
**
** BTM
**
******************************************************************************/

/* Cancel Inquiry on incoming SSP */
#ifndef BTM_NO_SSP_ON_INQUIRY
#define BTM_NO_SSP_ON_INQUIRY   FALSE
#endif

/* Includes SCO if TRUE */
#ifndef BTM_SCO_INCLUDED
#define BTM_SCO_INCLUDED        TRUE    /* TRUE includes SCO code */
#endif

/* Includes SCO if TRUE */
#ifndef BTM_SCO_HCI_INCLUDED
#define BTM_SCO_HCI_INCLUDED    FALSE   /* TRUE includes SCO over HCI code */
#endif

/* Includes WBS if TRUE */
#ifndef BTM_WBS_INCLUDED
#define BTM_WBS_INCLUDED        FALSE   /* TRUE includes WBS code */
#endif

/*  This is used to work around a controller bug that doesn't like Disconnect
**  issued while there is a role switch in progress
*/
#ifndef BTM_DISC_DURING_RS
#define BTM_DISC_DURING_RS TRUE
#endif

/**************************
** Initial SCO TX credit
*************************/
/* max TX SCO data packet size */
#ifndef BTM_SCO_DATA_SIZE_MAX
#define BTM_SCO_DATA_SIZE_MAX       240
#endif

/* The size in bytes of the BTM inquiry database. */
#ifndef BTM_INQ_DB_SIZE
#define BTM_INQ_DB_SIZE             40
#endif

/* The default scan mode */
#ifndef BTM_DEFAULT_SCAN_TYPE
#define BTM_DEFAULT_SCAN_TYPE       BTM_SCAN_TYPE_INTERLACED
#endif

/* Should connections to unknown devices be allowed when not discoverable? */
#ifndef BTM_ALLOW_CONN_IF_NONDISCOVER
#define BTM_ALLOW_CONN_IF_NONDISCOVER   TRUE
#endif

/* Sets the Page_Scan_Window:  the length of time that the device is performing a page scan. */
#ifndef BTM_DEFAULT_CONN_WINDOW
#define BTM_DEFAULT_CONN_WINDOW     0x0012
#endif

/* Sets the Page_Scan_Activity:  the interval between the start of two consecutive page scans. */
#ifndef BTM_DEFAULT_CONN_INTERVAL
#define BTM_DEFAULT_CONN_INTERVAL   0x0800
#endif

/* When automatic inquiry scan is enabled, this sets the inquiry scan window. */
#ifndef BTM_DEFAULT_DISC_WINDOW
#define BTM_DEFAULT_DISC_WINDOW     0x0012
#endif

/* When automatic inquiry scan is enabled, this sets the inquiry scan interval. */
#ifndef BTM_DEFAULT_DISC_INTERVAL
#define BTM_DEFAULT_DISC_INTERVAL   0x0800
#endif

/* Default class of device
* {SERVICE_CLASS, MAJOR_CLASS, MINOR_CLASS}
*
* SERVICE_CLASS:0x5A (Bit17 -Networking,Bit19 - Capturing,Bit20 -Object Transfer,Bit22 -Telephony)
* MAJOR_CLASS:0x02 - PHONE
* MINOR_CLASS:0x0C - SMART_PHONE
*
*/
#ifndef BTA_DM_COD
#define BTA_DM_COD {0x5A, 0x02, 0x0C}
#endif

/* The number of SCO links. */
#ifndef BTM_MAX_SCO_LINKS
#define BTM_MAX_SCO_LINKS           3
#endif

/* The preferred type of SCO links (2-eSCO, 0-SCO). */
#ifndef BTM_DEFAULT_SCO_MODE
#define BTM_DEFAULT_SCO_MODE        2
#endif

/* The number of security records for peer devices. */
#ifndef BTM_SEC_MAX_DEVICE_RECORDS
#define BTM_SEC_MAX_DEVICE_RECORDS  100
#endif

/* The number of security records for services. */
#ifndef BTM_SEC_MAX_SERVICE_RECORDS
#define BTM_SEC_MAX_SERVICE_RECORDS 32
#endif

/* If True, force a retrieval of remote device name for each bond in case it's changed */
#ifndef BTM_SEC_FORCE_RNR_FOR_DBOND
#define BTM_SEC_FORCE_RNR_FOR_DBOND  FALSE
#endif

/* Maximum device name length used in btm database. */
#ifndef BTM_MAX_REM_BD_NAME_LEN
#define BTM_MAX_REM_BD_NAME_LEN     248
#endif

/* Maximum local device name length stored btm database.
  '0' disables storage of the local name in BTM */
#ifndef BTM_MAX_LOC_BD_NAME_LEN
#define BTM_MAX_LOC_BD_NAME_LEN     248
#endif

/* Fixed Default String. When this is defined as null string, the device's
 * product model name is used as the default local name.
 */
#ifndef BTM_DEF_LOCAL_NAME
#define BTM_DEF_LOCAL_NAME      ""
#endif

/* Maximum service name stored with security authorization (0 if not needed) */
#ifndef BTM_SEC_SERVICE_NAME_LEN
#define BTM_SEC_SERVICE_NAME_LEN    BT_MAX_SERVICE_NAME_LEN
#endif

/* Maximum length of the service name. */
#ifndef BT_MAX_SERVICE_NAME_LEN
#define BT_MAX_SERVICE_NAME_LEN     21
#endif

/* ACL buffer size in HCI Host Buffer Size command. */
#ifndef BTM_ACL_BUF_SIZE
#define BTM_ACL_BUF_SIZE            0
#endif

/* The maximum number of clients that can register with the power manager. */
#ifndef BTM_MAX_PM_RECORDS
#define BTM_MAX_PM_RECORDS          2
#endif

/* This is set to show debug trace messages for the power manager. */
#ifndef BTM_PM_DEBUG
#define BTM_PM_DEBUG                FALSE
#endif

/* This is set to TRUE if link is to be unparked due to BTM_CreateSCO API. */
#ifndef BTM_SCO_WAKE_PARKED_LINK
#define BTM_SCO_WAKE_PARKED_LINK    TRUE
#endif

/* If the user does not respond to security process requests within this many seconds,
 * a negative response would be sent automatically.
 * 30 is LMP response timeout value */
#ifndef BTM_SEC_TIMEOUT_VALUE
#define BTM_SEC_TIMEOUT_VALUE           35
#endif

/* Maximum number of callbacks that can be registered using BTM_RegisterForVSEvents */
#ifndef BTM_MAX_VSE_CALLBACKS
#define BTM_MAX_VSE_CALLBACKS           3
#endif

/******************************************
**    Lisbon Features
*******************************************/
/* This is set to TRUE if the FEC is required for EIR packet. */
#ifndef BTM_EIR_DEFAULT_FEC_REQUIRED
#define BTM_EIR_DEFAULT_FEC_REQUIRED    TRUE
#endif

/* The IO capability of the local device (for Simple Pairing) */
#ifndef BTM_LOCAL_IO_CAPS
#define BTM_LOCAL_IO_CAPS               BTM_IO_CAP_IO
#endif

#ifndef BTM_LOCAL_IO_CAPS_BLE
#define BTM_LOCAL_IO_CAPS_BLE           BTM_IO_CAP_KBDISP
#endif

/* The default MITM Protection Requirement (for Simple Pairing)
 * Possible values are BTM_AUTH_SP_YES or BTM_AUTH_SP_NO */
#ifndef BTM_DEFAULT_AUTH_REQ
#define BTM_DEFAULT_AUTH_REQ            BTM_AUTH_SP_NO
#endif

/* The default MITM Protection Requirement for dedicated bonding using Simple Pairing
 * Possible values are BTM_AUTH_AP_YES or BTM_AUTH_AP_NO */
#ifndef BTM_DEFAULT_DD_AUTH_REQ
#define BTM_DEFAULT_DD_AUTH_REQ            BTM_AUTH_AP_YES
#endif

/* Include Out-of-Band implementation for Simple Pairing */
#ifndef BTM_OOB_INCLUDED
#define BTM_OOB_INCLUDED                TRUE
#endif

/* TRUE to include Sniff Subrating */
#ifndef BTM_SSR_INCLUDED
#define BTM_SSR_INCLUDED                TRUE
#endif

/*************************
** End of Lisbon Features
**************************/

/* 4.1/4.2 secure connections feature */
#ifndef SC_MODE_INCLUDED
#define SC_MODE_INCLUDED                TRUE
#endif

/* Used for conformance testing ONLY */
#ifndef BTM_BLE_CONFORMANCE_TESTING
#define BTM_BLE_CONFORMANCE_TESTING           FALSE
#endif

/******************************************************************************
**
** L2CAP
**
******************************************************************************/

/* The maximum number of simultaneous links that L2CAP can support. */
#ifndef MAX_ACL_CONNECTIONS
#define MAX_L2CAP_LINKS             7
#else
#define MAX_L2CAP_LINKS             MAX_ACL_CONNECTIONS
#endif

/* The maximum number of simultaneous channels that L2CAP can support. */
#ifndef MAX_L2CAP_CHANNELS
#define MAX_L2CAP_CHANNELS          16
#endif

/* The maximum number of simultaneous applications that can register with L2CAP. */
#ifndef MAX_L2CAP_CLIENTS
#define MAX_L2CAP_CLIENTS           15
#endif

/* The number of seconds of link inactivity before a link is disconnected. */
#ifndef L2CAP_LINK_INACTIVITY_TOUT
#define L2CAP_LINK_INACTIVITY_TOUT  4
#endif

/* The number of seconds of link inactivity after bonding before a link is disconnected. */
#ifndef L2CAP_BONDING_TIMEOUT
#define L2CAP_BONDING_TIMEOUT       3
#endif

/* The time from the HCI connection complete to disconnect if no channel is established. */
#ifndef L2CAP_LINK_STARTUP_TOUT
#define L2CAP_LINK_STARTUP_TOUT     60
#endif

/* The L2CAP MTU; must be in accord with the HCI ACL buffer size. */
#ifndef L2CAP_MTU_SIZE
#define L2CAP_MTU_SIZE              1691
#endif

/*
 * The L2CAP MPS over Bluetooth; must be in accord with the FCR tx buffer size
 * and ACL down buffer size.
 */
#ifndef L2CAP_MPS_OVER_BR_EDR
#define L2CAP_MPS_OVER_BR_EDR       1010
#endif

/* If host flow control enabled, this is the number of buffers the controller can have unacknowledged. */
#ifndef L2CAP_HOST_FC_ACL_BUFS
#define L2CAP_HOST_FC_ACL_BUFS      20
#endif

/* This is set to enable L2CAP to  take the ACL link out of park mode when ACL data is to be sent. */
#ifndef L2CAP_WAKE_PARKED_LINK
#define L2CAP_WAKE_PARKED_LINK      TRUE
#endif

/* Whether link wants to be the master or the slave. */
#ifndef L2CAP_DESIRED_LINK_ROLE
#define L2CAP_DESIRED_LINK_ROLE     HCI_ROLE_SLAVE
#endif

/* Include Non-Flushable Packet Boundary Flag feature of Lisbon */
#ifndef L2CAP_NON_FLUSHABLE_PB_INCLUDED
#define L2CAP_NON_FLUSHABLE_PB_INCLUDED     TRUE
#endif

/* Minimum number of ACL credit for high priority link */
#ifndef L2CAP_HIGH_PRI_MIN_XMIT_QUOTA
#define L2CAP_HIGH_PRI_MIN_XMIT_QUOTA       5
#endif

/* used for monitoring HCI ACL credit management */
#ifndef L2CAP_HCI_FLOW_CONTROL_DEBUG
#define L2CAP_HCI_FLOW_CONTROL_DEBUG        TRUE
#endif

/* Unicast Connectionless Data */
#ifndef L2CAP_UCD_INCLUDED
#define L2CAP_UCD_INCLUDED                  FALSE
#endif

/* Unicast Connectionless Data MTU */
#ifndef L2CAP_UCD_MTU
#define L2CAP_UCD_MTU                       L2CAP_MTU_SIZE
#endif

/* Unicast Connectionless Data Idle Timeout */
#ifndef L2CAP_UCD_IDLE_TIMEOUT
#define L2CAP_UCD_IDLE_TIMEOUT              2
#endif

/* Unicast Connectionless Data Idle Timeout */
#ifndef L2CAP_UCD_CH_PRIORITY
#define L2CAP_UCD_CH_PRIORITY               L2CAP_CHNL_PRIORITY_MEDIUM
#endif

/* Used for features using fixed channels; set to zero if no fixed channels supported (BLE, etc.) */
/* Excluding L2CAP signaling channel and UCD */
#ifndef L2CAP_NUM_FIXED_CHNLS
#define L2CAP_NUM_FIXED_CHNLS               32
#endif

/* First fixed channel supported */
#ifndef L2CAP_FIRST_FIXED_CHNL
#define L2CAP_FIRST_FIXED_CHNL              4
#endif

#ifndef L2CAP_LAST_FIXED_CHNL
#define L2CAP_LAST_FIXED_CHNL           (L2CAP_FIRST_FIXED_CHNL + L2CAP_NUM_FIXED_CHNLS - 1)
#endif

/* Round Robin service channels in link */
#ifndef L2CAP_ROUND_ROBIN_CHANNEL_SERVICE
#define L2CAP_ROUND_ROBIN_CHANNEL_SERVICE   TRUE
#endif

/* used for monitoring eL2CAP data flow */
#ifndef L2CAP_ERTM_STATS
#define L2CAP_ERTM_STATS                    FALSE
#endif

/* Used for conformance testing ONLY:  When TRUE lets scriptwrapper overwrite info response */
#ifndef L2CAP_CONFORMANCE_TESTING
#define L2CAP_CONFORMANCE_TESTING           FALSE
#endif

/*
 * Max bytes per connection to buffer locally before dropping the
 * connection if local client does not receive it  - default is 1MB
 */
#ifndef L2CAP_MAX_RX_BUFFER
#define L2CAP_MAX_RX_BUFFER                 0x100000
#endif


/******************************************************************************
**
** BLE
**
******************************************************************************/

#ifndef BLE_INCLUDED
#define BLE_INCLUDED            TRUE
#endif

#ifndef BLE_ANDROID_CONTROLLER_SCAN_FILTER
#define BLE_ANDROID_CONTROLLER_SCAN_FILTER            TRUE
#endif

#ifndef LOCAL_BLE_CONTROLLER_ID
#define LOCAL_BLE_CONTROLLER_ID         (1)
#endif

/*
 * Toggles support for general LE privacy features such as remote address
 * resolution, local address rotation etc.
 */
#ifndef BLE_PRIVACY_SPT
#define BLE_PRIVACY_SPT         TRUE
#endif

/*
 * Enables or disables support for local privacy (ex. address rotation)
 */
#ifndef BLE_LOCAL_PRIVACY_ENABLED
#define BLE_LOCAL_PRIVACY_ENABLED         TRUE
#endif

/*
 * Toggles support for vendor specific extensions such as RPA offloading,
 * feature discovery, multi-adv etc.
 */
#ifndef BLE_VND_INCLUDED
#define BLE_VND_INCLUDED        FALSE
#endif

#ifndef BTM_BLE_ADV_TX_POWER
#define BTM_BLE_ADV_TX_POWER {-21, -15, -7, 1, 9}
#endif


#ifndef BLE_BATCH_SCAN_INCLUDED
#define BLE_BATCH_SCAN_INCLUDED  TRUE
#endif

/******************************************************************************
**
** ATT/GATT Protocol/Profile Settings
**
******************************************************************************/
#ifndef BTA_GATT_INCLUDED
#if BLE_INCLUDED == TRUE
#define BTA_GATT_INCLUDED TRUE
#else
#define BTA_GATT_INCLUDED FALSE
#endif
#endif

#if BTA_GATT_INCLUDED == TRUE && BLE_INCLUDED == FALSE
#error "can't have GATT without BLE"
#endif

#ifndef BLE_LLT_INCLUDED
#define BLE_LLT_INCLUDED    TRUE
#endif

#ifndef ATT_INCLUDED
#define ATT_INCLUDED         TRUE
#endif

#ifndef ATT_DEBUG
#define ATT_DEBUG           TRUE
#endif

#ifndef BLE_PERIPHERAL_MODE_SUPPORT
#define BLE_PERIPHERAL_MODE_SUPPORT  TRUE
#endif

#ifndef BLE_DELAY_REQUEST_ENC
/* This flag is to work around IPHONE problem, We need to wait for iPhone ready
   before send encryption request to iPhone */
#define BLE_DELAY_REQUEST_ENC        FALSE
#endif

#ifndef GAP_TRANSPORT_SUPPORTED
#define GAP_TRANSPORT_SUPPORTED      GATT_TRANSPORT_LE_BR_EDR
#endif

#ifndef GATTP_TRANSPORT_SUPPORTED
#define GATTP_TRANSPORT_SUPPORTED    GATT_TRANSPORT_LE_BR_EDR
#endif

#ifndef GATT_MAX_SR_PROFILES
#define GATT_MAX_SR_PROFILES        32 /* max is 32 */
#endif

#ifndef GATT_MAX_APPS
#define GATT_MAX_APPS            32 /* note: 2 apps used internally GATT and GAP */
#endif

#ifndef GATT_MAX_PHY_CHANNEL
#define GATT_MAX_PHY_CHANNEL        7
#endif

/* Used for conformance testing ONLY */
#ifndef GATT_CONFORMANCE_TESTING
#define GATT_CONFORMANCE_TESTING           FALSE
#endif

/* number of background connection device allowence, ideally to be the same as WL size
*/
#ifndef GATT_MAX_BG_CONN_DEV
#define GATT_MAX_BG_CONN_DEV        32
#endif

/******************************************************************************
**
** SMP
**
******************************************************************************/
#ifndef SMP_INCLUDED
#if BLE_INCLUDED == TRUE
#define SMP_INCLUDED         TRUE
#else
#define SMP_INCLUDED         FALSE
#endif
#endif

#if SMP_INCLUDED == TRUE && BLE_INCLUDED == FALSE
#error "can't have SMP without BLE"
#endif

#ifndef SMP_DEBUG
#define SMP_DEBUG            FALSE
#endif

#ifndef SMP_DEFAULT_AUTH_REQ
#define SMP_DEFAULT_AUTH_REQ    SMP_AUTH_NB_ENC_ONLY
#endif

#ifndef SMP_MAX_ENC_KEY_SIZE
#define SMP_MAX_ENC_KEY_SIZE    16
#endif

#ifndef SMP_MIN_ENC_KEY_SIZE
#define SMP_MIN_ENC_KEY_SIZE    7
#endif

/* minimum link timeout after SMP pairing is done, leave room for key exchange
   and racing condition for the following service connection.
   Prefer greater than 0 second, and no less than default inactivity link idle
   timer(L2CAP_LINK_INACTIVITY_TOUT) in l2cap) */
#ifndef SMP_LINK_TOUT_MIN
#if (L2CAP_LINK_INACTIVITY_TOUT > 0)
#define SMP_LINK_TOUT_MIN               L2CAP_LINK_INACTIVITY_TOUT
#else
#define SMP_LINK_TOUT_MIN               2
#endif
#endif
/******************************************************************************
**
** SDP
**
******************************************************************************/

/* This is set to enable SDP server functionality. */
#ifndef SDP_SERVER_ENABLED
#define SDP_SERVER_ENABLED          TRUE
#endif

/* The maximum number of SDP records the server can support. */
#ifndef SDP_MAX_RECORDS
#define SDP_MAX_RECORDS             30
#endif

/* The maximum number of attributes in each record. */
#ifndef SDP_MAX_REC_ATTR
#define SDP_MAX_REC_ATTR            25
#endif

#ifndef SDP_MAX_PAD_LEN
#define SDP_MAX_PAD_LEN             600
#endif

/* The maximum length, in bytes, of an attribute. */
#ifndef SDP_MAX_ATTR_LEN
#define SDP_MAX_ATTR_LEN            400
#endif

/* The maximum number of attribute filters supported by SDP databases. */
#ifndef SDP_MAX_ATTR_FILTERS
#define SDP_MAX_ATTR_FILTERS        15
#endif

/* The maximum number of UUID filters supported by SDP databases. */
#ifndef SDP_MAX_UUID_FILTERS
#define SDP_MAX_UUID_FILTERS        3
#endif

/* This is set to enable SDP client functionality. */
#ifndef SDP_CLIENT_ENABLED
#define SDP_CLIENT_ENABLED          TRUE
#endif

/* The maximum number of record handles retrieved in a search. */
#ifndef SDP_MAX_DISC_SERVER_RECS
#define SDP_MAX_DISC_SERVER_RECS    21
#endif

/* The size of a scratchpad buffer, in bytes, for storing the response to an attribute request. */
#ifndef SDP_MAX_LIST_BYTE_COUNT
#define SDP_MAX_LIST_BYTE_COUNT     4096
#endif

/* The maximum number of parameters in an SDP protocol element. */
#ifndef SDP_MAX_PROTOCOL_PARAMS
#define SDP_MAX_PROTOCOL_PARAMS     2
#endif

/* The maximum number of simultaneous client and server connections. */
#ifndef SDP_MAX_CONNECTIONS
#define SDP_MAX_CONNECTIONS         4
#endif

/* The MTU size for the L2CAP configuration. */
#ifndef SDP_MTU_SIZE
#define SDP_MTU_SIZE                672
#endif

/* The flush timeout for the L2CAP configuration. */
#ifndef SDP_FLUSH_TO
#define SDP_FLUSH_TO                0xFFFF
#endif

/* The name for security authorization. */
#ifndef SDP_SERVICE_NAME
#define SDP_SERVICE_NAME            "Service Discovery"
#endif

/* The security level for BTM. */
#ifndef SDP_SECURITY_LEVEL
#define SDP_SECURITY_LEVEL          BTM_SEC_NONE
#endif

/******************************************************************************
**
** RFCOMM
**
******************************************************************************/

/* The maximum number of ports supported. */
#ifndef MAX_RFC_PORTS
#define MAX_RFC_PORTS               30
#endif

/* The maximum simultaneous links to different devices. */
#ifndef MAX_ACL_CONNECTIONS
#define MAX_BD_CONNECTIONS          7
#else
#define MAX_BD_CONNECTIONS          MAX_ACL_CONNECTIONS
#endif

/* The port receive queue low watermark level, in bytes. */
#ifndef PORT_RX_LOW_WM
#define PORT_RX_LOW_WM              (BTA_RFC_MTU_SIZE * PORT_RX_BUF_LOW_WM)
#endif

/* The port receive queue high watermark level, in bytes. */
#ifndef PORT_RX_HIGH_WM
#define PORT_RX_HIGH_WM             (BTA_RFC_MTU_SIZE * PORT_RX_BUF_HIGH_WM)
#endif

/* The port receive queue critical watermark level, in bytes. */
#ifndef PORT_RX_CRITICAL_WM
#define PORT_RX_CRITICAL_WM         (BTA_RFC_MTU_SIZE * PORT_RX_BUF_CRITICAL_WM)
#endif

/* The port receive queue low watermark level, in number of buffers. */
#ifndef PORT_RX_BUF_LOW_WM
#define PORT_RX_BUF_LOW_WM          4
#endif

/* The port receive queue high watermark level, in number of buffers. */
#ifndef PORT_RX_BUF_HIGH_WM
#define PORT_RX_BUF_HIGH_WM         10
#endif

/* The port receive queue critical watermark level, in number of buffers. */
#ifndef PORT_RX_BUF_CRITICAL_WM
#define PORT_RX_BUF_CRITICAL_WM     15
#endif

/* The port transmit queue high watermark level, in bytes. */
#ifndef PORT_TX_HIGH_WM
#define PORT_TX_HIGH_WM             (BTA_RFC_MTU_SIZE * PORT_TX_BUF_HIGH_WM)
#endif

/* The port transmit queue critical watermark level, in bytes. */
#ifndef PORT_TX_CRITICAL_WM
#define PORT_TX_CRITICAL_WM         (BTA_RFC_MTU_SIZE * PORT_TX_BUF_CRITICAL_WM)
#endif

/* The port transmit queue high watermark level, in number of buffers. */
#ifndef PORT_TX_BUF_HIGH_WM
#define PORT_TX_BUF_HIGH_WM         10
#endif

/* The port transmit queue high watermark level, in number of buffers. */
#ifndef PORT_TX_BUF_CRITICAL_WM
#define PORT_TX_BUF_CRITICAL_WM     15
#endif

/* The RFCOMM multiplexer preferred flow control mechanism. */
#ifndef PORT_FC_DEFAULT
#define PORT_FC_DEFAULT             PORT_FC_CREDIT
#endif

/* The maximum number of credits receiver sends to peer when using credit-based flow control. */
#ifndef PORT_CREDIT_RX_MAX
#define PORT_CREDIT_RX_MAX          16
#endif

/* The credit low watermark level. */
#ifndef PORT_CREDIT_RX_LOW
#define PORT_CREDIT_RX_LOW          8
#endif

/******************************************************************************
**
** OBEX
**
******************************************************************************/

/* The maximum number of registered servers. */
#ifndef OBX_NUM_SERVERS
#define OBX_NUM_SERVERS             12
#endif

/* The maximum number of active clients. */
#ifndef OBX_NUM_CLIENTS
#define OBX_NUM_CLIENTS             8
#endif

/*
 * Buffer size to reassemble the SDU.
 * It will allow buffers to be used that are larger than the L2CAP_MAX_MTU.
 */
#ifndef OBX_USER_RX_BUF_SIZE
#define OBX_USER_RX_BUF_SIZE    OBX_LRG_DATA_BUF_SIZE
#endif

/*
 * Buffer size to hold the SDU.
 * It will allow buffers to be used that are larger than the L2CAP_MAX_MTU.
 */
#ifndef OBX_USER_TX_BUF_SIZE
#define OBX_USER_TX_BUF_SIZE    OBX_LRG_DATA_BUF_SIZE
#endif

/* Buffer size used to hold MPS segments during SDU reassembly. */
#ifndef OBX_FCR_RX_BUF_SIZE
#define OBX_FCR_RX_BUF_SIZE     BT_DEFAULT_BUFFER_SIZE
#endif

/*
 * Buffer size used to hold MPS segments used in (re)transmissions.
 * The size of each buffer must be able to hold the maximum MPS segment size
 * passed in L2CA_SetFCROptions plus BT_HDR (8) + HCI preamble (4) +
 * L2CAP_MIN_OFFSET (11 - as of BT 2.1 + EDR Spec).
 */
#ifndef OBX_FCR_TX_BUF_SIZE
#define OBX_FCR_TX_BUF_SIZE     BT_DEFAULT_BUFFER_SIZE
#endif

/*
 * Size of the transmission window when using enhanced retransmission mode.
 * Not used in basic and streaming modes. Range: 1 - 63
 */
#ifndef OBX_FCR_OPT_TX_WINDOW_SIZE_BR_EDR
#define OBX_FCR_OPT_TX_WINDOW_SIZE_BR_EDR       20
#endif

/*
 * Number of transmission attempts for a single I-Frame before taking
 * Down the connection. Used In ERTM mode only. Value is Ignored in basic and
 * Streaming modes.
 * Range: 0, 1-0xFF
 * 0 - infinite retransmissions
 * 1 - single transmission
 */
#ifndef OBX_FCR_OPT_MAX_TX_B4_DISCNT
#define OBX_FCR_OPT_MAX_TX_B4_DISCNT    20
#endif

/*
 * Retransmission Timeout
 * Range: Minimum 2000 (2 secs) on BR/EDR when supporting PBF.
 */
#ifndef OBX_FCR_OPT_RETX_TOUT
#define OBX_FCR_OPT_RETX_TOUT           2000
#endif

/*
 * Monitor Timeout
 * Range: Minimum 12000 (12 secs) on BR/EDR when supporting PBF.
 */
#ifndef OBX_FCR_OPT_MONITOR_TOUT
#define OBX_FCR_OPT_MONITOR_TOUT        12000
#endif

/*
 * Maximum PDU payload size.
 * Suggestion: The maximum amount of data that will fit into a 3-DH5 packet.
 * Range: 2 octets
 */
#ifndef OBX_FCR_OPT_MAX_PDU_SIZE
#define OBX_FCR_OPT_MAX_PDU_SIZE        L2CAP_MPS_OVER_BR_EDR
#endif


/******************************************************************************
**
** BNEP
**
******************************************************************************/

#ifndef BNEP_INCLUDED
#define BNEP_INCLUDED               TRUE
#endif

/* BNEP status API call is used mainly to get the L2CAP handle */
#ifndef BNEP_SUPPORTS_STATUS_API
#define BNEP_SUPPORTS_STATUS_API            TRUE
#endif

/*
** When BNEP connection changes roles after the connection is established
** we will do an authentication check again on the new role
*/
#ifndef BNEP_DO_AUTH_FOR_ROLE_SWITCH
#define BNEP_DO_AUTH_FOR_ROLE_SWITCH        TRUE
#endif


/* Maximum number of protocol filters supported. */
#ifndef BNEP_MAX_PROT_FILTERS
#define BNEP_MAX_PROT_FILTERS       5
#endif

/* Maximum number of multicast filters supported. */
#ifndef BNEP_MAX_MULTI_FILTERS
#define BNEP_MAX_MULTI_FILTERS      5
#endif

/* Minimum MTU size. */
#ifndef BNEP_MIN_MTU_SIZE
#define BNEP_MIN_MTU_SIZE           L2CAP_MTU_SIZE
#endif

/* Preferred MTU size. */
#ifndef BNEP_MTU_SIZE
#define BNEP_MTU_SIZE               BNEP_MIN_MTU_SIZE
#endif

/* Maximum number of buffers allowed in transmit data queue. */
#ifndef BNEP_MAX_XMITQ_DEPTH
#define BNEP_MAX_XMITQ_DEPTH        20
#endif

/* Maximum number BNEP of connections supported. */
#ifndef BNEP_MAX_CONNECTIONS
#define BNEP_MAX_CONNECTIONS        7
#endif


/******************************************************************************
**
** AVDTP
**
******************************************************************************/

#ifndef AVDT_INCLUDED
#define AVDT_INCLUDED               TRUE
#endif

/* Include reporting capability in AVDTP */
#ifndef AVDT_REPORTING
#define AVDT_REPORTING              TRUE
#endif

/* Include multiplexing capability in AVDTP */
#ifndef AVDT_MULTIPLEXING
#define AVDT_MULTIPLEXING           TRUE
#endif

/* Number of simultaneous links to different peer devices. */
#ifndef AVDT_NUM_LINKS
#define AVDT_NUM_LINKS              2
#endif

/* Number of simultaneous stream endpoints. */
#ifndef AVDT_NUM_SEPS
#define AVDT_NUM_SEPS               3
#endif

/* Number of transport channels setup per media stream(audio or video) */
#ifndef AVDT_NUM_CHANNELS

#if AVDT_REPORTING == TRUE
/* signaling, media and reporting channels */
#define AVDT_NUM_CHANNELS   3
#else
/* signaling and media channels */
#define AVDT_NUM_CHANNELS   2
#endif  // AVDT_REPORTING

#endif  // AVDT_NUM_CHANNELS

/* Number of transport channels setup by AVDT for all media streams
 * AVDT_NUM_CHANNELS * Number of simultaneous streams.
 */
#ifndef AVDT_NUM_TC_TBL
#define AVDT_NUM_TC_TBL             6
#endif

/* Maximum size in bytes of the codec capabilities information element. */
#ifndef AVDT_CODEC_SIZE
#define AVDT_CODEC_SIZE             10
#endif

/* Maximum size in bytes of the content protection information element. */
#ifndef AVDT_PROTECT_SIZE
#define AVDT_PROTECT_SIZE           90
#endif

/* Maximum number of buffers in the fragment queue (for video frames). */
#ifndef AVDT_MAX_FRAG_COUNT
#define AVDT_MAX_FRAG_COUNT         15
#endif

/******************************************************************************
**
** PAN
**
******************************************************************************/

#ifndef PAN_INCLUDED
#define PAN_INCLUDED                     TRUE
#endif

/* This will enable the PANU role */
#ifndef PAN_SUPPORTS_ROLE_PANU
#define PAN_SUPPORTS_ROLE_PANU              TRUE
#endif

/* This will enable the GN role */
#ifndef PAN_SUPPORTS_ROLE_GN
#define PAN_SUPPORTS_ROLE_GN                TRUE
#endif

/* This will enable the NAP role */
#ifndef PAN_SUPPORTS_ROLE_NAP
#define PAN_SUPPORTS_ROLE_NAP               TRUE
#endif

/* This is just for debugging purposes */
#ifndef PAN_SUPPORTS_DEBUG_DUMP
#define PAN_SUPPORTS_DEBUG_DUMP             TRUE
#endif

/* Maximum number of PAN connections allowed */
#ifndef MAX_PAN_CONNS
#define MAX_PAN_CONNS                    7
#endif

/* Default service name for NAP role */
#ifndef PAN_NAP_DEFAULT_SERVICE_NAME
#define PAN_NAP_DEFAULT_SERVICE_NAME    "Network Access Point Service"
#endif

/* Default service name for GN role */
#ifndef PAN_GN_DEFAULT_SERVICE_NAME
#define PAN_GN_DEFAULT_SERVICE_NAME     "Group Network Service"
#endif

/* Default service name for PANU role */
#ifndef PAN_PANU_DEFAULT_SERVICE_NAME
#define PAN_PANU_DEFAULT_SERVICE_NAME   "PAN User Service"
#endif

/* Default description for NAP role service */
#ifndef PAN_NAP_DEFAULT_DESCRIPTION
#define PAN_NAP_DEFAULT_DESCRIPTION     "NAP"
#endif

/* Default description for GN role service */
#ifndef PAN_GN_DEFAULT_DESCRIPTION
#define PAN_GN_DEFAULT_DESCRIPTION      "GN"
#endif

/* Default description for PANU role service */
#ifndef PAN_PANU_DEFAULT_DESCRIPTION
#define PAN_PANU_DEFAULT_DESCRIPTION    "PANU"
#endif

/* Default Security level for PANU role. */
#ifndef PAN_PANU_SECURITY_LEVEL
#define PAN_PANU_SECURITY_LEVEL          0
#endif

/* Default Security level for GN role. */
#ifndef PAN_GN_SECURITY_LEVEL
#define PAN_GN_SECURITY_LEVEL            0
#endif

/* Default Security level for NAP role. */
#ifndef PAN_NAP_SECURITY_LEVEL
#define PAN_NAP_SECURITY_LEVEL           0
#endif

/******************************************************************************
**
** GAP
**
******************************************************************************/

#ifndef GAP_INCLUDED
#define GAP_INCLUDED                TRUE
#endif

/* This is set to enable use of GAP L2CAP connections. */
#ifndef GAP_CONN_INCLUDED
#define GAP_CONN_INCLUDED           TRUE
#endif

/* This is set to enable posting event for data write */
#ifndef GAP_CONN_POST_EVT_INCLUDED
#define GAP_CONN_POST_EVT_INCLUDED  FALSE
#endif

/* The maximum number of simultaneous GAP L2CAP connections. */
#ifndef GAP_MAX_CONNECTIONS
#define GAP_MAX_CONNECTIONS         30
#endif

/* keep the raw data received from SDP server in database. */
#ifndef SDP_RAW_DATA_INCLUDED
#define SDP_RAW_DATA_INCLUDED       TRUE
#endif

/* Inquiry duration in 1.28 second units. */
#ifndef SDP_DEBUG
#define SDP_DEBUG                   TRUE
#endif

/******************************************************************************
**
** HID
**
******************************************************************************/

#ifndef HID_DEV_SUBCLASS
#define HID_DEV_SUBCLASS            COD_MINOR_POINTING
#endif

#ifndef HID_CONTROL_BUF_SIZE
#define HID_CONTROL_BUF_SIZE            BT_DEFAULT_BUFFER_SIZE
#endif

#ifndef HID_INTERRUPT_BUF_SIZE
#define HID_INTERRUPT_BUF_SIZE          BT_DEFAULT_BUFFER_SIZE
#endif

/*************************************************************************
** Definitions for Both HID-Host & Device
*/
#ifndef HID_MAX_SVC_NAME_LEN
#define HID_MAX_SVC_NAME_LEN  32
#endif

#ifndef HID_MAX_SVC_DESCR_LEN
#define HID_MAX_SVC_DESCR_LEN 32
#endif

#ifndef HID_MAX_PROV_NAME_LEN
#define HID_MAX_PROV_NAME_LEN 32
#endif

/*************************************************************************
** Definitions for HID-Host
*/
#ifndef  HID_HOST_INCLUDED
#define HID_HOST_INCLUDED           TRUE
#endif

#ifndef HID_HOST_MAX_DEVICES
#define HID_HOST_MAX_DEVICES        7
#endif

#ifndef HID_HOST_MTU
#define HID_HOST_MTU                640
#endif

#ifndef HID_HOST_FLUSH_TO
#define HID_HOST_FLUSH_TO                 0xffff
#endif

#ifndef HID_HOST_MAX_CONN_RETRY
#define HID_HOST_MAX_CONN_RETRY     (3)
#endif

#ifndef HID_HOST_REPAGE_WIN
#define HID_HOST_REPAGE_WIN          (2)
#endif

/*************************************************************************
 * A2DP Definitions
 */
#ifndef A2D_INCLUDED
#define A2D_INCLUDED            TRUE
#endif

/******************************************************************************
**
** AVCTP
**
******************************************************************************/

/* Number of simultaneous ACL links to different peer devices. */
#ifndef AVCT_NUM_LINKS
#define AVCT_NUM_LINKS              2
#endif

/* Number of simultaneous AVCTP connections. */
#ifndef AVCT_NUM_CONN
#define AVCT_NUM_CONN               3
#endif

/******************************************************************************
**
** AVRCP
**
******************************************************************************/

#ifndef AVRC_METADATA_INCLUDED
#define AVRC_METADATA_INCLUDED      TRUE
#endif

#ifndef AVRC_ADV_CTRL_INCLUDED
#define AVRC_ADV_CTRL_INCLUDED      TRUE
#endif

#ifndef AVRC_CTLR_INCLUDED
#define AVRC_CTLR_INCLUDED          TRUE
#endif

/******************************************************************************
**
** MCAP
**
******************************************************************************/
#ifndef MCA_INCLUDED
#define MCA_INCLUDED                FALSE
#endif

/* The MTU size for the L2CAP configuration on control channel. 48 is the minimal */
#ifndef MCA_CTRL_MTU
#define MCA_CTRL_MTU    60
#endif

/* The maximum number of registered MCAP instances. */
#ifndef MCA_NUM_REGS
#define MCA_NUM_REGS    12
#endif

/* The maximum number of control channels (to difference devices) per registered MCAP instances. */
#ifndef MCA_NUM_LINKS
#define MCA_NUM_LINKS   3
#endif

/* The maximum number of MDEP (including HDP echo) per registered MCAP instances. */
#ifndef MCA_NUM_DEPS
#define MCA_NUM_DEPS    13
#endif

/* The maximum number of MDL link per control channel. */
#ifndef MCA_NUM_MDLS
#define MCA_NUM_MDLS    4
#endif

/* Buffer size to reassemble the SDU. */
<<<<<<< HEAD
#ifndef MCA_USER_RX_BUF_SIZE
#define MCA_USER_RX_BUF_SIZE    BT_DEFAULT_BUFFER_SIZE
#endif

/* Buffer size to hold the SDU. */
#ifndef MCA_USER_TX_BUF_SIZE
#define MCA_USER_TX_BUF_SIZE    BT_DEFAULT_BUFFER_SIZE
#endif

=======
>>>>>>> 0b681505
#ifndef MCA_USER_RX_BUF_SIZE
#define MCA_USER_RX_BUF_SIZE    BT_DEFAULT_BUFFER_SIZE
#endif

/* Buffer size to hold the SDU. */
#ifndef MCA_USER_TX_BUF_SIZE
#define MCA_USER_TX_BUF_SIZE    BT_DEFAULT_BUFFER_SIZE
#endif

/*
 * Buffer size used to hold MPS segments during SDU reassembly
 */
<<<<<<< HEAD
#ifndef MCA_FCR_RX_BUF_SIZE
#define MCA_FCR_RX_BUF_SIZE     BT_DEFAULT_BUFFER_SIZE
#endif

=======
>>>>>>> 0b681505
#ifndef MCA_FCR_RX_BUF_SIZE
#define MCA_FCR_RX_BUF_SIZE     BT_DEFAULT_BUFFER_SIZE
#endif

/*
 * Default buffer size used to hold MPS segments used in (re)transmissions.
 * The size of each buffer must be able to hold the maximum MPS segment size
 * passed in tL2CAP_FCR_OPTIONS plus BT_HDR (8) + HCI preamble (4) +
 * L2CAP_MIN_OFFSET (11 - as of BT 2.1 + EDR Spec).
 */
#ifndef MCA_FCR_TX_BUF_SIZE
#define MCA_FCR_TX_BUF_SIZE     BT_DEFAULT_BUFFER_SIZE
#endif

/* MCAP control channel FCR Option:
Size of the transmission window when using enhanced retransmission mode.
1 is defined by HDP specification for control channel.
*/
#ifndef MCA_FCR_OPT_TX_WINDOW_SIZE
#define MCA_FCR_OPT_TX_WINDOW_SIZE      1
#endif

/* MCAP control channel FCR Option:
Number of transmission attempts for a single I-Frame before taking
Down the connection. Used In ERTM mode only. Value is Ignored in basic and
Streaming modes.
Range: 0, 1-0xFF
0 - infinite retransmissions
1 - single transmission
*/
#ifndef MCA_FCR_OPT_MAX_TX_B4_DISCNT
#define MCA_FCR_OPT_MAX_TX_B4_DISCNT    20
#endif

/* MCAP control channel FCR Option: Retransmission Timeout
The AVRCP specification set a value in the range of 300 - 2000 ms
Timeout (in msecs) to detect Lost I-Frames. Only used in Enhanced retransmission mode.
Range: Minimum 2000 (2 secs) when supporting PBF.
 */
#ifndef MCA_FCR_OPT_RETX_TOUT
#define MCA_FCR_OPT_RETX_TOUT           2000
#endif

/* MCAP control channel FCR Option: Monitor Timeout
The AVRCP specification set a value in the range of 300 - 2000 ms
Timeout (in msecs) to detect Lost S-Frames. Only used in Enhanced retransmission mode.
Range: Minimum 12000 (12 secs) when supporting PBF.
*/
#ifndef MCA_FCR_OPT_MONITOR_TOUT
#define MCA_FCR_OPT_MONITOR_TOUT        12000
#endif

/* MCAP control channel FCR Option: Maximum PDU payload size.
The maximum number of payload octets that the local device can receive in a single PDU.
*/
#ifndef MCA_FCR_OPT_MPS_SIZE
#define MCA_FCR_OPT_MPS_SIZE            1000
#endif

/* Shared transport */
#ifndef NFC_SHARED_TRANSPORT_ENABLED
#define NFC_SHARED_TRANSPORT_ENABLED    FALSE
#endif

/******************************************************************************
**
** Sleep Mode (Low Power Mode)
**
******************************************************************************/

#ifndef HCILP_INCLUDED
#define HCILP_INCLUDED                  TRUE
#endif

/******************************************************************************
**
** APPL - Application Task
**
******************************************************************************/

#define L2CAP_FEATURE_REQ_ID      73
#define L2CAP_FEATURE_RSP_ID     173

/******************************************************************************
**
** BTA
**
******************************************************************************/
/* BTA EIR canned UUID list (default is dynamic) */
#ifndef BTA_EIR_CANNED_UUID_LIST
#define BTA_EIR_CANNED_UUID_LIST FALSE
#endif

/* Number of supported customer UUID in EIR */
#ifndef BTA_EIR_SERVER_NUM_CUSTOM_UUID
#define BTA_EIR_SERVER_NUM_CUSTOM_UUID     8
#endif

/* CHLD override for bluedroid */
#ifndef BTA_AG_CHLD_VAL_ECC
#define BTA_AG_CHLD_VAL_ECC  "(0,1,1x,2,2x,3)"
#endif

#ifndef BTA_AG_CHLD_VAL
#define BTA_AG_CHLD_VAL  "(0,1,2,3)"
#endif

/* Set the CIND to match HFP 1.5 */
#ifndef BTA_AG_CIND_INFO
#define BTA_AG_CIND_INFO "(\"call\",(0,1)),(\"callsetup\",(0-3)),(\"service\",(0-1)),(\"signal\",(0-5)),(\"roam\",(0,1)),(\"battchg\",(0-5)),(\"callheld\",(0-2))"
#endif

#ifndef BTA_DM_AVOID_A2DP_ROLESWITCH_ON_INQUIRY
#define BTA_DM_AVOID_A2DP_ROLESWITCH_ON_INQUIRY TRUE
#endif

/******************************************************************************
**
** Tracing:  Include trace header file here.
**
******************************************************************************/

/* Enable/disable BTSnoop memory logging */
#ifndef BTSNOOP_MEM
#define BTSNOOP_MEM TRUE
#endif

#include "bt_trace.h"

#endif /* BT_TARGET_H */<|MERGE_RESOLUTION|>--- conflicted
+++ resolved
@@ -178,10 +178,7 @@
 #define BT_SMALL_BUFFER_SIZE            660
 #endif
 
-<<<<<<< HEAD
-=======
 /* Receives HCI events from the lower-layer. */
->>>>>>> 0b681505
 #ifndef HCI_CMD_BUF_SIZE
 #define HCI_CMD_BUF_SIZE                BT_SMALL_BUFFER_SIZE
 #endif
@@ -204,7 +201,6 @@
 /* Sends L2CAP packets to the peer and HCI messages to the controller. */
 #ifndef L2CAP_CMD_BUF_SIZE
 #define L2CAP_CMD_BUF_SIZE              BT_SMALL_BUFFER_SIZE
-<<<<<<< HEAD
 #endif
 
 #ifndef L2CAP_USER_TX_BUF_SIZE
@@ -213,26 +209,9 @@
 
 #ifndef L2CAP_USER_RX_BUF_SIZE
 #define L2CAP_USER_RX_BUF_SIZE          BT_DEFAULT_BUFFER_SIZE
-=======
->>>>>>> 0b681505
-#endif
-
-#ifndef L2CAP_USER_TX_BUF_SIZE
-#define L2CAP_USER_TX_BUF_SIZE          BT_DEFAULT_BUFFER_SIZE
-#endif
-
-#ifndef L2CAP_USER_RX_BUF_SIZE
-#define L2CAP_USER_RX_BUF_SIZE          BT_DEFAULT_BUFFER_SIZE
 #endif
 
 /* Sends L2CAP segmented packets in ERTM mode */
-<<<<<<< HEAD
-#ifndef L2CAP_FCR_TX_BUF_SIZE
-#define L2CAP_FCR_TX_BUF_SIZE           BT_DEFAULT_BUFFER_SIZE
-#endif
-
-=======
->>>>>>> 0b681505
 #ifndef L2CAP_FCR_TX_BUF_SIZE
 #define L2CAP_FCR_TX_BUF_SIZE           BT_DEFAULT_BUFFER_SIZE
 #endif
@@ -345,11 +324,7 @@
 #ifndef HCI_GET_CMD_BUF
 #if (!defined(HCI_USE_VARIABLE_SIZE_CMD_BUF) || (HCI_USE_VARIABLE_SIZE_CMD_BUF == FALSE))
 /* Allocate fixed-size HCI_CMD buffer (default case) */
-<<<<<<< HEAD
 #define HCI_GET_CMD_BUF(paramlen)    ((BT_HDR *)osi_getbuf (HCI_CMD_BUF_SIZE))
-=======
-#define HCI_GET_CMD_BUF(paramlen)    ((BT_HDR *)GKI_getbuf (HCI_CMD_BUF_SIZE))
->>>>>>> 0b681505
 #else
 /* Allocate smallest possible buffer (for platforms with limited RAM) */
 #define HCI_GET_CMD_BUF(paramlen)    ((BT_HDR *)osi_getbuf ((UINT16)(BT_HDR_SIZE + HCIC_PREAMBLE_SIZE + (paramlen))))
@@ -1536,7 +1511,6 @@
 #endif
 
 /* Buffer size to reassemble the SDU. */
-<<<<<<< HEAD
 #ifndef MCA_USER_RX_BUF_SIZE
 #define MCA_USER_RX_BUF_SIZE    BT_DEFAULT_BUFFER_SIZE
 #endif
@@ -1546,27 +1520,9 @@
 #define MCA_USER_TX_BUF_SIZE    BT_DEFAULT_BUFFER_SIZE
 #endif
 
-=======
->>>>>>> 0b681505
-#ifndef MCA_USER_RX_BUF_SIZE
-#define MCA_USER_RX_BUF_SIZE    BT_DEFAULT_BUFFER_SIZE
-#endif
-
-/* Buffer size to hold the SDU. */
-#ifndef MCA_USER_TX_BUF_SIZE
-#define MCA_USER_TX_BUF_SIZE    BT_DEFAULT_BUFFER_SIZE
-#endif
-
 /*
  * Buffer size used to hold MPS segments during SDU reassembly
  */
-<<<<<<< HEAD
-#ifndef MCA_FCR_RX_BUF_SIZE
-#define MCA_FCR_RX_BUF_SIZE     BT_DEFAULT_BUFFER_SIZE
-#endif
-
-=======
->>>>>>> 0b681505
 #ifndef MCA_FCR_RX_BUF_SIZE
 #define MCA_FCR_RX_BUF_SIZE     BT_DEFAULT_BUFFER_SIZE
 #endif
