/******************************************************************************
 *
 *  Copyright (C) 2013 Google, Inc.
 *
 *  Licensed under the Apache License, Version 2.0 (the "License");
 *  you may not use this file except in compliance with the License.
 *  You may obtain a copy of the License at:
 *
 *  http://www.apache.org/licenses/LICENSE-2.0
 *
 *  Unless required by applicable law or agreed to in writing, software
 *  distributed under the License is distributed on an "AS IS" BASIS,
 *  WITHOUT WARRANTIES OR CONDITIONS OF ANY KIND, either express or implied.
 *  See the License for the specific language governing permissions and
 *  limitations under the License.
 *
 ******************************************************************************/

#define LOG_TAG "bt_snoop_net"

#include <assert.h>
#include <cutils/sockets.h>
#include <sys/un.h>
#include <sys/poll.h>
#include <errno.h>
#include <netinet/in.h>
#include <pthread.h>
#include <stdbool.h>
#include <string.h>
#include <sys/prctl.h>
#include <sys/socket.h>
#include <sys/types.h>

#include "osi/include/osi.h"
#include "osi/include/log.h"

static void safe_close_(int *fd);
static void *listen_fn_(void *context);

static const char *LISTEN_THREAD_NAME_ = "btsnoop_net_listen";
static const int LOCALHOST_ = 0x7F000001;
static const int LISTEN_PORT_ = 8872;

static pthread_t listen_thread_;
static bool listen_thread_valid_ = false;
static pthread_mutex_t client_socket_lock_ = PTHREAD_MUTEX_INITIALIZER;
static int listen_socket_ = -1;
int client_socket_btsnoop = -1;

/*
    local socket for writing from different process
    to limit blocking of HCI threads.
*/
#define LOCAL_SOCKET_NAME "bthcitraffic"
static int listen_socket_local_ = -1;

static int local_socket_create(void) {
  int conn_sk, length;

  listen_socket_local_ = socket(AF_LOCAL, SOCK_STREAM, 0);
  if(listen_socket_local_ < 0) {
    return -1;
  }

  if(socket_local_server_bind(listen_socket_local_, LOCAL_SOCKET_NAME,
      ANDROID_SOCKET_NAMESPACE_ABSTRACT) < 0) {
    LOG_ERROR("Failed to create Local Socket (%s)", strerror(errno));
    return -1;
  }

  if (listen(listen_socket_local_, 1) < 0) {
    LOG_ERROR("Local socket listen failed (%s)", strerror(errno));
    close(listen_socket_local_);
    return -1;
  }
  return listen_socket_local_;
}

void btsnoop_net_open() {
  listen_thread_valid_ = (pthread_create(&listen_thread_, NULL, listen_fn_, NULL) == 0);
  if (!listen_thread_valid_) {
    LOG_ERROR("%s pthread_create failed: %s", __func__, strerror(errno));
  } else {
    LOG_DEBUG("initialized");
  }
}

void btsnoop_net_close() {
  if (listen_thread_valid_) {
#if (defined(BT_NET_DEBUG) && (NET_DEBUG == TRUE))
    // Disable using network sockets for security reasons
    shutdown(listen_socket_, SHUT_RDWR);
#endif
    shutdown(listen_socket_local_, SHUT_RDWR);
    pthread_join(listen_thread_, NULL);
    safe_close_(&client_socket_btsnoop);
    listen_thread_valid_ = false;
  }
}

void btsnoop_net_write(const void *data, size_t length) {
  ssize_t ret;
<<<<<<< HEAD
#if (!defined(BT_NET_DEBUG) || (BT_NET_DEBUG != TRUE))
  return;               // Disable using network sockets for security reasons
#endif
=======
>>>>>>> a3332052

  pthread_mutex_lock(&client_socket_lock_);
  if (client_socket_btsnoop != -1) {
    do {
      if ((ret = send(client_socket_btsnoop, data, length, 0)) == -1 && errno == ECONNRESET) {
        safe_close_(&client_socket_btsnoop);
        LOG_INFO("%s conn closed", __func__);
      }
      if (ret < length) {
        LOG_ERROR("%s: send : not able to write complete packet", __func__);
      }
      length -= ret;
    } while ((length > 0) && (ret != -1));
  }

  pthread_mutex_unlock(&client_socket_lock_);
}

static void *listen_fn_(UNUSED_ATTR void *context) {
  fd_set sock_fds;
  int fd_max = -1, retval;

  prctl(PR_SET_NAME, (unsigned long)LISTEN_THREAD_NAME_, 0, 0, 0);

  FD_ZERO(&sock_fds);

#if (defined(BT_NET_DEBUG) && (NET_DEBUG == TRUE))
  // Disable using network sockets for security reasons
  listen_socket_ = socket(AF_INET, SOCK_STREAM, IPPROTO_TCP);
  if (listen_socket_ == -1) {
    LOG_ERROR("%s socket creation failed: %s", __func__, strerror(errno));
    goto cleanup;
  }
  FD_SET(listen_socket_, &sock_fds);
  fd_max = listen_socket_;

  int enable = 1;
  if (setsockopt(listen_socket_, SOL_SOCKET, SO_REUSEADDR, &enable, sizeof(enable)) == -1) {
    LOG_ERROR("%s unable to set SO_REUSEADDR: %s", __func__, strerror(errno));
    goto cleanup;
  }

  struct sockaddr_in addr;
  addr.sin_family = AF_INET;
  addr.sin_addr.s_addr = htonl(LOCALHOST_);
  addr.sin_port = htons(LISTEN_PORT_);
  if (bind(listen_socket_, (struct sockaddr *)&addr, sizeof(addr)) == -1) {
    LOG_ERROR("%s unable to bind listen socket: %s", __func__, strerror(errno));
    goto cleanup;
  }

  if (listen(listen_socket_, 10) == -1) {
    LOG_ERROR("%s unable to listen: %s", __func__, strerror(errno));
    goto cleanup;
  }
#endif

  if (local_socket_create() != -1) {
    if (listen_socket_local_ > fd_max) {
      fd_max = listen_socket_local_;
    }
    FD_SET(listen_socket_local_, &sock_fds);
  }

  if (fd_max == -1) {
    LOG_ERROR("%s No sockets to wait for conn..", __func__);
    return NULL;
  }

  for (;;) {
    int client_socket = -1;

    LOG_DEBUG("waiting for client connection");

    if ((retval = select(fd_max + 1, &sock_fds, NULL, NULL, NULL)) == -1) {
      LOG_ERROR("%s select failed %s", __func__, strerror(errno));
      goto cleanup;
    }

    if ((listen_socket_ != -1) && FD_ISSET(listen_socket_, &sock_fds)) {
      client_socket = accept(listen_socket_, NULL, NULL);
      if (client_socket == -1) {
        if (errno == EINVAL || errno == EBADF) {
          LOG_WARN("%s error accepting TCP socket: %s", __func__, strerror(errno));
          break;
        }
        LOG_WARN("%s error accepting TCP socket: %s", __func__, strerror(errno));
        continue;
      }
    } else if ((listen_socket_local_ != -1) && FD_ISSET(listen_socket_local_, &sock_fds)){
      struct sockaddr_un cliaddr;
      int length;

      client_socket = accept(listen_socket_local_, (struct sockaddr *)&cliaddr, &length);
      if (client_socket == -1) {
        if (errno == EINVAL || errno == EBADF) {
          LOG_WARN("%s error accepting LOCAL socket: %s", __func__, strerror(errno));
          break;
        }
        LOG_WARN("%s error accepting LOCAL socket: %s", __func__, strerror(errno));
        continue;
      }
    }

    /* When a new client connects, we have to send the btsnoop file header. This allows
       a decoder to treat the session as a new, valid btsnoop file. */
    pthread_mutex_lock(&client_socket_lock_);
    safe_close_(&client_socket_btsnoop);
    client_socket_btsnoop = client_socket;
    send(client_socket_btsnoop, "btsnoop\0\0\0\0\1\0\0\x3\xea", 16, 0);
    pthread_mutex_unlock(&client_socket_lock_);

    FD_ZERO(&sock_fds);
    if(listen_socket_ != -1) {
      FD_SET(listen_socket_, &sock_fds);
    }
    if(listen_socket_local_ != -1) {
        FD_SET(listen_socket_local_, &sock_fds);
    }
  }

cleanup:
  safe_close_(&listen_socket_);
  safe_close_(&listen_socket_local_);
  return NULL;
}

static void safe_close_(int *fd) {
  assert(fd != NULL);
  if (*fd != -1) {
    close(*fd);
    *fd = -1;
  }
}<|MERGE_RESOLUTION|>--- conflicted
+++ resolved
@@ -100,12 +100,6 @@
 
 void btsnoop_net_write(const void *data, size_t length) {
   ssize_t ret;
-<<<<<<< HEAD
-#if (!defined(BT_NET_DEBUG) || (BT_NET_DEBUG != TRUE))
-  return;               // Disable using network sockets for security reasons
-#endif
-=======
->>>>>>> a3332052
 
   pthread_mutex_lock(&client_socket_lock_);
   if (client_socket_btsnoop != -1) {
