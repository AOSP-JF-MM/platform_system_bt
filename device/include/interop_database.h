/******************************************************************************
 *
 *  Copyright (C) 2015 Google, Inc.
 *
 *  Licensed under the Apache License, Version 2.0 (the "License");
 *  you may not use this file except in compliance with the License.
 *  You may obtain a copy of the License at:
 *
 *  http://www.apache.org/licenses/LICENSE-2.0
 *
 *  Unless required by applicable law or agreed to in writing, software
 *  distributed under the License is distributed on an "AS IS" BASIS,
 *  WITHOUT WARRANTIES OR CONDITIONS OF ANY KIND, either express or implied.
 *  See the License for the specific language governing permissions and
 *  limitations under the License.
 *
 ******************************************************************************/

#pragma once

#include "device/include/interop.h"

typedef struct {
  bt_bdaddr_t addr;
  uint8_t len;
  interop_feature_t feature;
} interop_addr_t;

typedef struct {
  char *name;;
  interop_feature_t feature;
} interop_name_t;

typedef struct {
  uint16_t manufacturer;
  interop_feature_t feature;
} interop_manufacturer_t;

static const interop_addr_t interop_addr_database[] = {
  // Nexus Remote (Spike)
  // Note: May affect other Asus brand devices
  {{0x08, 0x62, 0x66,       0,0,0}, 3, INTEROP_DISABLE_LE_SECURE_CONNECTIONS},
  {{0x38, 0x2c, 0x4a, 0xc9,   0,0}, 4, INTEROP_DISABLE_LE_SECURE_CONNECTIONS},
  {{0x38, 0x2c, 0x4a, 0xe6,   0,0}, 4, INTEROP_DISABLE_LE_SECURE_CONNECTIONS},
  {{0x54, 0xa0, 0x50, 0xd9,   0,0}, 4, INTEROP_DISABLE_LE_SECURE_CONNECTIONS},
  {{0xac, 0x9e, 0x17,       0,0,0}, 3, INTEROP_DISABLE_LE_SECURE_CONNECTIONS},
  {{0xf0, 0x79, 0x59,       0,0,0}, 3, INTEROP_DISABLE_LE_SECURE_CONNECTIONS},

  // Motorola Key Link
  {{0x1c, 0x96, 0x5a,       0,0,0}, 3, INTEROP_DISABLE_LE_SECURE_CONNECTIONS},

<<<<<<< HEAD
  // Dialog Keyboard/Mouse
  {{0x80, 0xea, 0xCa,       0,0,0}, 3, INTEROP_DISABLE_LE_SECURE_CONNECTIONS},
  // Xiaomi Mi Band
  {{0x88, 0x0f, 0x10,       0,0,0}, 3, INTEROP_DISABLE_LE_SECURE_CONNECTIONS},
=======
  // Flic smart button
  {{0x80, 0xe4, 0xda, 0x70,   0,0}, 4, INTEROP_DISABLE_LE_SECURE_CONNECTIONS},
>>>>>>> 3e8755ec

  // BMW car kits (Harman/Becker)
  {{0x9c, 0xdf, 0x03,       0,0,0}, 3, INTEROP_AUTO_RETRY_PAIRING},

  // Apple Magic Mouse
  {{0x04, 0x0C, 0xCE,       0,0,0}, 3, INTEROP_DISABLE_SDP_AFTER_PAIRING},
  // Bluetooth Laser Travel Mouse
  {{0x00, 0x07, 0x61,       0,0,0}, 3, INTEROP_DISABLE_SDP_AFTER_PAIRING},
  // Microsoft Bluetooth Notebook Mouse 5000
  {{0x00, 0x1d, 0xd8,       0,0,0}, 3, INTEROP_DISABLE_SDP_AFTER_PAIRING},
  // Logitech MX Revolution Mouse
  {{0x00, 0x1f, 0x20,       0,0,0}, 3, INTEROP_DISABLE_SDP_AFTER_PAIRING},
  // Rapoo 6080 mouse
  {{0x6c, 0x5d, 0x63,       0,0,0}, 3, INTEROP_DISABLE_SDP_AFTER_PAIRING},
  // Microsoft Sculpt Touch Mouse
  {{0x28, 0x18, 0x78,       0,0,0}, 3, INTEROP_DISABLE_SDP_AFTER_PAIRING},

  // Targus BT Laser Notebook Mouse
  {{0x00, 0x12, 0xA1,       0,0,0}, 3, INTEROP_DISABLE_AUTH_FOR_HID_POINTING},

  // Fiat Carkit
  {{0x00, 0x14, 0x09,       0,0,0}, 3, INTEROP_INCREASE_AG_CONN_TIMEOUT},
};

static const interop_name_t interop_name_database[] = {
  // Apple Magic Mouse
  {"Apple Magic Mouse", INTEROP_DISABLE_SDP_AFTER_PAIRING},
  // Bluetooth Laser Travel Mouse
  {"Bluetooth Laser Travel Mouse", INTEROP_DISABLE_SDP_AFTER_PAIRING},
  // Microsoft Bluetooth Notebook Mouse 5000
  {"Microsoft Bluetooth Notebook Mouse 5000", INTEROP_DISABLE_SDP_AFTER_PAIRING},
  // Logitech MX Revolution Mouse
  {"Logitech MX Revolution Mouse", INTEROP_DISABLE_SDP_AFTER_PAIRING},
  // Microsoft Sculpt Touch Mouse
  {"Microsoft Sculpt Touch Mouse", INTEROP_DISABLE_SDP_AFTER_PAIRING},

  // Targus BT Laser Notebook Mouse
  {"Targus BT Laser Notebook Mouse", INTEROP_DISABLE_AUTH_FOR_HID_POINTING},
};

static const interop_manufacturer_t interop_manufctr_database[] = {
  // Apple Devices
  {76, INTEROP_DISABLE_SDP_AFTER_PAIRING},

  // Apple Devices
  {76, INTEROP_DISABLE_SNIFF_DURING_SCO},
};<|MERGE_RESOLUTION|>--- conflicted
+++ resolved
@@ -49,15 +49,12 @@
   // Motorola Key Link
   {{0x1c, 0x96, 0x5a,       0,0,0}, 3, INTEROP_DISABLE_LE_SECURE_CONNECTIONS},
 
-<<<<<<< HEAD
   // Dialog Keyboard/Mouse
   {{0x80, 0xea, 0xCa,       0,0,0}, 3, INTEROP_DISABLE_LE_SECURE_CONNECTIONS},
   // Xiaomi Mi Band
   {{0x88, 0x0f, 0x10,       0,0,0}, 3, INTEROP_DISABLE_LE_SECURE_CONNECTIONS},
-=======
   // Flic smart button
   {{0x80, 0xe4, 0xda, 0x70,   0,0}, 4, INTEROP_DISABLE_LE_SECURE_CONNECTIONS},
->>>>>>> 3e8755ec
 
   // BMW car kits (Harman/Becker)
   {{0x9c, 0xdf, 0x03,       0,0,0}, 3, INTEROP_AUTO_RETRY_PAIRING},
