/******************************************************************************
 *
 *  Copyright (C) 2009-2013 Broadcom Corporation
 *
 *  Licensed under the Apache License, Version 2.0 (the "License");
 *  you may not use this file except in compliance with the License.
 *  You may obtain a copy of the License at:
 *
 *  http://www.apache.org/licenses/LICENSE-2.0
 *
 *  Unless required by applicable law or agreed to in writing, software
 *  distributed under the License is distributed on an "AS IS" BASIS,
 *  WITHOUT WARRANTIES OR CONDITIONS OF ANY KIND, either express or implied.
 *  See the License for the specific language governing permissions and
 *  limitations under the License.
 *
 ******************************************************************************/

#include "bta_api.h"
#include "bta_hh_int.h"

#if (defined BTA_HH_LE_INCLUDED && BTA_HH_LE_INCLUDED == TRUE)

#include "bta_api.h"
#include <string.h>
#include "btm_api.h"
#include "btm_ble_api.h"
#include "bta_hh_co.h"
#include "bta_gatt_api.h"
#include "srvc_api.h"
#include "btm_int.h"
#include "utl.h"

#define LOG_TAG "bt_bta_hh"
#include "osi/include/log.h"

#ifndef BTA_HH_LE_RECONN
#define BTA_HH_LE_RECONN    TRUE
#endif

#define BTA_HH_APP_ID_LE            0xff

#define BTA_HH_LE_RPT_TYPE_VALID(x)     ((x) <= BTA_LE_HID_RPT_FEATURE && (x)>=BTA_LE_HID_RPT_INPUT)

#define BTA_HH_LE_RPT_INST_ID_MAP(s,c)  (UINT8)(((s)<<4)|(c))
#define BTA_HH_LE_RPT_GET_SRVC_INST_ID(x)  (UINT8)(x  >> 4)
#define BTA_HH_LE_RPT_GET_RPT_INST_ID(x)  (UINT8)(x & 0x0f)


#define BTA_HH_LE_PROTO_BOOT_MODE      0x00
#define BTA_HH_LE_PROTO_REPORT_MODE      0x01

#define BTA_HH_SCPP_INST_DEF            0

#define BTA_HH_LE_DISC_CHAR_NUM     8
static const UINT16 bta_hh_le_disc_char_uuid[BTA_HH_LE_DISC_CHAR_NUM] =
{
    GATT_UUID_HID_INFORMATION,
    GATT_UUID_HID_REPORT_MAP,
    GATT_UUID_HID_CONTROL_POINT,
    GATT_UUID_HID_REPORT,
    GATT_UUID_HID_BT_KB_INPUT,
    GATT_UUID_HID_BT_KB_OUTPUT,
    GATT_UUID_HID_BT_MOUSE_INPUT,
    GATT_UUID_HID_PROTO_MODE        /* always make sure this is the last attribute to discover */
};

#define BTA_LE_HID_RTP_UUID_MAX     5
static const UINT16 bta_hh_uuid_to_rtp_type[BTA_LE_HID_RTP_UUID_MAX][2] =
{
    {GATT_UUID_HID_REPORT,       BTA_HH_RPTT_INPUT},
    {GATT_UUID_HID_BT_KB_INPUT,  BTA_HH_RPTT_INPUT},
    {GATT_UUID_HID_BT_KB_OUTPUT, BTA_HH_RPTT_OUTPUT},
    {GATT_UUID_HID_BT_MOUSE_INPUT, BTA_HH_RPTT_INPUT},
    {GATT_UUID_BATTERY_LEVEL,      BTA_HH_RPTT_INPUT}
};


static void bta_hh_gattc_callback(tBTA_GATTC_EVT event, tBTA_GATTC *p_data);
static void bta_hh_le_search_hid_chars(tBTA_HH_DEV_CB *p_dev_cb);
static void bta_hh_le_search_hid_included(tBTA_HH_DEV_CB *p_dev_cb);
static void bta_hh_le_search_scps(tBTA_HH_DEV_CB *p_cb);
static void bta_hh_le_search_scps_chars(tBTA_HH_DEV_CB *p_cb);
static void bta_hh_le_register_scpp_notif(tBTA_HH_DEV_CB *p_dev_cb, tBTA_GATT_STATUS status);
static void bta_hh_le_register_scpp_notif_cmpl(tBTA_HH_DEV_CB *p_dev_cb, tBTA_GATT_STATUS status);
static void bta_hh_le_add_dev_bg_conn(tBTA_HH_DEV_CB *p_cb, BOOLEAN check_bond);
static void bta_hh_process_cache_rpt (tBTA_HH_DEV_CB *p_cb,
                                      tBTA_HH_RPT_CACHE_ENTRY *p_rpt_cache,
                                      UINT8 num_rpt);

#define BTA_HH_LE_SRVC_DEF      0

#if BTA_HH_DEBUG == TRUE
static const char *bta_hh_le_rpt_name[4] =
{
    "UNKNOWN",
    "INPUT",
    "OUTPUT",
    "FEATURE"
};

/*******************************************************************************
**
** Function         bta_hh_le_hid_report_dbg
**
** Description      debug function to print out all HID report available on remote
**                  device.
**
** Returns          void
**
*******************************************************************************/
static void bta_hh_le_hid_report_dbg(tBTA_HH_DEV_CB *p_cb)
{
    UINT8 i , j;
    tBTA_HH_LE_RPT  *p_rpt;
    char *  rpt_name;

    APPL_TRACE_DEBUG("HID Report DB");
    for (i = 0; i < BTA_HH_LE_HID_SRVC_MAX; i ++)
    {
        if (p_cb->hid_srvc[i].in_use)
        {
            p_rpt = &p_cb->hid_srvc[i].report[0];

            APPL_TRACE_DEBUG("\t HID serivce inst: %d", i);

            for (j = 0; j < BTA_HH_LE_RPT_MAX; j ++, p_rpt++)
            {
                rpt_name = "Unknown";
                if (p_rpt->in_use)
                {
                    if (p_rpt->uuid == GATT_UUID_HID_REPORT)
                        rpt_name = "Report";
                    if (p_rpt->uuid == GATT_UUID_HID_BT_KB_INPUT)
                        rpt_name = "Boot KB Input";
                    if (p_rpt->uuid == GATT_UUID_HID_BT_KB_OUTPUT)
                        rpt_name = "Boot KB Output";
                    if (p_rpt->uuid == GATT_UUID_HID_BT_MOUSE_INPUT)
                        rpt_name = "Boot MI Input";


                    APPL_TRACE_DEBUG("\t\t [%s- 0x%04x] [Type: %s], [ReportID: %d] [inst_id: %d]  [Clt_cfg: %d]",
                        rpt_name,
                        p_rpt->uuid ,
                        ((p_rpt->rpt_type < 4) ? bta_hh_le_rpt_name[p_rpt->rpt_type] : "UNKNOWN"),
                        p_rpt->rpt_id,
                        p_rpt->inst_id,
                        p_rpt->client_cfg_value);
                }
                else
                    break;
            }
        }
        else
            break;
    }
}

/*******************************************************************************
**
** Function         bta_hh_uuid_to_str
**
** Description
**
** Returns          void
**
*******************************************************************************/
static char *bta_hh_uuid_to_str(UINT16 uuid)
{
    switch(uuid)
    {
        case GATT_UUID_HID_INFORMATION:
            return "GATT_UUID_HID_INFORMATION";
        case GATT_UUID_HID_REPORT_MAP:
            return "GATT_UUID_HID_REPORT_MAP";
        case GATT_UUID_HID_CONTROL_POINT:
            return "GATT_UUID_HID_CONTROL_POINT";
        case GATT_UUID_HID_REPORT:
            return "GATT_UUID_HID_REPORT";
        case GATT_UUID_HID_PROTO_MODE:
            return "GATT_UUID_HID_PROTO_MODE";
        case GATT_UUID_HID_BT_KB_INPUT:
            return "GATT_UUID_HID_BT_KB_INPUT";
        case GATT_UUID_HID_BT_KB_OUTPUT:
            return "GATT_UUID_HID_BT_KB_OUTPUT";
        case GATT_UUID_HID_BT_MOUSE_INPUT:
            return "GATT_UUID_HID_BT_MOUSE_INPUT";
        case GATT_UUID_CHAR_CLIENT_CONFIG:
            return "GATT_UUID_CHAR_CLIENT_CONFIG";
        case GATT_UUID_EXT_RPT_REF_DESCR:
            return "GATT_UUID_EXT_RPT_REF_DESCR";
        case GATT_UUID_RPT_REF_DESCR:
            return "GATT_UUID_RPT_REF_DESCR";
        default:
            return "Unknown UUID";
    }
}

#endif
/*******************************************************************************
**
** Function         bta_hh_le_enable
**
** Description      initialize LE HID related functionality
**
**
** Returns          void
**
*******************************************************************************/
void bta_hh_le_enable(void)
{
    char       app_name[LEN_UUID_128 + 1];
    tBT_UUID    app_uuid = {LEN_UUID_128,{0}};
    UINT8       xx;

    bta_hh_cb.gatt_if = BTA_GATTS_INVALID_IF;

    for (xx = 0; xx < BTA_HH_MAX_DEVICE; xx ++)
        bta_hh_cb.le_cb_index[xx]       = BTA_HH_IDX_INVALID;

    memset (app_name, 0, LEN_UUID_128 + 1);
    strncpy(app_name, "BTA HH OVER LE", LEN_UUID_128);

    memcpy((void *)app_uuid.uu.uuid128, (void *)app_name, LEN_UUID_128);

    BTA_GATTC_AppRegister(&app_uuid, bta_hh_gattc_callback);

    return;
}

/*******************************************************************************
**
** Function         bta_hh_le_register_cmpl
**
** Description      BTA HH register with BTA GATTC completed
**
** Parameters:
**
*******************************************************************************/
void bta_hh_le_register_cmpl(tBTA_GATTC_REG *p_reg)
{
    tBTA_HH_STATUS      status = BTA_HH_ERR;

    if (p_reg->status == BTA_GATT_OK)
    {
        bta_hh_cb.gatt_if = p_reg->client_if;
        status = BTA_HH_OK;
    }
    else
        bta_hh_cb.gatt_if = BTA_GATTS_INVALID_IF;

    /* signal BTA call back event */
    (* bta_hh_cb.p_cback)(BTA_HH_ENABLE_EVT, (tBTA_HH *)&status);
}

/*******************************************************************************
**
** Function         bta_hh_le_is_hh_gatt_if
**
** Description      Check to see if client_if is BTA HH LE GATT interface
**
**
** Returns          whether it is HH GATT IF
**
*******************************************************************************/
BOOLEAN bta_hh_le_is_hh_gatt_if(tBTA_GATTC_IF client_if)
{
    return (bta_hh_cb.gatt_if == client_if);
}

/*******************************************************************************
**
** Function         bta_hh_le_deregister
**
** Description      De-register BTA HH from BTA GATTC
**
**
** Returns          void
**
*******************************************************************************/
void bta_hh_le_deregister(void)
{
    BTA_GATTC_AppDeregister(bta_hh_cb.gatt_if);
}

/*******************************************************************************
**
** Function         bta_hh_is_le_device
**
** Description      Check to see if the remote device is a LE only device
**
** Parameters:
**
*******************************************************************************/
BOOLEAN bta_hh_is_le_device(tBTA_HH_DEV_CB *p_cb, BD_ADDR remote_bda)
{
    p_cb->is_le_device = BTM_UseLeLink (remote_bda);

    return p_cb->is_le_device;
}

/*******************************************************************************
**
** Function         bta_hh_le_add_hid_srvc_entry
**
** Description      Add a HID service entry in the HID device control block
**
** Parameters:
**
*******************************************************************************/
BOOLEAN bta_hh_le_add_hid_srvc_entry(tBTA_HH_DEV_CB *p_dev_cb, UINT8 idx)
{
    BOOLEAN added = FALSE;

    if (idx < BTA_HH_LE_HID_SRVC_MAX)
    {
        p_dev_cb->hid_srvc[idx].in_use = TRUE;
        added = TRUE;
    }
    else
    {
        APPL_TRACE_ERROR("DB full,max HID service entry!");
    }
    return added;
}

/*******************************************************************************
**
** Function         bta_hh_le_open_conn
**
** Description      open a GATT connection first.
**
** Parameters:
**
*******************************************************************************/
void bta_hh_le_open_conn(tBTA_HH_DEV_CB *p_cb, BD_ADDR remote_bda)
{
    /* update cb_index[] map */
    p_cb->hid_handle = BTA_HH_GET_LE_DEV_HDL(p_cb->index);
    memcpy(p_cb->addr, remote_bda, BD_ADDR_LEN);
    bta_hh_cb.le_cb_index[BTA_HH_GET_LE_CB_IDX(p_cb->hid_handle)] = p_cb->index;
    p_cb->in_use = TRUE;

    BTA_GATTC_Open(bta_hh_cb.gatt_if, remote_bda, TRUE, BTA_GATT_TRANSPORT_LE);
}

/*******************************************************************************
**
** Function         bta_hh_le_fill_16bits_gatt_id
**
** Description      Utility function to fill a GATT ID strucure
**
*******************************************************************************/
void bta_hh_le_fill_16bits_gatt_id(UINT8 inst_id, UINT16 uuid,  tBTA_GATT_ID *p_output)
{
    p_output->inst_id        = inst_id;
    p_output->uuid.len       = LEN_UUID_16;
    p_output->uuid.uu.uuid16 = uuid;
}

/*******************************************************************************
**
** Function         bta_hh_le_fill_16bits_srvc_id
**
** Description      Utility function to fill a service ID strucure with a 16 bits
**                  service UUID.
**
*******************************************************************************/
void bta_hh_le_fill_16bits_srvc_id(BOOLEAN is_pri, UINT8 inst_id, UINT16 srvc_uuid,
                                   tBTA_GATT_SRVC_ID *p_output)
{
    memset((void *)p_output, 0, sizeof(tBTA_GATT_SRVC_ID));
    p_output->is_primary        = is_pri;
    bta_hh_le_fill_16bits_gatt_id(inst_id, srvc_uuid, &p_output->id);

}

/*******************************************************************************
**
** Function         bta_hh_le_fill_16bits_char_id
**
** Description      Utility function to fill a char ID strucure with a 16 bits
**                  char UUID.
**
*******************************************************************************/
void bta_hh_le_fill_16bits_char_id(UINT8 inst_id, UINT16 char_uuid,
                                   tBTA_GATT_ID *p_output)
{
    memset((void *)p_output, 0, sizeof(tBTA_GATT_ID));
    bta_hh_le_fill_16bits_gatt_id(inst_id, char_uuid, p_output);
}

/*******************************************************************************
**
** Function         bta_hh_le_find_dev_cb_by_conn_id
**
** Description      Utility function find a device control block by connection ID.
**
*******************************************************************************/
tBTA_HH_DEV_CB * bta_hh_le_find_dev_cb_by_conn_id(UINT16 conn_id)
{
    UINT8   i;
    tBTA_HH_DEV_CB *p_dev_cb = &bta_hh_cb.kdev[0];

    for (i = 0; i < BTA_HH_MAX_DEVICE; i ++, p_dev_cb ++)
    {
        if (p_dev_cb->in_use  && p_dev_cb->conn_id == conn_id)
            return p_dev_cb;
    }
    return NULL;
}

/*******************************************************************************
**
** Function         bta_hh_le_find_dev_cb_by_bda
**
** Description      Utility function find a device control block by BD address.
**
*******************************************************************************/
tBTA_HH_DEV_CB * bta_hh_le_find_dev_cb_by_bda(BD_ADDR bda)
{
    UINT8   i;
    tBTA_HH_DEV_CB *p_dev_cb = &bta_hh_cb.kdev[0];

    for (i = 0; i < BTA_HH_MAX_DEVICE; i ++, p_dev_cb ++)
    {
        if (p_dev_cb->in_use  &&
            memcmp(p_dev_cb->addr, bda, BD_ADDR_LEN) == 0)
            return p_dev_cb;
    }
    return NULL;
}

/*******************************************************************************
**
** Function         bta_hh_le_find_service_inst_by_battery_inst_id
**
** Description      find HID service instance ID by battery service instance ID
**
*******************************************************************************/
UINT8 bta_hh_le_find_service_inst_by_battery_inst_id(tBTA_HH_DEV_CB *p_cb, UINT8 ba_inst_id)
{
    UINT8   i;

    for (i = 0; i < BTA_HH_LE_HID_SRVC_MAX; i ++)
    {
        if (p_cb->hid_srvc[i].in_use &&
            p_cb->hid_srvc[i].incl_srvc_inst == ba_inst_id)
        {
            return i;
        }
    }
    return BTA_HH_IDX_INVALID;
}

/*******************************************************************************
**
** Function         bta_hh_le_find_report_entry
**
** Description      find the report entry by service instance and report UUID and
**                  instance ID
**
*******************************************************************************/
tBTA_HH_LE_RPT * bta_hh_le_find_report_entry(tBTA_HH_DEV_CB *p_cb,
                                             UINT8  srvc_inst_id,  /* service instance ID */
                                             UINT16 rpt_uuid,
                                             UINT8  char_inst_id)
{
    UINT8   i;
    UINT8   hid_inst_id = srvc_inst_id;
    tBTA_HH_LE_RPT *p_rpt;

    if (rpt_uuid == GATT_UUID_BATTERY_LEVEL)
    {
        hid_inst_id = bta_hh_le_find_service_inst_by_battery_inst_id(p_cb, srvc_inst_id);

        if (hid_inst_id == BTA_HH_IDX_INVALID)
            return NULL;
    }

    p_rpt = &p_cb->hid_srvc[hid_inst_id].report[0];

    for (i = 0; i < BTA_HH_LE_RPT_MAX; i ++, p_rpt ++)
    {
        if (p_rpt->uuid == rpt_uuid &&
            p_rpt->inst_id == BTA_HH_LE_RPT_INST_ID_MAP(srvc_inst_id, char_inst_id))
        {

            return p_rpt;
        }
    }
    return NULL;

}

/*******************************************************************************
**
** Function         bta_hh_le_find_rpt_by_idtype
**
** Description      find a report entry by report ID and protocol mode
**
** Returns          void
**
*******************************************************************************/
tBTA_HH_LE_RPT * bta_hh_le_find_rpt_by_idtype(tBTA_HH_LE_RPT*p_head, UINT8 mode,
                                              tBTA_HH_RPT_TYPE r_type, UINT8 rpt_id)
{
    tBTA_HH_LE_RPT *p_rpt = p_head;
    UINT8   i;

#if BTA_HH_DEBUG == TRUE
    APPL_TRACE_DEBUG("bta_hh_le_find_rpt_by_idtype: r_type: %d rpt_id: %d", r_type, rpt_id);
#endif

    for (i = 0 ; i < BTA_HH_LE_RPT_MAX; i ++, p_rpt++)
    {
        if (p_rpt->in_use && p_rpt->rpt_id == rpt_id && r_type == p_rpt->rpt_type)
        {
            /* return battery report w/o condition */
            if (p_rpt->uuid == GATT_UUID_BATTERY_LEVEL)
                return p_rpt;

            if (mode == BTA_HH_PROTO_RPT_MODE && p_rpt->uuid == GATT_UUID_HID_REPORT)
                return p_rpt;

            if ( mode ==BTA_HH_PROTO_BOOT_MODE &&
                (p_rpt->uuid >= GATT_UUID_HID_BT_KB_INPUT && p_rpt->uuid <= GATT_UUID_HID_BT_MOUSE_INPUT))
                return p_rpt;
        }
    }
    return NULL;
}

/*******************************************************************************
**
** Function         bta_hh_le_find_alloc_report_entry
**
** Description      find or allocate a report entry in the HID service report list.
**
*******************************************************************************/
tBTA_HH_LE_RPT * bta_hh_le_find_alloc_report_entry(tBTA_HH_DEV_CB *p_cb,
                                                   UINT8 srvc_inst_id,
                                                   UINT16 rpt_uuid,
                                                   UINT8  inst_id,
                                                   UINT8  prop)
{
    UINT8   i, hid_inst_id = srvc_inst_id;
    tBTA_HH_LE_RPT *p_rpt;

    if (rpt_uuid == GATT_UUID_BATTERY_LEVEL)
    {
        hid_inst_id = bta_hh_le_find_service_inst_by_battery_inst_id(p_cb, srvc_inst_id);

        if (hid_inst_id == BTA_HH_IDX_INVALID)
            return NULL;
    }
    p_rpt = &p_cb->hid_srvc[hid_inst_id].report[0];

    for (i = 0; i < BTA_HH_LE_RPT_MAX; i ++, p_rpt ++)
    {
        if (!p_rpt->in_use ||
            (p_rpt->uuid == rpt_uuid &&
             p_rpt->inst_id == BTA_HH_LE_RPT_INST_ID_MAP(srvc_inst_id, inst_id)))
        {
            if (!p_rpt->in_use)
            {
                p_rpt->in_use   = TRUE;
                p_rpt->index    = i;
                p_rpt->inst_id  = BTA_HH_LE_RPT_INST_ID_MAP(srvc_inst_id, inst_id);
                p_rpt->prop     = prop;
                p_rpt->uuid     = rpt_uuid;

                /* assign report type */
                for (i = 0; i < BTA_LE_HID_RTP_UUID_MAX; i ++)
                {
                    if (bta_hh_uuid_to_rtp_type[i][0] == rpt_uuid)
                    {
                        p_rpt->rpt_type = (tBTA_HH_RPT_TYPE)bta_hh_uuid_to_rtp_type[i][1];

                        if (rpt_uuid == GATT_UUID_HID_BT_KB_INPUT || rpt_uuid == GATT_UUID_HID_BT_KB_OUTPUT)
                            p_rpt->rpt_id = BTA_HH_KEYBD_RPT_ID;

                        if (rpt_uuid == GATT_UUID_HID_BT_MOUSE_INPUT)
                            p_rpt->rpt_id = BTA_HH_MOUSE_RPT_ID;

                        break;
                    }
                }
            }
            return p_rpt;
        }
    }
    return NULL;
}

/*******************************************************************************
**
** Function         bta_hh_le_read_char_dscrpt
**
** Description      read characteristic descriptor
**
*******************************************************************************/
tBTA_HH_STATUS bta_hh_le_read_char_dscrpt(tBTA_HH_DEV_CB *p_cb, UINT16 srvc_uuid, UINT8 srvc_inst_id,
                                UINT16 char_uuid, UINT8 char_inst_id, UINT16 char_descp_uuid)
{
    tBTA_GATTC_CHAR_ID  char_id;
    tBT_UUID        descr_uuid;
    tBTA_GATTC_CHAR_DESCR_ID    descr_id;
    tBTA_HH_STATUS  status = BTA_HH_ERR;

    bta_hh_le_fill_16bits_srvc_id(TRUE, srvc_inst_id, srvc_uuid, &char_id.srvc_id);
    bta_hh_le_fill_16bits_char_id(char_inst_id, char_uuid, &char_id.char_id);

    descr_uuid.len       = LEN_UUID_16;
    descr_uuid.uu.uuid16 = char_descp_uuid;

    /* find the report reference descriptor */
    if (BTA_GATTC_GetFirstCharDescr(p_cb->conn_id,
                                &char_id,
                                &descr_uuid,
                                &descr_id) == BTA_GATT_OK)
    {
        BTA_GATTC_ReadCharDescr(p_cb->conn_id,
                                &descr_id,
                                BTA_GATT_AUTH_REQ_NONE);

        status = BTA_HH_OK;
    }
    else
    {
#if BTA_HH_DEBUG == TRUE
      LOG_WARN("%s No descriptor exists: %s(0x%04x)", __func__,
          bta_hh_uuid_to_str(char_descp_uuid), char_descp_uuid);
#endif
    }
    return status;
}

/*******************************************************************************
**
** Function         bta_hh_le_read_rpt_ref_descr
**
** Description      read report refernece descriptors in service discovery process
**
*******************************************************************************/
void bta_hh_le_read_rpt_ref_descr(tBTA_HH_DEV_CB *p_dev_cb, tBTA_HH_LE_RPT *p_rpt)
{
    BOOLEAN started = FALSE;
    UINT16  srvc_uuid, char_uuid;

    while (p_rpt != NULL)
    {
        if(!p_rpt->in_use)
            break;

        if (p_rpt->rpt_type == BTA_HH_RPTT_INPUT)
        {
            /* is battery report */
            if (p_rpt->uuid == GATT_UUID_BATTERY_LEVEL)
            {
#if BTA_HH_DEBUG == TRUE
                APPL_TRACE_DEBUG("read battery level report reference descriptor");
#endif
                srvc_uuid = UUID_SERVCLASS_BATTERY;
                char_uuid = GATT_UUID_BATTERY_LEVEL;
            }
            else
            {
#if BTA_HH_DEBUG == TRUE
                APPL_TRACE_DEBUG("read HID report reference descriptor");
#endif
                srvc_uuid = UUID_SERVCLASS_LE_HID;
                char_uuid = GATT_UUID_HID_REPORT;
            }

            if (bta_hh_le_read_char_dscrpt(p_dev_cb,
                                            srvc_uuid,
                                            BTA_HH_LE_RPT_GET_SRVC_INST_ID(p_rpt->inst_id),
                                            char_uuid,
                                            BTA_HH_LE_RPT_GET_RPT_INST_ID(p_rpt->inst_id),
                                            GATT_UUID_RPT_REF_DESCR)
                == BTA_HH_OK)
            {
                started = TRUE;
                break;
            }
        }

        if (p_rpt->index == BTA_HH_LE_RPT_MAX - 1)
            break;

        p_rpt ++;
    }


    /* if no report reference descriptor */
    if (!started)
    {
        /* explore next char */
        bta_hh_le_search_hid_chars(p_dev_cb);
    }
}

/*******************************************************************************
**
** Function         bta_hh_le_save_rpt_ref
**
** Description      save report reference information and move to next one.
**
** Parameters:
**
*******************************************************************************/
void bta_hh_le_save_rpt_ref(tBTA_HH_DEV_CB *p_dev_cb, tBTA_HH_LE_RPT  *p_rpt,
                            tBTA_GATTC_READ *p_data)
{
    UINT8                       *pp;
    tBTA_HH_RPT_CACHE_ENTRY     rpt_entry;

    /* if the length of the descriptor value is right, parse it */
    if (p_data->status == BTA_GATT_OK &&
        p_data->p_value && p_data->p_value->unformat.len == 2)
    {
        pp = p_data->p_value->unformat.p_value;

        STREAM_TO_UINT8(p_rpt->rpt_id, pp);
        STREAM_TO_UINT8(p_rpt->rpt_type, pp);

        if (p_rpt->rpt_type > BTA_HH_RPTT_FEATURE) /* invalid report type */
            p_rpt->rpt_type = BTA_HH_RPTT_RESRV;

#if BTA_HH_DEBUG == TRUE
        APPL_TRACE_DEBUG("report ID: %d", p_rpt->rpt_id);
#endif
        rpt_entry.rpt_id    = p_rpt->rpt_id;
        rpt_entry.rpt_type  = p_rpt->rpt_type;
        rpt_entry.rpt_uuid  = p_rpt->uuid;
        rpt_entry.prop      = p_rpt->prop;
        rpt_entry.inst_id   = p_rpt->inst_id;

        bta_hh_le_co_rpt_info(p_dev_cb->addr,
                              &rpt_entry,
                              p_dev_cb->app_id);
    }
    else if (p_data->status == BTA_GATT_INSUF_AUTHENTICATION)
    {
        /* close connection right away */
        p_dev_cb->status = BTA_HH_ERR_AUTH_FAILED;
        /* close the connection and report service discovery complete with error */
        bta_hh_le_api_disc_act(p_dev_cb);
        return;
    }

    if (p_rpt->index < BTA_HH_LE_RPT_MAX - 1)
        p_rpt ++;
    else
        p_rpt = NULL;

    /* read next report reference descriptor  */
    bta_hh_le_read_rpt_ref_descr(p_dev_cb, p_rpt);

}

/*******************************************************************************
**
** Function         bta_hh_le_save_rpt_ref
**
** Description      save report reference information and move to next one.
**
** Parameters:
**
*******************************************************************************/
void bta_hh_le_save_ext_rpt_ref(tBTA_HH_DEV_CB *p_dev_cb,
                                tBTA_GATTC_READ *p_data)
{
    UINT8 *pp;

    /* if the length of the descriptor value is right, parse it
      assume it's a 16 bits UUID */
    if (p_data->status == BTA_GATT_OK &&
        p_data->p_value && p_data->p_value->unformat.len == 2)
    {
        pp = p_data->p_value->unformat.p_value;
        STREAM_TO_UINT16(p_dev_cb->hid_srvc[p_dev_cb->cur_srvc_index].ext_rpt_ref, pp);

#if BTA_HH_DEBUG == TRUE
        APPL_TRACE_DEBUG("External Report Reference UUID 0x%04x",
                    p_dev_cb->hid_srvc[p_dev_cb->cur_srvc_index].ext_rpt_ref);
#endif
    }
    bta_hh_le_search_hid_chars(p_dev_cb);

}

/*******************************************************************************
**
** Function         bta_hh_le_register_input_notif
**
** Description      Register for all notifications for the report applicable
**                  for the protocol mode.
**
** Parameters:
**
*******************************************************************************/
void bta_hh_le_register_input_notif(tBTA_HH_DEV_CB *p_dev_cb, UINT8 srvc_inst,
                                    UINT8 proto_mode, BOOLEAN register_ba)
{
    tBTA_HH_LE_RPT  *p_rpt = &p_dev_cb->hid_srvc[srvc_inst].report[0];
    tBTA_GATTC_CHAR_ID  char_id;
    UINT8   i;
    UINT16  srvc_uuid;

#if BTA_HH_DEBUG == TRUE
    APPL_TRACE_DEBUG("bta_hh_le_register_input_notif mode: %d", proto_mode);
#endif

    for (i = 0; i < BTA_HH_LE_RPT_MAX; i ++, p_rpt ++)
    {
        if (p_rpt->rpt_type == BTA_HH_RPTT_INPUT)
        {
            if (p_rpt->uuid == GATT_UUID_BATTERY_LEVEL)
                srvc_uuid = UUID_SERVCLASS_BATTERY;
            else
                srvc_uuid = UUID_SERVCLASS_LE_HID;

            bta_hh_le_fill_16bits_srvc_id(TRUE, BTA_HH_LE_RPT_GET_SRVC_INST_ID(p_rpt->inst_id), srvc_uuid, &char_id.srvc_id);
            bta_hh_le_fill_16bits_char_id(BTA_HH_LE_RPT_GET_RPT_INST_ID(p_rpt->inst_id), p_rpt->uuid, &char_id.char_id);

            if (register_ba && p_rpt->uuid == GATT_UUID_BATTERY_LEVEL)
            {
                BTA_GATTC_RegisterForNotifications(bta_hh_cb.gatt_if,
                                                   p_dev_cb->addr,
                                                   &char_id);
            }
            /* boot mode, deregister report input notification */
            else if (proto_mode == BTA_HH_PROTO_BOOT_MODE)
            {
                if (p_rpt->uuid == GATT_UUID_HID_REPORT &&
                    p_rpt->client_cfg_value == BTA_GATT_CLT_CONFIG_NOTIFICATION)
                {
                    APPL_TRACE_DEBUG("---> Deregister Report ID: %d", p_rpt->rpt_id);
                    BTA_GATTC_DeregisterForNotifications(bta_hh_cb.gatt_if,
                                                       p_dev_cb->addr,
                                                       &char_id);
                }
                /* register boot reports notification */
                else if (p_rpt->uuid == GATT_UUID_HID_BT_KB_INPUT ||
                         p_rpt->uuid == GATT_UUID_HID_BT_MOUSE_INPUT)
                {
                    APPL_TRACE_DEBUG("<--- Register Boot Report ID: %d", p_rpt->rpt_id);
                    BTA_GATTC_RegisterForNotifications(bta_hh_cb.gatt_if,
                                                       p_dev_cb->addr,
                                                       &char_id);
                }
            }
            else if (proto_mode == BTA_HH_PROTO_RPT_MODE)
            {
                if ((p_rpt->uuid == GATT_UUID_HID_BT_KB_INPUT ||
                    p_rpt->uuid == GATT_UUID_HID_BT_MOUSE_INPUT) &&
                    p_rpt->client_cfg_value == BTA_GATT_CLT_CONFIG_NOTIFICATION)
                {

                    APPL_TRACE_DEBUG("---> Deregister Boot Report ID: %d", p_rpt->rpt_id);
                    BTA_GATTC_DeregisterForNotifications(bta_hh_cb.gatt_if,
                                                       p_dev_cb->addr,
                                                       &char_id);
                }
                else if (p_rpt->uuid == GATT_UUID_HID_REPORT &&
                         p_rpt->client_cfg_value == BTA_GATT_CLT_CONFIG_NOTIFICATION)
                {
                    APPL_TRACE_DEBUG("<--- Register Report ID: %d", p_rpt->rpt_id);
                    BTA_GATTC_RegisterForNotifications(bta_hh_cb.gatt_if,
                                                       p_dev_cb->addr,
                                                       &char_id);
                }
            }
            /*
            else unknow protocol mode */
        }
    }
}

/*******************************************************************************
**
** Function         bta_hh_le_open_cmpl
**
** Description      HID over GATT connection sucessfully opened
**
*******************************************************************************/
void bta_hh_le_open_cmpl(tBTA_HH_DEV_CB *p_cb)
{
    if ( p_cb->disc_active == BTA_HH_LE_DISC_NONE)
    {
#if BTA_HH_DEBUG
        bta_hh_le_hid_report_dbg(p_cb);
#endif
        bta_hh_le_register_input_notif(p_cb, 0, p_cb->mode, TRUE);
        bta_hh_sm_execute(p_cb, BTA_HH_OPEN_CMPL_EVT, NULL);

#if (BTA_HH_LE_RECONN == TRUE)
        if (p_cb->status == BTA_HH_OK)
        {
            bta_hh_le_add_dev_bg_conn(p_cb, TRUE);
        }
#endif
    }
}

/*******************************************************************************
**
** Function         bta_hh_le_write_char_clt_cfg
**
** Description      Utility function to find and write client configuration of
**                  a characteristic
**
*******************************************************************************/
BOOLEAN bta_hh_le_write_char_clt_cfg(tBTA_HH_DEV_CB *p_cb,
                                     UINT8 srvc_inst_id, UINT16 srvc_uuid16,
                                     UINT8 char_inst_id, UINT16 char_uuid16,
                                     UINT16 clt_cfg_value)
{
    tBTA_GATTC_CHAR_ID          char_id;
    tBT_UUID                    descr_cond;
    tBTA_GATTC_CHAR_DESCR_ID    descr_id;
    tBTA_GATT_UNFMT             value;
    UINT8                      buf[2], *pp = buf;

    bta_hh_le_fill_16bits_srvc_id(TRUE, srvc_inst_id, srvc_uuid16, &char_id.srvc_id);
    bta_hh_le_fill_16bits_char_id(char_inst_id, char_uuid16, &char_id.char_id);

    descr_cond.len       = LEN_UUID_16;
    descr_cond.uu.uuid16 = GATT_UUID_CHAR_CLIENT_CONFIG;

    value.len = 2;
    value.p_value = buf;

    UINT16_TO_STREAM(pp, clt_cfg_value);

    if (BTA_GATTC_GetFirstCharDescr(p_cb->conn_id,
                                    &char_id,
                                    &descr_cond,
                                    &descr_id) == BTA_GATT_OK)
    {
        BTA_GATTC_WriteCharDescr(p_cb->conn_id,
                            &descr_id,
                            BTA_GATTC_TYPE_WRITE,
                            &value,
                            BTA_GATT_AUTH_REQ_NONE);

        return TRUE;
    }
    return FALSE;
}

/*******************************************************************************
**
** Function         bta_hh_le_write_rpt_clt_cfg
**
** Description      write client configuration. This is only for input report
**                  enable all input notification upon connection open.
**
*******************************************************************************/
BOOLEAN bta_hh_le_write_rpt_clt_cfg(tBTA_HH_DEV_CB *p_cb, UINT8 srvc_inst_id)
{
    UINT8           i;
    tBTA_HH_LE_RPT  *p_rpt = &p_cb->hid_srvc[srvc_inst_id].report[p_cb->clt_cfg_idx];
    UINT16          srvc_uuid;

    if(p_rpt != NULL) {
        for (i = p_cb->clt_cfg_idx; i < BTA_HH_LE_RPT_MAX && p_rpt->in_use; i ++, p_rpt ++)
        {
            /* enable notification for all input report, regardless mode */
            if (p_rpt->rpt_type == BTA_HH_RPTT_INPUT)
            {
                if (p_rpt->uuid == GATT_UUID_BATTERY_LEVEL)
                    srvc_uuid = UUID_SERVCLASS_BATTERY;
                else
                    srvc_uuid = UUID_SERVCLASS_LE_HID;

                if (bta_hh_le_write_char_clt_cfg(p_cb,
                                             BTA_HH_LE_RPT_GET_SRVC_INST_ID(p_rpt->inst_id),
                                             srvc_uuid,
                                             BTA_HH_LE_RPT_GET_RPT_INST_ID(p_rpt->inst_id),
                                             p_rpt->uuid,
                                             BTA_GATT_CLT_CONFIG_NOTIFICATION))
                {
                    p_cb->clt_cfg_idx = i;
                    return TRUE;
                }
            }

        }
        p_cb->clt_cfg_idx = 0;
        if (srvc_inst_id <  BTA_HH_LE_HID_SRVC_MAX )
        {
            srvc_inst_id++;
            APPL_TRACE_DEBUG("bta_hh_le_write_char_clt_cfg for service instance :%d",srvc_inst_id);
            bta_hh_le_write_rpt_clt_cfg(p_cb,srvc_inst_id);
            return TRUE;
        }
    }
    /* client configuration is completed, send open callback */
    if (p_cb->state == BTA_HH_W4_CONN_ST)
    {
        p_cb->disc_active &= ~BTA_HH_LE_DISC_HIDS;

        /* discover scan parameter profile is act as report host */
        bta_hh_le_search_scps(p_cb);
    }
    return FALSE;
}

/*******************************************************************************
**
** Function         bta_hh_le_set_protocol_mode
**
** Description      Set remote device protocol mode.
**
*******************************************************************************/
BOOLEAN bta_hh_le_set_protocol_mode(tBTA_HH_DEV_CB *p_cb, tBTA_HH_PROTO_MODE mode)
{
    tBTA_GATTC_CHAR_ID  char_id;
    tBTA_HH_CBDATA      cback_data ;
    BOOLEAN             exec = FALSE;

    APPL_TRACE_DEBUG("bta_hh_le_set_protocol_mode attempt mode: %s",
                      (mode == BTA_HH_PROTO_RPT_MODE)? "Report": "Boot");

    cback_data.handle  = p_cb->hid_handle;
    /* boot mode is not supported in the remote device */
    if ((p_cb->hid_srvc[BTA_HH_LE_SRVC_DEF].option_char & BTA_HH_LE_PROTO_MODE_BIT) == 0)
    {
        p_cb->mode  = BTA_HH_PROTO_RPT_MODE;

        if (mode == BTA_HH_PROTO_BOOT_MODE)
        {
            APPL_TRACE_ERROR("Set Boot Mode failed!! No PROTO_MODE Char!");
            cback_data.status = BTA_HH_ERR;
        }
        else
        {
            /* if set to report mode, need to de-register all input report notification */
            bta_hh_le_register_input_notif(p_cb, 0, p_cb->mode, FALSE);
            cback_data.status = BTA_HH_OK;
        }
        if (p_cb->state == BTA_HH_W4_CONN_ST)
        {
            p_cb->status = (cback_data.status == BTA_HH_OK)? BTA_HH_OK: BTA_HH_ERR_PROTO;
        }
        else
            (* bta_hh_cb.p_cback)(BTA_HH_SET_PROTO_EVT, (tBTA_HH *)&cback_data);
    }
    else if (p_cb->mode != mode)
    {
        bta_hh_le_fill_16bits_srvc_id(TRUE, 0, UUID_SERVCLASS_LE_HID, &char_id.srvc_id);
        bta_hh_le_fill_16bits_char_id(0, GATT_UUID_HID_PROTO_MODE, &char_id.char_id);

        p_cb->mode = mode;
        mode = (mode == BTA_HH_PROTO_BOOT_MODE)? BTA_HH_LE_PROTO_BOOT_MODE : BTA_HH_LE_PROTO_REPORT_MODE;

        BTA_GATTC_WriteCharValue(p_cb->conn_id,
                                 &char_id,
                                 BTA_GATTC_TYPE_WRITE_NO_RSP,
                                 1,
                                 &mode,
                                 BTA_GATT_AUTH_REQ_NONE);
        exec        = TRUE;
    }

    return exec;
}

/*******************************************************************************
**
** Function         bta_hh_le_get_protocol_mode
**
** Description      Get remote device protocol mode.
**
*******************************************************************************/
void bta_hh_le_get_protocol_mode(tBTA_HH_DEV_CB *p_cb)
{
    tBTA_GATTC_CHAR_ID  char_id;
    tBTA_HH_HSDATA    hs_data;
    UINT8 i;

    p_cb->w4_evt = BTA_HH_GET_PROTO_EVT;

    for (i = 0; i< BTA_HH_LE_HID_SRVC_MAX; i ++)
    {
        if (p_cb->hid_srvc[i].in_use &&
            p_cb->hid_srvc[i].option_char & BTA_HH_LE_PROTO_MODE_BIT)
        {
            bta_hh_le_fill_16bits_srvc_id(TRUE, 0, UUID_SERVCLASS_LE_HID, &char_id.srvc_id);
            bta_hh_le_fill_16bits_char_id(0, GATT_UUID_HID_PROTO_MODE, &char_id.char_id);

            BTA_GATTC_ReadCharacteristic(p_cb->conn_id,
                                        &char_id,
                                        BTA_GATT_AUTH_REQ_NONE);
            break;
        }
    }
    /* no service support protocol_mode, by default report mode */
    if (i == BTA_HH_LE_HID_SRVC_MAX)
    {
        hs_data.status  = BTA_HH_OK;
        hs_data.handle  = p_cb->hid_handle;
        hs_data.rsp_data.proto_mode = BTA_HH_PROTO_RPT_MODE;
        p_cb->w4_evt = 0;
        (* bta_hh_cb.p_cback)(BTA_HH_GET_PROTO_EVT, (tBTA_HH *)&hs_data);
    }

}

/*******************************************************************************
**
** Function         bta_hh_le_expl_rpt
**
** Description      explore all report characteristic
**
*******************************************************************************/
void bta_hh_le_expl_rpt(tBTA_HH_DEV_CB *p_dev_cb,
                           tBTA_GATTC_CHAR_ID *p_char_id,
                           tBT_UUID *p_char_cond,
                           tBTA_GATT_CHAR_PROP prop)
{
    tBTA_GATTC_CHAR_ID  char_result;

    do
    {
        if (bta_hh_le_find_alloc_report_entry(p_dev_cb,
                                          p_dev_cb->cur_srvc_index,
                                          GATT_UUID_HID_REPORT,
                                          p_char_id->char_id.inst_id,
                                          prop) == NULL)
        {
            APPL_TRACE_ERROR("Add report entry failed !!!");
            break;
        }

        APPL_TRACE_DEBUG("Find more REPORT");

        if (BTA_GATTC_GetNextChar(p_dev_cb->conn_id,
                          p_char_id,
                          p_char_cond,
                          &char_result,
                          &prop) != BTA_GATT_OK)
            break;

        p_char_id = &char_result;
    }
    while (1);

    LOG_INFO("%s all BLE reports searched", __func__);
    bta_hh_le_read_rpt_ref_descr(p_dev_cb,
                                 &p_dev_cb->hid_srvc[p_dev_cb->cur_srvc_index].report[0]);


    return ;
}

/*******************************************************************************
**
** Function         bta_hh_le_expl_boot_rpt
**
** Description      explore boot report
**
*******************************************************************************/
void bta_hh_le_expl_boot_rpt(tBTA_HH_DEV_CB *p_dev_cb, UINT16 char_uuid,
                                tBTA_GATT_CHAR_PROP prop)
{
    if (bta_hh_le_find_alloc_report_entry(p_dev_cb,
                                      p_dev_cb->cur_srvc_index,
                                      char_uuid,
                                      0,
                                      prop) == NULL)

    {
        APPL_TRACE_ERROR("Add report entry failed !!!");
    }

    return;
}

/*******************************************************************************
**
** Function         bta_hh_le_dis_cback
**
** Description      DIS read complete callback
**
** Parameters:
**
*******************************************************************************/
void bta_hh_le_dis_cback(BD_ADDR addr, tDIS_VALUE *p_dis_value)
{
    tBTA_HH_DEV_CB *p_cb = bta_hh_le_find_dev_cb_by_bda(addr);


    if (p_cb == NULL || p_dis_value == NULL)
    {
        APPL_TRACE_ERROR("received unexpected/error DIS callback");
        return;
    }

    p_cb->disc_active &= ~BTA_HH_LE_DISC_DIS;
    /* plug in the PnP info for this device */
    if (p_dis_value->attr_mask & DIS_ATTR_PNP_ID_BIT)
    {
#if BTA_HH_DEBUG == TRUE
        APPL_TRACE_DEBUG("Plug in PnP info: product_id = %02x, vendor_id = %04x, version = %04x",
                p_dis_value->pnp_id.product_id,
                p_dis_value->pnp_id.vendor_id,
                p_dis_value->pnp_id.product_version);
#endif
        p_cb->dscp_info.product_id = p_dis_value->pnp_id.product_id;
        p_cb->dscp_info.vendor_id  = p_dis_value->pnp_id.vendor_id;
        p_cb->dscp_info.version    = p_dis_value->pnp_id.product_version;
    }
    bta_hh_le_open_cmpl(p_cb);
}

/*******************************************************************************
**
** Function         bta_hh_le_pri_service_discovery
**
** Description      Initialize GATT discovery on the remote LE HID device by opening
**                  a GATT connection first.
**
** Parameters:
**
*******************************************************************************/
void bta_hh_le_pri_service_discovery(tBTA_HH_DEV_CB *p_cb)
{
    tBT_UUID        pri_srvc;

    bta_hh_le_co_reset_rpt_cache(p_cb->addr, p_cb->app_id);

    p_cb->disc_active |= (BTA_HH_LE_DISC_HIDS|BTA_HH_LE_DISC_DIS);

    /* read DIS info */
    if (!DIS_ReadDISInfo(p_cb->addr, bta_hh_le_dis_cback, DIS_ATTR_PNP_ID_BIT))
    {
        APPL_TRACE_ERROR("read DIS failed");
        p_cb->disc_active &= ~BTA_HH_LE_DISC_DIS;
    }

    /* in parallel */
    /* start primary service discovery for HID service */
    pri_srvc.len        = LEN_UUID_16;
    pri_srvc.uu.uuid16  = UUID_SERVCLASS_LE_HID;
    BTA_GATTC_ServiceSearchRequest(p_cb->conn_id, &pri_srvc);
    return;
}

/*******************************************************************************
**
** Function         bta_hh_le_encrypt_cback
**
** Description      link encryption complete callback for bond verification.
**
** Returns          None
**
*******************************************************************************/
void bta_hh_le_encrypt_cback(BD_ADDR bd_addr, tBTA_GATT_TRANSPORT transport,
                                    void *p_ref_data, tBTM_STATUS result)
{
    UINT8   idx = bta_hh_find_cb(bd_addr);
    tBTA_HH_DEV_CB *p_dev_cb;
    UNUSED(p_ref_data);
    UNUSED (transport);

    if(result == BTM_ERR_KEY_MISSING)
    {
        APPL_TRACE_ERROR("BTM_ERR_KEY_MISSING");
        BTA_DmRemoveDevice(bd_addr);
        return;
    }

    if (idx != BTA_HH_IDX_INVALID)
        p_dev_cb = &bta_hh_cb.kdev[idx];
    else
    {
        APPL_TRACE_ERROR("unexpected encryption callback, ignore");
        return;
    }
    p_dev_cb->status = (result == BTM_SUCCESS) ? BTA_HH_OK : BTA_HH_ERR_SEC;
    p_dev_cb->reason = result;

    bta_hh_sm_execute(p_dev_cb, BTA_HH_ENC_CMPL_EVT, NULL);
}

/*******************************************************************************
**
** Function         bta_hh_security_cmpl
**
** Description      Security check completed, start the service discovery
**                  if no cache available, otherwise report connection open completed
**
** Parameters:
**
*******************************************************************************/
void bta_hh_security_cmpl(tBTA_HH_DEV_CB *p_cb, tBTA_HH_DATA *p_buf)
{
    tBTA_HH_RPT_CACHE_ENTRY     *p_rpt_cache;
    UINT8                       num_rpt = 0;
    UNUSED(p_buf);

    if (p_cb->status == BTA_HH_OK)
    {
        APPL_TRACE_DEBUG("bta_hh_security_cmpl OK");
        if (!p_cb->hid_srvc[BTA_HH_LE_SRVC_DEF].in_use)
        {
            APPL_TRACE_DEBUG("bta_hh_security_cmpl no reports loaded, try to load");
            /* start loading the cache if not in stack */
            if ((p_rpt_cache = bta_hh_le_co_cache_load(p_cb->addr, &num_rpt, p_cb->app_id)) != NULL)
            {
                bta_hh_process_cache_rpt(p_cb, p_rpt_cache, num_rpt);
            }
        }
        /*  discovery has been done for HID service */
        if (p_cb->app_id != 0 && p_cb->hid_srvc[BTA_HH_LE_SRVC_DEF].in_use)
        {
            /* configure protocol mode */
            if (bta_hh_le_set_protocol_mode(p_cb, p_cb->mode) == FALSE)
            {
                APPL_TRACE_ERROR("bta_hh_security_cmpl");
                bta_hh_le_open_cmpl(p_cb);
            }
        }
        /* start primary service discovery for HID service */
        else
        {
            bta_hh_le_pri_service_discovery(p_cb);
        }
    }
    else
    {
        APPL_TRACE_ERROR("%s() - encryption failed; status=0x%04x, reason=0x%04x",
                __FUNCTION__, p_cb->status, p_cb->reason);
        if (!(p_cb->status == BTA_HH_ERR_SEC && p_cb->reason == BTM_ERR_PROCESSING))
            bta_hh_le_api_disc_act(p_cb);
    }
}

/*******************************************************************************
**
** Function         bta_hh_le_notify_enc_cmpl
**
** Description      process GATT encryption complete event
**
** Returns
**
*******************************************************************************/
void bta_hh_le_notify_enc_cmpl(tBTA_HH_DEV_CB *p_cb, tBTA_HH_DATA *p_buf)
{
    if (p_cb == NULL || p_cb->security_pending == FALSE ||
        p_buf == NULL || p_buf->le_enc_cmpl.client_if != bta_hh_cb.gatt_if)
    {
        return;
    }

    p_cb->security_pending = FALSE;
    bta_hh_start_security(p_cb, NULL);
}

/*******************************************************************************
**
** Function         bta_hh_clear_service_cache
**
** Description      clear the service cache
**
** Parameters:
**
*******************************************************************************/
void bta_hh_clear_service_cache(tBTA_HH_DEV_CB *p_cb)
{
    UINT8 i;
    tBTA_HH_LE_HID_SRVC     *p_hid_srvc = &p_cb->hid_srvc[0];

    p_cb->app_id = 0;
    p_cb->total_srvc = 0;
    p_cb->dscp_info.descriptor.dsc_list = NULL;

    for (i = 0; i < BTA_HH_LE_HID_SRVC_MAX; i ++, p_hid_srvc ++)
    {
        utl_freebuf((void **)&p_hid_srvc->rpt_map);
        memset(p_hid_srvc, 0, sizeof(tBTA_HH_LE_HID_SRVC));
    }
}

/*******************************************************************************
**
** Function         bta_hh_start_security
**
** Description      start the security check of the established connection
**
** Parameters:
**
*******************************************************************************/
void bta_hh_start_security(tBTA_HH_DEV_CB *p_cb, tBTA_HH_DATA *p_buf)
{
    UINT8           sec_flag=0;
    tBTM_SEC_DEV_REC  *p_dev_rec;
    UNUSED(p_buf);

    p_dev_rec = btm_find_dev(p_cb->addr);
    if (p_dev_rec)
    {
        if (p_dev_rec->sec_state == BTM_SEC_STATE_ENCRYPTING ||
            p_dev_rec->sec_state == BTM_SEC_STATE_AUTHENTICATING)
        {
            /* if security collision happened, wait for encryption done */
            p_cb->security_pending = TRUE;
            return;
        }
    }

    /* verify bond */
    BTM_GetSecurityFlagsByTransport(p_cb->addr, &sec_flag, BT_TRANSPORT_LE);

    /* if link has been encrypted */
    if (sec_flag & BTM_SEC_FLAG_ENCRYPTED)
    {
        bta_hh_sm_execute(p_cb, BTA_HH_ENC_CMPL_EVT, NULL);
    }
    /* if bonded and link not encrypted */
    else if (sec_flag & BTM_SEC_FLAG_LKEY_KNOWN)
    {
        sec_flag = BTM_BLE_SEC_ENCRYPT;
        p_cb->status = BTA_HH_ERR_AUTH_FAILED;
        BTM_SetEncryption(p_cb->addr, BTA_TRANSPORT_LE, bta_hh_le_encrypt_cback, &sec_flag);
    }
    /* unbonded device, report security error here */
    else if (p_cb->sec_mask != BTA_SEC_NONE)
    {
        sec_flag = BTM_BLE_SEC_ENCRYPT_NO_MITM;
        p_cb->status = BTA_HH_ERR_AUTH_FAILED;
        bta_hh_clear_service_cache(p_cb);
        BTM_SetEncryption(p_cb->addr, BTA_TRANSPORT_LE, bta_hh_le_encrypt_cback, &sec_flag);
    }
    /* otherwise let it go through */
    else
    {
        bta_hh_sm_execute(p_cb, BTA_HH_ENC_CMPL_EVT, NULL);
    }


}

/*******************************************************************************
**
** Function         bta_hh_gatt_open
**
** Description      process GATT open event.
**
** Parameters:
**
*******************************************************************************/
void bta_hh_gatt_open(tBTA_HH_DEV_CB *p_cb, tBTA_HH_DATA *p_buf)
{
    tBTA_GATTC_OPEN *p_data = &p_buf->le_open;
    UINT8           *p2;
    tHID_STATUS     status = BTA_HH_ERR;

    /* if received invalid callback data , ignore it */
    if (p_cb == NULL || p_data == NULL)
        return;

    p2 = p_data->remote_bda;

    APPL_TRACE_DEBUG("bta_hh_gatt_open BTA_GATTC_OPEN_EVT bda= [%08x%04x] status =%d",
                      ((p2[0])<<24)+((p2[1])<<16)+((p2[2])<<8)+(p2[3]),
                      ((p2[4])<<8)+ p2[5],p_data->status);

    if (p_data->status == BTA_GATT_OK)
    {
        p_cb->is_le_device  = TRUE;
        p_cb->in_use    = TRUE;
        p_cb->conn_id   = p_data->conn_id;
        p_cb->hid_handle = BTA_HH_GET_LE_DEV_HDL(p_cb->index);

        bta_hh_cb.le_cb_index[BTA_HH_GET_LE_CB_IDX(p_cb->hid_handle)] = p_cb->index;

#if BTA_HH_DEBUG == TRUE
        APPL_TRACE_DEBUG("hid_handle = %2x conn_id = %04x cb_index = %d", p_cb->hid_handle, p_cb->conn_id, p_cb->index);
#endif

        bta_hh_sm_execute(p_cb, BTA_HH_START_ENC_EVT, NULL);

    }
    else /* open failure */
    {
        bta_hh_sm_execute(p_cb, BTA_HH_SDP_CMPL_EVT, (tBTA_HH_DATA *)&status);
    }

}

/*******************************************************************************
**
** Function         bta_hh_le_close
**
** Description      This function process the GATT close event and post it as a
**                  BTA HH internal event
**
** Parameters:
**
*******************************************************************************/
void bta_hh_le_close(tBTA_GATTC_CLOSE * p_data)
{
    tBTA_HH_DEV_CB *p_dev_cb = bta_hh_le_find_dev_cb_by_bda(p_data->remote_bda);
    tBTA_HH_LE_CLOSE    *p_buf = NULL;
    UINT16  sm_event = BTA_HH_GATT_CLOSE_EVT;

    if (p_dev_cb != NULL &&
        (p_buf = (tBTA_HH_LE_CLOSE *)GKI_getbuf(sizeof(tBTA_HH_LE_CLOSE))) != NULL)
    {
        p_buf->hdr.event            = sm_event;
        p_buf->hdr.layer_specific   = (UINT16)p_dev_cb->hid_handle;
        p_buf->conn_id              = p_data->conn_id;
        p_buf->reason               = p_data->reason;

        p_dev_cb->conn_id           = BTA_GATT_INVALID_CONN_ID;
        p_dev_cb->security_pending  = FALSE;
        bta_sys_sendmsg(p_buf);
    }
}

/*******************************************************************************
**
** Function         bta_hh_le_search_result
**
** Description      This function process the GATT service search result.
**
** Parameters:
**
*******************************************************************************/
void bta_hh_le_search_result(tBTA_GATTC_SRVC_RES *p_srvc_result)
{
    tBTA_HH_DEV_CB *p_dev_cb = bta_hh_le_find_dev_cb_by_conn_id(p_srvc_result->conn_id);

    if (p_dev_cb != NULL)
    {
        switch (p_srvc_result->service_uuid.id.uuid.uu.uuid16)
        {
        case UUID_SERVCLASS_LE_HID:
            if (p_srvc_result->service_uuid.is_primary)
            {
                /* found HID primamry service */
                /* TODO: proceed to find battery and device info */
                if (bta_hh_le_add_hid_srvc_entry(p_dev_cb, p_dev_cb->total_srvc))
                    p_dev_cb->total_srvc ++;
                APPL_TRACE_DEBUG("num of hid service: %d", p_dev_cb->total_srvc);
            }
            break;

        case UUID_SERVCLASS_SCAN_PARAM : /* scan parameter service */
            bta_hh_le_search_scps_chars(p_dev_cb);
            break;
        }

    }

}


/*******************************************************************************
**
** Function         bta_hh_le_gatt_disc_cmpl
**
** Description      Check to see if the remote device is a LE only device
**
** Parameters:
**
*******************************************************************************/
void bta_hh_le_gatt_disc_cmpl(tBTA_HH_DEV_CB *p_cb, tBTA_HH_STATUS status)
{
    APPL_TRACE_DEBUG("bta_hh_le_gatt_disc_cmpl ");

    /* if open sucessful or protocol mode not desired, keep the connection open but inform app */
    if (status == BTA_HH_OK || status == BTA_HH_ERR_PROTO)
    {
        /* assign a special APP ID temp, since device type unknown */
        p_cb->app_id = BTA_HH_APP_ID_LE;

        /* set report notification configuration */
        p_cb->clt_cfg_idx = 0;
        bta_hh_le_write_rpt_clt_cfg(p_cb, BTA_HH_LE_SRVC_DEF);
    }
    else /* error, close the GATT connection */
    {
        /* close GATT connection if it's on */
        bta_hh_le_api_disc_act(p_cb);
    }
}

/*******************************************************************************
**
** Function         bta_hh_le_srvc_expl_srvc
**
** Description      This function discover the next avaible HID service.
**
** Parameters:
**
*******************************************************************************/
void bta_hh_le_srvc_expl_srvc(tBTA_HH_DEV_CB *p_dev_cb)
{
#if BTA_HH_DEBUG == TRUE
    APPL_TRACE_DEBUG("bta_hh_le_srvc_expl_srvc cur_srvc_index = %d in_use = %d",
                    p_dev_cb->cur_srvc_index,
                    p_dev_cb->hid_srvc[p_dev_cb->cur_srvc_index].in_use);
#endif

    if (p_dev_cb->cur_srvc_index < BTA_HH_LE_HID_SRVC_MAX &&
        p_dev_cb->hid_srvc[p_dev_cb->cur_srvc_index].in_use)
    {
        if (!p_dev_cb->hid_srvc[p_dev_cb->cur_srvc_index].expl_incl_srvc)
            /* explore included service first */
            bta_hh_le_search_hid_included(p_dev_cb);
        else
        {
            /* explore characterisc */
            p_dev_cb->hid_srvc[p_dev_cb->cur_srvc_index].cur_expl_char_idx = 0;
            bta_hh_le_search_hid_chars(p_dev_cb);
        }
    }
    else /* all service discvery finished */
    {
        bta_hh_le_gatt_disc_cmpl(p_dev_cb, p_dev_cb->status);
    }
}

/*******************************************************************************
**
** Function         bta_hh_le_srvc_search_cmpl
**
** Description      This function process the GATT service search complete.
**
** Parameters:
**
*******************************************************************************/
void bta_hh_le_srvc_search_cmpl(tBTA_GATTC_SEARCH_CMPL *p_data)
{
    tBTA_HH_DEV_CB *p_dev_cb = bta_hh_le_find_dev_cb_by_conn_id(p_data->conn_id);

    /* service search exception or no HID service is supported on remote */
    if (p_dev_cb == NULL)
        return;

    if(p_data->status != BTA_GATT_OK || p_dev_cb->total_srvc == 0)
    {
        p_dev_cb->status = BTA_HH_ERR_SDP;
        /* close the connection and report service discovery complete with error */
        bta_hh_le_api_disc_act(p_dev_cb);
    }
    /* GATT service discovery sucessfully finished */
    else
    {
        if (p_dev_cb->disc_active  & BTA_HH_LE_DISC_SCPS)
        {
            p_dev_cb->disc_active  &= ~BTA_HH_LE_DISC_SCPS;
            bta_hh_le_open_cmpl(p_dev_cb);
        }
        else /* discover HID service */
        {
        p_dev_cb->cur_srvc_index = 0;
        bta_hh_le_srvc_expl_srvc(p_dev_cb);
    }
}
}

/*******************************************************************************
**
** Function         bta_hh_le_search_hid_included
**
** Description      This function search the included service within the HID service.
**
** Parameters:
**
*******************************************************************************/
static void bta_hh_le_search_hid_included(tBTA_HH_DEV_CB *p_dev_cb)
{
    tBT_UUID    srvc_cond, char_cond;
    tBTA_GATTC_INCL_SVC_ID  inc_srvc_result;
    tBTA_GATT_SRVC_ID srvc_id;
    tBTA_GATTC_CHAR_ID  char_result;
    tBTA_GATT_CHAR_PROP prop = 0;

    bta_hh_le_fill_16bits_srvc_id(TRUE, p_dev_cb->cur_srvc_index, UUID_SERVCLASS_LE_HID, &srvc_id);

    srvc_cond.len = LEN_UUID_16;
    srvc_cond.uu.uuid16 = UUID_SERVCLASS_BATTERY;

    if (BTA_GATTC_GetFirstIncludedService(p_dev_cb->conn_id,
                            &srvc_id,
                            &srvc_cond,
                            &inc_srvc_result) == BTA_GATT_OK)
    {
        /* read include service UUID */
        p_dev_cb->hid_srvc[p_dev_cb->cur_srvc_index].incl_srvc_inst = inc_srvc_result.incl_svc_id.id.inst_id;

        char_cond.len = LEN_UUID_16;
        char_cond.uu.uuid16 = GATT_UUID_BATTERY_LEVEL;

        /* find the battery characteristic */
        if (BTA_GATTC_GetFirstChar( p_dev_cb->conn_id,
                                    &inc_srvc_result.incl_svc_id,
                                    &char_cond,
                                    &char_result,
                                    &prop) == BTA_GATT_OK)
        {

            if (bta_hh_le_find_alloc_report_entry(p_dev_cb,
                                                  char_result.srvc_id.id.inst_id,
                                                  GATT_UUID_BATTERY_LEVEL,
                                                  char_result.char_id.inst_id,
                                                  prop) == NULL)
            {
                APPL_TRACE_ERROR("Add battery report entry failed !!!")
            }

            /* read the battery characteristic */
            BTA_GATTC_ReadCharacteristic(p_dev_cb->conn_id,
                                         &char_result,
                                         BTA_GATT_AUTH_REQ_NONE);

            return;

        }
        else
        {
            APPL_TRACE_ERROR("Remote device does not have battery level");
        }
    }

    p_dev_cb->hid_srvc[p_dev_cb->cur_srvc_index].expl_incl_srvc = TRUE;

    bta_hh_le_srvc_expl_srvc(p_dev_cb);

}

/*******************************************************************************
**
** Function         bta_hh_read_battery_level_cmpl
**
** Description      This function process the battery level read
**
** Parameters:
**
*******************************************************************************/
void bta_hh_read_battery_level_cmpl(UINT8 status, tBTA_HH_DEV_CB *p_dev_cb, tBTA_GATTC_READ *p_data)
{
    UNUSED(status);
    UNUSED(p_data);

    p_dev_cb->hid_srvc[p_dev_cb->cur_srvc_index].expl_incl_srvc = TRUE;
    bta_hh_le_srvc_expl_srvc(p_dev_cb);
}
/*******************************************************************************
**
** Function         bta_hh_le_search_hid_chars
**
** Description      This function discover all characteristics a service and
**                  all descriptors available.
**
** Parameters:
**
*******************************************************************************/
static void bta_hh_le_search_hid_chars(tBTA_HH_DEV_CB *p_dev_cb)
{
    tBT_UUID    char_cond;
    tBTA_GATTC_CHAR_ID  char_result;
    tBTA_GATT_CHAR_PROP prop;
    BOOLEAN     next = TRUE;
    UINT16      char_uuid = 0;
    tBTA_GATT_SRVC_ID srvc_id;

    if (p_dev_cb->hid_srvc[p_dev_cb->cur_srvc_index].cur_expl_char_idx == BTA_HH_LE_DISC_CHAR_NUM ||
        (p_dev_cb->status != BTA_HH_OK && p_dev_cb->status != BTA_HH_ERR_PROTO))
    {
        p_dev_cb->hid_srvc[p_dev_cb->cur_srvc_index].cur_expl_char_idx = 0;
        /* explore next service */
        p_dev_cb->cur_srvc_index ++;
        bta_hh_le_srvc_expl_srvc(p_dev_cb);
        return;
    }

    p_dev_cb->hid_srvc[ p_dev_cb->cur_srvc_index].cur_expl_char_idx ++;
    char_uuid = bta_hh_le_disc_char_uuid[p_dev_cb->hid_srvc[p_dev_cb->cur_srvc_index].cur_expl_char_idx - 1];

    char_cond.len = LEN_UUID_16;
    char_cond.uu.uuid16 = char_uuid;

    bta_hh_le_fill_16bits_srvc_id(TRUE, p_dev_cb->cur_srvc_index, UUID_SERVCLASS_LE_HID, &srvc_id);

#if BTA_HH_DEBUG == TRUE
    APPL_TRACE_DEBUG("bta_hh_le_search_hid_chars: looking for %s(0x%04x)",
                       bta_hh_uuid_to_str(char_uuid), char_uuid);
#endif

    if (BTA_GATTC_GetFirstChar( p_dev_cb->conn_id,
                            &srvc_id,
                            &char_cond,
                            &char_result,
                            &prop) == BTA_GATT_OK)
    {
        switch (char_uuid)
        {
        case GATT_UUID_HID_CONTROL_POINT:
            p_dev_cb->hid_srvc[char_result.srvc_id.id.inst_id].option_char |= BTA_HH_LE_CP_BIT;
            next = TRUE;
            break;
        case GATT_UUID_HID_INFORMATION:
        case GATT_UUID_HID_REPORT_MAP:
            /* read the char value */
            BTA_GATTC_ReadCharacteristic(p_dev_cb->conn_id,
                                        &char_result,
                                        BTA_GATT_AUTH_REQ_NONE);
            next = FALSE;
            break;

        case GATT_UUID_HID_PROTO_MODE:
            p_dev_cb->hid_srvc[char_result.srvc_id.id.inst_id].option_char |= BTA_HH_LE_PROTO_MODE_BIT;
            next = !bta_hh_le_set_protocol_mode(p_dev_cb, p_dev_cb->mode);
            break;

        case GATT_UUID_HID_REPORT:
            bta_hh_le_expl_rpt(p_dev_cb, &char_result, &char_cond, prop);
            next = FALSE;
            break;

        /* found boot mode report types */
        case GATT_UUID_HID_BT_KB_OUTPUT:
        case GATT_UUID_HID_BT_MOUSE_INPUT:
        case GATT_UUID_HID_BT_KB_INPUT:
            bta_hh_le_expl_boot_rpt(p_dev_cb, char_uuid, prop);
            break;
        }
    }
    else
    {
        if (char_uuid == GATT_UUID_HID_PROTO_MODE)
            next = !bta_hh_le_set_protocol_mode(p_dev_cb, p_dev_cb->mode);

    }

    if (next == TRUE)
    {
        bta_hh_le_search_hid_chars(p_dev_cb);
    }
}

/*******************************************************************************
**
** Function         bta_hh_le_save_rpt_map
**
** Description      save the report map into the control block.
**
** Parameters:
**
*******************************************************************************/
void bta_hh_le_save_rpt_map(tBTA_HH_DEV_CB *p_dev_cb, tBTA_GATTC_READ *p_data)
{
    UINT8           *pp ;
    tBTA_HH_LE_HID_SRVC *p_srvc = &p_dev_cb->hid_srvc[p_data->srvc_id.id.inst_id];

    pp = p_data->p_value->unformat.p_value;

    /* save report descriptor */
    if (p_srvc->rpt_map != NULL)
        GKI_freebuf((void*)p_srvc->rpt_map);

    if (p_data->p_value->unformat.len > 0)
        p_srvc->rpt_map = (UINT8 *)GKI_getbuf(p_data->p_value->unformat.len);

    if (p_srvc->rpt_map != NULL)
    {
        STREAM_TO_ARRAY(p_srvc->rpt_map, pp, p_data->p_value->unformat.len);
        p_srvc->descriptor.dl_len = p_data->p_value->unformat.len;
        p_srvc->descriptor.dsc_list = p_dev_cb->hid_srvc[p_data->srvc_id.id.inst_id].rpt_map;
    }

    if (bta_hh_le_read_char_dscrpt(p_dev_cb,
                                   UUID_SERVCLASS_LE_HID,
                               p_data->srvc_id.id.inst_id,
                               GATT_UUID_HID_REPORT_MAP,
                               p_data->char_id.inst_id,
                               GATT_UUID_EXT_RPT_REF_DESCR) != BTA_HH_OK)
    {
        bta_hh_le_search_hid_chars(p_dev_cb);
    }
}

/*******************************************************************************
**
** Function         bta_hh_le_proc_get_rpt_cmpl
**
** Description      Process the Read report complete, send GET_REPORT_EVT to application
**                  with the report data.
**
** Parameters:
**
*******************************************************************************/
void bta_hh_le_proc_get_rpt_cmpl(tBTA_HH_DEV_CB *p_dev_cb, tBTA_GATTC_READ *p_data)
{
    BT_HDR              *p_buf = NULL;
    tBTA_HH_LE_RPT      *p_rpt;
    tBTA_HH_HSDATA      hs_data;
    UINT8               *pp ;

    if (p_dev_cb->w4_evt != BTA_HH_GET_RPT_EVT)
    {
        APPL_TRACE_ERROR("Unexpected READ cmpl, w4_evt = %d", p_dev_cb->w4_evt);
        return;
    }

    memset(&hs_data, 0, sizeof(hs_data));
    hs_data.status  = BTA_HH_ERR;
    hs_data.handle  = p_dev_cb->hid_handle;

    if (p_data->status == BTA_GATT_OK)
    {
        p_rpt = bta_hh_le_find_report_entry(p_dev_cb,
                                            p_data->srvc_id.id.inst_id,//BTA_HH_LE_SRVC_DEF,
                                            p_data->char_id.uuid.uu.uuid16,
                                            p_data->char_id.inst_id);

        if (p_rpt != NULL &&
            p_data->p_value != NULL &&
            (p_buf = (BT_HDR *)GKI_getbuf((UINT16)(sizeof(BT_HDR) +p_data->p_value->unformat.len + 1))) != NULL)
        {
            /* pack data send to app */
            hs_data.status  = BTA_HH_OK;
            p_buf->len = p_data->p_value->unformat.len + 1;
            p_buf->layer_specific = 0;
            p_buf->offset = 0;

            /* attach report ID as the first byte of the report before sending it to USB HID driver */
            pp = (UINT8*)(p_buf + 1);
            UINT8_TO_STREAM(pp, p_rpt->rpt_id);
            memcpy(pp, p_data->p_value->unformat.p_value, p_data->p_value->unformat.len);

            hs_data.rsp_data.p_rpt_data =p_buf;
        }
    }

    p_dev_cb->w4_evt = 0;
    (* bta_hh_cb.p_cback)(BTA_HH_GET_RPT_EVT, (tBTA_HH *)&hs_data);

    utl_freebuf((void **)&p_buf);
}

/*******************************************************************************
**
** Function         bta_hh_le_proc_read_proto_mode
**
** Description      Process the Read protocol mode, send GET_PROTO_EVT to application
**                  with the protocol mode.
**
*******************************************************************************/
void bta_hh_le_proc_read_proto_mode(tBTA_HH_DEV_CB *p_dev_cb, tBTA_GATTC_READ *p_data)
{
    tBTA_HH_HSDATA      hs_data;

    hs_data.status  = BTA_HH_ERR;
    hs_data.handle  = p_dev_cb->hid_handle;
    hs_data.rsp_data.proto_mode = p_dev_cb->mode;

    if (p_data->status == BTA_GATT_OK && p_data->p_value)
    {
        hs_data.status  = BTA_HH_OK;
        /* match up BTE/BTA report/boot mode def*/
        hs_data.rsp_data.proto_mode = *(p_data->p_value->unformat.p_value);
        /* LE repot mode is the opposite value of BR/EDR report mode, flip it here */
        if (hs_data.rsp_data.proto_mode == 0)
            hs_data.rsp_data.proto_mode = BTA_HH_PROTO_BOOT_MODE;
        else
            hs_data.rsp_data.proto_mode = BTA_HH_PROTO_RPT_MODE;

        p_dev_cb->mode = hs_data.rsp_data.proto_mode;
    }
#if BTA_HH_DEBUG
    APPL_TRACE_DEBUG("LE GET_PROTOCOL Mode = [%s]",
                        (hs_data.rsp_data.proto_mode == BTA_HH_PROTO_RPT_MODE)? "Report" : "Boot");
#endif

    p_dev_cb->w4_evt = 0;
    (* bta_hh_cb.p_cback)(BTA_HH_GET_PROTO_EVT, (tBTA_HH *)&hs_data);

}

/*******************************************************************************
**
** Function         bta_hh_w4_le_read_char_cmpl
**
** Description      process the GATT read complete in W4_CONN state.
**
** Parameters:
**
*******************************************************************************/
void bta_hh_w4_le_read_char_cmpl(tBTA_HH_DEV_CB *p_dev_cb, tBTA_HH_DATA *p_buf)
{
    tBTA_GATTC_READ     * p_data = (tBTA_GATTC_READ *)p_buf;
    UINT8               *pp ;

    if (p_data->char_id.uuid.uu.uuid16 == GATT_UUID_BATTERY_LEVEL)
    {
        bta_hh_read_battery_level_cmpl(p_data->status, p_dev_cb, p_data);
    }
    else
    {
        if (p_data->status == BTA_GATT_OK && p_data->p_value)
        {
            pp = p_data->p_value->unformat.p_value;

            switch (p_data->char_id.uuid.uu.uuid16)
            {
           /* save device information */
            case GATT_UUID_HID_INFORMATION:
                STREAM_TO_UINT16(p_dev_cb->dscp_info.version, pp);
                STREAM_TO_UINT8(p_dev_cb->dscp_info.ctry_code, pp);
                STREAM_TO_UINT8(p_dev_cb->dscp_info.flag, pp);
                break;

            case GATT_UUID_HID_REPORT_MAP:
                bta_hh_le_save_rpt_map(p_dev_cb, p_data);
                return;

            default:
#if BTA_HH_DEBUG == TRUE
                APPL_TRACE_ERROR("Unexpected read %s(0x%04x)",
                                bta_hh_uuid_to_str(p_data->char_id.uuid.uu.uuid16),
                                p_data->char_id.uuid.uu.uuid16);
#endif
                break;
            }
        }
        else
        {
#if BTA_HH_DEBUG == TRUE
            APPL_TRACE_ERROR("read uuid %s[0x%04x] error: %d",
                                bta_hh_uuid_to_str(p_data->char_id.uuid.uu.uuid16),
                                p_data->char_id.uuid.uu.uuid16,
                                p_data->status);
#else
            APPL_TRACE_ERROR("read uuid [0x%04x] error: %d", p_data->char_id.uuid.uu.uuid16, p_data->status);
#endif
        }
        bta_hh_le_search_hid_chars(p_dev_cb);
    }

}

/*******************************************************************************
**
** Function         bta_hh_le_read_char_cmpl
**
** Description      a characteristic value is received.
**
** Parameters:
**
*******************************************************************************/
void bta_hh_le_read_char_cmpl (tBTA_HH_DEV_CB *p_dev_cb, tBTA_HH_DATA *p_buf)
{
    tBTA_GATTC_READ * p_data = (tBTA_GATTC_READ *)p_buf;

    switch (p_data->char_id.uuid.uu.uuid16)
    {
    /* GET_REPORT */
    case GATT_UUID_HID_REPORT:
    case GATT_UUID_HID_BT_KB_INPUT:
    case GATT_UUID_HID_BT_KB_OUTPUT:
    case GATT_UUID_HID_BT_MOUSE_INPUT:
    case GATT_UUID_BATTERY_LEVEL: /* read battery level */
        bta_hh_le_proc_get_rpt_cmpl(p_dev_cb, p_data);
        break;

    case GATT_UUID_HID_PROTO_MODE:
        bta_hh_le_proc_read_proto_mode(p_dev_cb, p_data);
        break;

    default:
        APPL_TRACE_ERROR("Unexpected Read UUID: 0x%04x", p_data->char_id.uuid.uu.uuid16);
        break;
    }

}

/*******************************************************************************
**
** Function         bta_hh_le_read_descr_cmpl
**
** Description      read characteristic descriptor is completed in CONN st.
**
** Parameters:
**
*******************************************************************************/
void bta_hh_le_read_descr_cmpl(tBTA_HH_DEV_CB *p_dev_cb, tBTA_HH_DATA *p_buf)
{
    tBTA_HH_LE_RPT  *p_rpt;
    tBTA_GATTC_READ * p_data = (tBTA_GATTC_READ *)p_buf;
    UINT8   *pp;

    /* if a report client configuration */
    if (p_data->descr_type.uuid.uu.uuid16 == GATT_UUID_CHAR_CLIENT_CONFIG)
    {
        if ((p_rpt = bta_hh_le_find_report_entry(p_dev_cb,
                                                 BTA_HH_LE_SRVC_DEF,
                                                 p_data->char_id.uuid.uu.uuid16,
                                                 p_data->char_id.inst_id)) != NULL)
        {
            pp = p_data->p_value->unformat.p_value;
            STREAM_TO_UINT16(p_rpt->client_cfg_value, pp);

            APPL_TRACE_DEBUG("Read Client Configuration: 0x%04x", p_rpt->client_cfg_value);
        }
    }
}

/*******************************************************************************
**
** Function         bta_hh_le_read_battery_level_descr_cmpl
**
** Description      Process report reference descriptor for battery level is completed
**
** Parameters:
**
*******************************************************************************/
void bta_hh_le_read_battery_level_descr_cmpl(tBTA_HH_DEV_CB *p_dev_cb, tBTA_GATTC_READ * p_data)
{
    tBTA_HH_LE_RPT  *p_rpt;
    UINT16 descr_uuid = p_data->descr_type.uuid.uu.uuid16;

    /* read report reference descriptor for battery level is completed */
    if (descr_uuid == GATT_UUID_RPT_REF_DESCR)
    {
        if ((p_rpt = bta_hh_le_find_report_entry(p_dev_cb,
                                            p_data->srvc_id.id.inst_id,
                                            GATT_UUID_BATTERY_LEVEL,
                                            p_data->char_id.inst_id)) == NULL)
        {
            bta_hh_le_search_hid_chars(p_dev_cb);
        }
        else
            bta_hh_le_save_rpt_ref(p_dev_cb, p_rpt, p_data);
    }
}

/*******************************************************************************
**
** Function         bta_hh_w4_le_read_descr_cmpl
**
** Description      read characteristic descriptor is completed in W4_CONN st.
**
** Parameters:
**
*******************************************************************************/
void bta_hh_w4_le_read_descr_cmpl(tBTA_HH_DEV_CB *p_dev_cb, tBTA_HH_DATA *p_buf)
{
    tBTA_HH_LE_RPT  *p_rpt;
    tBTA_GATTC_READ * p_data = (tBTA_GATTC_READ *)p_buf;
    UINT16 char_uuid16;

    if (p_data == NULL)
        return;

    char_uuid16 = p_data->char_id.uuid.uu.uuid16;

#if BTA_HH_DEBUG == TRUE
    APPL_TRACE_DEBUG("bta_hh_w4_le_read_descr_cmpl uuid: %s(0x%04x)",
                        bta_hh_uuid_to_str(p_data->descr_type.uuid.uu.uuid16),
                        p_data->descr_type.uuid.uu.uuid16);
#endif
    switch (char_uuid16)
    {
    case GATT_UUID_HID_REPORT:
        if ((p_rpt = bta_hh_le_find_report_entry(p_dev_cb,
                                            p_data->srvc_id.id.inst_id,
                                            GATT_UUID_HID_REPORT,
                                            p_data->char_id.inst_id)) == NULL)
        {
            bta_hh_le_search_hid_chars(p_dev_cb);
        }
        else
            bta_hh_le_save_rpt_ref(p_dev_cb, p_rpt, p_data);
        break;

    case GATT_UUID_HID_REPORT_MAP:
        bta_hh_le_save_ext_rpt_ref(p_dev_cb, p_data);
        break;

    case GATT_UUID_BATTERY_LEVEL:
        bta_hh_le_read_battery_level_descr_cmpl(p_dev_cb, p_data);
        break;

    default:
        APPL_TRACE_ERROR("unknown descriptor read complete for uuid: 0x%04x", char_uuid16);
        break;
    }
}

/*******************************************************************************
**
** Function         bta_hh_w4_le_write_cmpl
**
** Description      Write charactersitic complete event at W4_CONN st.
**
** Parameters:
**
*******************************************************************************/
void bta_hh_w4_le_write_cmpl(tBTA_HH_DEV_CB *p_dev_cb, tBTA_HH_DATA *p_buf)
{
    tBTA_GATTC_WRITE    *p_data = (tBTA_GATTC_WRITE *)p_buf;

    if (p_data == NULL)
        return;

    if (p_data->char_id.uuid.uu.uuid16 == GATT_UUID_HID_PROTO_MODE)
    {
        p_dev_cb->status = (p_data->status == BTA_GATT_OK) ? BTA_HH_OK : BTA_HH_ERR_PROTO;

        if ((p_dev_cb->disc_active & BTA_HH_LE_DISC_HIDS) != 0)
        {
            bta_hh_le_search_hid_chars(p_dev_cb);
        }
        else
        {
            bta_hh_le_open_cmpl(p_dev_cb);
        }
    }
}

/*******************************************************************************
**
** Function         bta_hh_le_write_cmpl
**
** Description      Write charactersitic complete event at CONN st.
**
** Parameters:
**
*******************************************************************************/
void bta_hh_le_write_cmpl(tBTA_HH_DEV_CB *p_dev_cb, tBTA_HH_DATA *p_buf)
{
    tBTA_GATTC_WRITE    *p_data = (tBTA_GATTC_WRITE *)p_buf;
    tBTA_HH_CBDATA      cback_data ;
    UINT16              cb_evt = p_dev_cb->w4_evt;

    if (p_data == NULL  || cb_evt == 0)
        return;

#if BTA_HH_DEBUG
    APPL_TRACE_DEBUG("bta_hh_le_write_cmpl w4_evt: %d", p_dev_cb->w4_evt);
#endif
    switch (p_data->char_id.uuid.uu.uuid16)
    {
    /* Set protocol finished */
    case GATT_UUID_HID_PROTO_MODE:
        cback_data.handle  = p_dev_cb->hid_handle;
        if (p_data->status == BTA_GATT_OK)
        {
            bta_hh_le_register_input_notif(p_dev_cb, p_data->srvc_id.id.inst_id, p_dev_cb->mode, FALSE);
            cback_data.status = BTA_HH_OK;
        }
        else
            cback_data.status =  BTA_HH_ERR;
        p_dev_cb->w4_evt = 0;
        (* bta_hh_cb.p_cback)(cb_evt, (tBTA_HH *)&cback_data);
        break;

    /* Set Report finished */
    case GATT_UUID_HID_REPORT:
    case GATT_UUID_HID_BT_KB_INPUT:
    case GATT_UUID_HID_BT_MOUSE_INPUT:
    case GATT_UUID_HID_BT_KB_OUTPUT:
        cback_data.handle  = p_dev_cb->hid_handle;
        cback_data.status = (p_data->status == BTA_GATT_OK)? BTA_HH_OK : BTA_HH_ERR;
        p_dev_cb->w4_evt = 0;
        (* bta_hh_cb.p_cback)(cb_evt, (tBTA_HH *)&cback_data);
        break;

    case GATT_UUID_SCAN_INT_WINDOW:
        bta_hh_le_register_scpp_notif(p_dev_cb, p_data->status);
        break;


    default:
        break;
    }

}

/*******************************************************************************
**
** Function         bta_hh_le_write_char_descr_cmpl
**
** Description      Write charactersitic descriptor complete event
**
** Parameters:
**
*******************************************************************************/
void bta_hh_le_write_char_descr_cmpl(tBTA_HH_DEV_CB *p_dev_cb, tBTA_HH_DATA *p_buf)
{
    tBTA_GATTC_WRITE    *p_data = (tBTA_GATTC_WRITE *)p_buf;
    UINT8   srvc_inst_id, hid_inst_id;

    /* only write client configuration possible */
    if (p_data->descr_type.uuid.uu.uuid16 == GATT_UUID_CHAR_CLIENT_CONFIG)
    {
        srvc_inst_id = p_data->srvc_id.id.inst_id;
        hid_inst_id = srvc_inst_id;
        switch (p_data->char_id.uuid.uu.uuid16)
        {
        case GATT_UUID_BATTERY_LEVEL: /* battery level clt cfg registered */
            hid_inst_id = bta_hh_le_find_service_inst_by_battery_inst_id(p_dev_cb, srvc_inst_id);
            /* fall through */
        case GATT_UUID_HID_BT_KB_INPUT:
        case GATT_UUID_HID_BT_MOUSE_INPUT:
        case GATT_UUID_HID_REPORT:
            if (p_data->status == BTA_GATT_OK)
                p_dev_cb->hid_srvc[hid_inst_id].report[p_dev_cb->clt_cfg_idx].client_cfg_value =
                        BTA_GATT_CLT_CONFIG_NOTIFICATION;
            p_dev_cb->clt_cfg_idx ++;
            bta_hh_le_write_rpt_clt_cfg(p_dev_cb, hid_inst_id);

            break;

        case GATT_UUID_SCAN_REFRESH:
            bta_hh_le_register_scpp_notif_cmpl(p_dev_cb, p_data->status);
            break;

        default:
            APPL_TRACE_ERROR("Unknown char ID clt cfg: 0x%04x", p_data->char_id.uuid.uu.uuid16);
        }
    }
    else
    {
#if BTA_HH_DEBUG == TRUE
            APPL_TRACE_ERROR("Unexpected write to %s(0x%04x)",
                        bta_hh_uuid_to_str(p_data->descr_type.uuid.uu.uuid16),
                        p_data->descr_type.uuid.uu.uuid16);
#else
            APPL_TRACE_ERROR("Unexpected write to (0x%04x)",
                        p_data->descr_type.uuid.uu.uuid16);
#endif
    }

}

/*******************************************************************************
**
** Function         bta_hh_le_input_rpt_notify
**
** Description      process the notificaton event, most likely for input report.
**
** Parameters:
**
*******************************************************************************/
void bta_hh_le_input_rpt_notify(tBTA_GATTC_NOTIFY *p_data)
{
    tBTA_HH_DEV_CB       *p_dev_cb = bta_hh_le_find_dev_cb_by_conn_id(p_data->conn_id);
    UINT8           app_id;
    UINT8           *p_buf;
    tBTA_HH_LE_RPT  *p_rpt;

    if (p_dev_cb == NULL)
    {
        APPL_TRACE_ERROR("notification received from Unknown device");
        return;
    }
    app_id= p_dev_cb->app_id;

    p_rpt = bta_hh_le_find_report_entry(p_dev_cb,
                                        BTA_HH_LE_SRVC_DEF,
                                        p_data->char_id.char_id.uuid.uu.uuid16,
                                        p_data->char_id.char_id.inst_id);
    if (p_rpt == NULL)
    {
        APPL_TRACE_ERROR("notification received for Unknown Report");
        return;
    }

    if (p_data->char_id.char_id.uuid.uu.uuid16 == GATT_UUID_HID_BT_MOUSE_INPUT)
        app_id = BTA_HH_APP_ID_MI;
    else if (p_data->char_id.char_id.uuid.uu.uuid16 == GATT_UUID_HID_BT_KB_INPUT)
        app_id = BTA_HH_APP_ID_KB;

    APPL_TRACE_DEBUG("Notification received on report ID: %d", p_rpt->rpt_id);

    /* need to append report ID to the head of data */
    if (p_rpt->rpt_id != 0)
    {
        if ((p_buf = (UINT8 *)GKI_getbuf((UINT16)(p_data->len + 1))) == NULL)
        {
            APPL_TRACE_ERROR("No resources to send report data");
            return;
        }

        p_buf[0] = p_rpt->rpt_id;
        memcpy(&p_buf[1], p_data->value, p_data->len);
        ++p_data->len;
    } else {
        p_buf = p_data->value;
    }

    bta_hh_co_data((UINT8)p_dev_cb->hid_handle,
                    p_buf,
                    p_data->len,
                    p_dev_cb->mode,
                    0 , /* no sub class*/
                    p_dev_cb->dscp_info.ctry_code,
                    p_dev_cb->addr,
                    app_id);

    if (p_buf != p_data->value)
        GKI_freebuf(p_buf);
}

/*******************************************************************************
**
** Function         bta_hh_gatt_open_fail
**
** Description      action function to process the open fail
**
** Returns          void
**
*******************************************************************************/
void bta_hh_le_open_fail(tBTA_HH_DEV_CB *p_cb, tBTA_HH_DATA *p_data)
{
    tBTA_HH_CONN            conn_dat ;

    /* open failure in the middle of service discovery, clear all services */
    if (p_cb->disc_active & BTA_HH_LE_DISC_HIDS)
    {
        bta_hh_clear_service_cache(p_cb);
    }

    p_cb->disc_active = BTA_HH_LE_DISC_NONE;
    /* Failure in opening connection or GATT discovery failure */
    conn_dat.handle = p_cb->hid_handle;
    memcpy(conn_dat.bda, p_cb->addr, BD_ADDR_LEN);
    conn_dat.le_hid = TRUE;
    conn_dat.scps_supported = p_cb->scps_supported;

    if (p_cb->status == BTA_HH_OK)
        conn_dat.status = (p_data->le_close.reason == BTA_GATT_CONN_UNKNOWN) ? p_cb->status : BTA_HH_ERR;
    else
        conn_dat.status = p_cb->status;

    /* Report OPEN fail event */
    (*bta_hh_cb.p_cback)(BTA_HH_OPEN_EVT, (tBTA_HH *)&conn_dat);

}

/*******************************************************************************
**
** Function         bta_hh_gatt_close
**
** Description      action function to process the GATT close int he state machine.
**
** Returns          void
**
*******************************************************************************/
void bta_hh_gatt_close(tBTA_HH_DEV_CB *p_cb, tBTA_HH_DATA *p_data)
{
    tBTA_HH_CBDATA          disc_dat = {BTA_HH_OK, 0};

    /* finaliza device driver */
    bta_hh_co_close(p_cb->hid_handle, p_cb->app_id);
    /* update total conn number */
    bta_hh_cb.cnt_num --;

    disc_dat.handle = p_cb->hid_handle;
    disc_dat.status = p_cb->status;

    (*bta_hh_cb.p_cback)(BTA_HH_CLOSE_EVT, (tBTA_HH *)&disc_dat);

    /* if no connection is active and HH disable is signaled, disable service */
    if (bta_hh_cb.cnt_num == 0 && bta_hh_cb.w4_disable)
    {
        bta_hh_disc_cmpl();
    }
    else
    {
#if (BTA_HH_LE_RECONN == TRUE)
    if (p_data->le_close.reason == BTA_GATT_CONN_TIMEOUT)
    {
        bta_hh_le_add_dev_bg_conn(p_cb, FALSE);
    }
#endif
    }

    return;

}

/*******************************************************************************
**
** Function         bta_hh_le_api_disc_act
**
** Description      initaite a Close API to a remote HID device
**
** Returns          void
**
*******************************************************************************/
void bta_hh_le_api_disc_act(tBTA_HH_DEV_CB *p_cb)
{
    if (p_cb->conn_id != BTA_GATT_INVALID_CONN_ID)
    {
        BTA_GATTC_Close(p_cb->conn_id);
        /* remove device from background connection if intended to disconnect,
           do not allow reconnection */
        bta_hh_le_remove_dev_bg_conn(p_cb);
    }
}

/*******************************************************************************
**
** Function         bta_hh_le_get_rpt
**
** Description      GET_REPORT on a LE HID Report
**
** Returns          void
**
*******************************************************************************/
void bta_hh_le_get_rpt(tBTA_HH_DEV_CB *p_cb, UINT8 srvc_inst, tBTA_HH_RPT_TYPE r_type, UINT8 rpt_id)
{
    tBTA_HH_LE_RPT  *p_rpt;
    tBTA_GATTC_CHAR_ID  char_id;
    UINT16  srvc_uuid = UUID_SERVCLASS_LE_HID;

    switch (rpt_id) {
        case 0:
        case 4:
            p_rpt= bta_hh_le_find_report_entry(p_cb,
                                               srvc_inst,
                                               GATT_UUID_HID_REPORT,
                                               0);
            if (p_rpt == NULL) {
                APPL_TRACE_ERROR("bta_hh_le_get_rpt: no report");
                return;
            }
            APPL_TRACE_DEBUG("bta_hh_le_get_rpt UUID:%d", p_rpt->uuid);
            p_cb->w4_evt = BTA_HH_GET_RPT_EVT;
<<<<<<< HEAD

            bta_hh_le_fill_16bits_srvc_id(TRUE, srvc_inst, srvc_uuid, &char_id.srvc_id);
            bta_hh_le_fill_16bits_char_id(BTA_HH_LE_RPT_GET_RPT_INST_ID(p_rpt->inst_id), p_rpt->uuid, &char_id.char_id);

=======

            bta_hh_le_fill_16bits_srvc_id(TRUE, srvc_inst, srvc_uuid, &char_id.srvc_id);
            bta_hh_le_fill_16bits_char_id(BTA_HH_LE_RPT_GET_RPT_INST_ID(p_rpt->inst_id), p_rpt->uuid, &char_id.char_id);

>>>>>>> cb9d1396
            BTA_GATTC_ReadCharacteristic(p_cb->conn_id,
                                     &char_id,
                                     BTA_GATT_AUTH_REQ_NONE);
        break;
        case 1:
        case 5:
            p_rpt = bta_hh_le_find_report_entry(p_cb,
                                              srvc_inst,
                                              GATT_UUID_BATTERY_LEVEL,
                                              0);
            if(p_rpt == NULL) {
                APPL_TRACE_ERROR("bta_hh_le_get_rpt: read battery client confg char not found: exiting.. ");
            }
            else {
                APPL_TRACE_ERROR("bta_hh_le_get_rpt: read battery client confg char ");
                bta_hh_le_read_char_dscrpt(p_cb,
                                    UUID_SERVCLASS_BATTERY,
                                    srvc_inst,
                                    GATT_UUID_BATTERY_LEVEL,
                                    BTA_HH_LE_RPT_GET_RPT_INST_ID(p_rpt->inst_id),
                                    GATT_UUID_CHAR_CLIENT_CONFIG);
            }
            break;
        case 2:
        case 6:
            APPL_TRACE_DEBUG("bta_hh_le_get_rpt: read hid input client confg char ");
            bta_hh_le_hid_read_rpt_clt_cfg(p_cb->addr, srvc_inst);
            break;
        case 3:
            APPL_TRACE_ERROR("bta_hh_le_get_rpt: read PNP ID char ");
            srvc_uuid = UUID_SERVCLASS_DEVICE_INFO;
            bta_hh_le_fill_16bits_srvc_id(TRUE, 0, srvc_uuid, &char_id.srvc_id);
            bta_hh_le_fill_16bits_char_id(0, GATT_UUID_PNP_ID, &char_id.char_id);

            BTA_GATTC_ReadCharacteristic(p_cb->conn_id,&char_id , BTA_GATT_AUTH_REQ_NONE);
            break;

    }
}

/*******************************************************************************
**
** Function         bta_hh_le_write_rpt
**
** Description      SET_REPORT/or DATA output on a LE HID Report
**
** Returns          void
**
*******************************************************************************/
void bta_hh_le_write_rpt(tBTA_HH_DEV_CB *p_cb, UINT8 srvc_inst,
                         tBTA_GATTC_WRITE_TYPE   write_type,
                         tBTA_HH_RPT_TYPE r_type,
                         BT_HDR *p_buf, UINT16 w4_evt )
{
    tBTA_HH_LE_RPT  *p_rpt;
    tBTA_GATTC_CHAR_ID  char_id;
    UINT8   *p_value, rpt_id;

    if (p_buf == NULL || p_buf->len == 0)
    {
        APPL_TRACE_ERROR("bta_hh_le_write_rpt: Illegal data");
        return;
    }

    /* strip report ID from the data */
    p_value = (UINT8 *)(p_buf + 1) + p_buf->offset;
    STREAM_TO_UINT8(rpt_id, p_value);
    p_buf->len -= 1;
    p_rpt= bta_hh_le_find_report_entry(p_cb,
                                       srvc_inst,
                                       GATT_UUID_HID_REPORT,
                                       0);
    if (p_rpt == NULL)
    {
        APPL_TRACE_ERROR("bta_hh_le_write_rpt: no matching report");
        GKI_freebuf(p_buf);
        return;
    }

    APPL_TRACE_ERROR("bta_hh_le_write_rpt: ReportID: 0x%02x Data Len: %d", rpt_id, p_buf->len);

    p_cb->w4_evt = w4_evt;

    bta_hh_le_fill_16bits_srvc_id(TRUE, srvc_inst, UUID_SERVCLASS_LE_HID, &char_id.srvc_id);
    bta_hh_le_fill_16bits_char_id(BTA_HH_LE_RPT_GET_RPT_INST_ID(p_rpt->inst_id), p_rpt->uuid, &char_id.char_id);

    BTA_GATTC_WriteCharValue(p_cb->conn_id,
                             &char_id,
                             write_type, /* default to use write request */
                             p_buf->len,
                             p_value,
                             BTA_GATT_AUTH_REQ_NONE);

}

/*******************************************************************************
**
** Function         bta_hh_le_suspend
**
** Description      send LE suspend or exit suspend mode to remote device.
**
** Returns          void
**
*******************************************************************************/
void bta_hh_le_suspend(tBTA_HH_DEV_CB *p_cb, tBTA_HH_TRANS_CTRL_TYPE ctrl_type)
{
    UINT8 i;
    tBTA_GATTC_CHAR_ID  char_id;

    ctrl_type -= BTA_HH_CTRL_SUSPEND;

    for (i = 0; i < BTA_HH_LE_HID_SRVC_MAX; i ++)
    {
        bta_hh_le_fill_16bits_srvc_id(TRUE, i, UUID_SERVCLASS_LE_HID, &char_id.srvc_id);
        bta_hh_le_fill_16bits_char_id(0, GATT_UUID_HID_CONTROL_POINT, &char_id.char_id);

        BTA_GATTC_WriteCharValue(p_cb->conn_id,
                                 &char_id,
                                 BTA_GATTC_TYPE_WRITE_NO_RSP, /* default to use write request */
                                 1,
                                 &ctrl_type,
                                 BTA_GATT_AUTH_REQ_NONE);
    }
}

/*******************************************************************************
**
** Function         bta_hh_le_write_dev_act
**
** Description      Write LE device action. can be SET/GET/DATA transaction.
**
** Returns          void
**
*******************************************************************************/
void bta_hh_le_write_dev_act(tBTA_HH_DEV_CB *p_cb, tBTA_HH_DATA *p_data)
{
    int  srvc_inst;
    static int srvc_id=0;
    switch(p_data->api_sndcmd.t_type)
    {
        case HID_TRANS_SET_PROTOCOL:
            p_cb->w4_evt = BTA_HH_SET_PROTO_EVT;
            bta_hh_le_set_protocol_mode(p_cb, p_data->api_sndcmd.param);
            break;

        case HID_TRANS_GET_PROTOCOL:
            bta_hh_le_get_protocol_mode(p_cb);
            break;

        case HID_TRANS_GET_REPORT:

             if(p_data->api_sndcmd.rpt_id > 3) {
                 srvc_inst = 1;
                //p_data->api_sndcmd.rpt_id -= 3;
             }
             else
                 srvc_inst = 0;
            bta_hh_le_get_rpt(p_cb,
                              srvc_inst,
                              p_data->api_sndcmd.param,
                              p_data->api_sndcmd.rpt_id);
            break;

        case HID_TRANS_SET_REPORT:
            srvc_inst=p_data->api_sndcmd.param-1;
            APPL_TRACE_DEBUG("write service inst:%d", srvc_inst);
            bta_hh_le_write_rpt(p_cb,
                                srvc_inst,
                                BTA_GATTC_TYPE_WRITE,
                                p_data->api_sndcmd.param,
                                p_data->api_sndcmd.p_data,
                                BTA_HH_SET_RPT_EVT);
            break;

        case HID_TRANS_DATA:  /* output report */

            bta_hh_le_write_rpt(p_cb,
                                srvc_id,
                                BTA_GATTC_TYPE_WRITE_NO_RSP,
                                p_data->api_sndcmd.param,
                                p_data->api_sndcmd.p_data,
                                BTA_HH_DATA_EVT);
            if(srvc_id==0 && BTA_HH_LE_HID_SRVC_MAX > 1)
                srvc_id = 1;
            else
                srvc_id = 0;
            break;

        case HID_TRANS_CONTROL:
            /* no handshake event will be generated */
            /* if VC_UNPLUG is issued, set flag */
            if (p_data->api_sndcmd.param == BTA_HH_CTRL_SUSPEND ||
                p_data->api_sndcmd.param == BTA_HH_CTRL_EXIT_SUSPEND)
            {
                bta_hh_le_suspend(p_cb, p_data->api_sndcmd.param);
            }
            break;

        default:
            APPL_TRACE_ERROR("%s unsupported transaction for BLE HID device: %d",
                __func__, p_data->api_sndcmd.t_type);
            break;
    }
}

/*******************************************************************************
**
** Function         bta_hh_le_get_dscp_act
**
** Description      Send ReportDescriptor to application for all HID services.
**
** Returns          void
**
*******************************************************************************/
void bta_hh_le_get_dscp_act(tBTA_HH_DEV_CB *p_cb)
{
    UINT8 i;

    for (i = 0 ;i < BTA_HH_LE_HID_SRVC_MAX; i ++)
    {
        if (p_cb->hid_srvc[i].in_use)
        {
            p_cb->dscp_info.descriptor.dl_len = p_cb->hid_srvc[i].descriptor.dl_len;
            p_cb->dscp_info.descriptor.dsc_list = p_cb->hid_srvc[i].descriptor.dsc_list;

            (*bta_hh_cb.p_cback)(BTA_HH_GET_DSCP_EVT, (tBTA_HH *)&p_cb->dscp_info);
        }
        else
            break;
    }
}

/*******************************************************************************
**
** Function         bta_hh_le_add_dev_bg_conn
**
** Description      Remove a LE HID device from back ground connection procedure.
**
** Returns          void
**
*******************************************************************************/
static void bta_hh_le_add_dev_bg_conn(tBTA_HH_DEV_CB *p_cb, BOOLEAN check_bond)
{
    UINT8           sec_flag=0;
    BOOLEAN         to_add = TRUE;

    if (check_bond)
    {
        /* start reconnection if remote is a bonded device */
        /* verify bond */
        BTM_GetSecurityFlagsByTransport(p_cb->addr, &sec_flag, BT_TRANSPORT_LE);

        if ((sec_flag & BTM_SEC_FLAG_LKEY_KNOWN) == 0)
            to_add = FALSE;
    }

    if (/*p_cb->dscp_info.flag & BTA_HH_LE_NORMAL_CONN &&*/
        !p_cb->in_bg_conn && to_add)
    {
        /* add device into BG connection to accept remote initiated connection */
        BTA_GATTC_Open(bta_hh_cb.gatt_if, p_cb->addr, FALSE, BTA_GATT_TRANSPORT_LE);
        p_cb->in_bg_conn = TRUE;

        BTA_DmBleSetBgConnType(BTA_DM_BLE_CONN_AUTO, NULL);
    }
    return;
}

/*******************************************************************************
**
** Function         bta_hh_le_add_device
**
** Description      Add a LE HID device as a known device, and also add the address
**                  into back ground connection WL for incoming connection.
**
** Returns          void
**
*******************************************************************************/
UINT8 bta_hh_le_add_device(tBTA_HH_DEV_CB *p_cb, tBTA_HH_MAINT_DEV *p_dev_info)
{
    p_cb->hid_handle = BTA_HH_GET_LE_DEV_HDL(p_cb->index);
    bta_hh_cb.le_cb_index[BTA_HH_GET_LE_CB_IDX(p_cb->hid_handle)] = p_cb->index;

    /* update DI information */
    bta_hh_update_di_info(p_cb,
                          p_dev_info->dscp_info.vendor_id,
                          p_dev_info->dscp_info.product_id,
                          p_dev_info->dscp_info.version,
                          p_dev_info->dscp_info.flag);

    /* add to BTA device list */
    bta_hh_add_device_to_list(p_cb, p_cb->hid_handle,
                              p_dev_info->attr_mask,
                              &p_dev_info->dscp_info.descriptor,
                              p_dev_info->sub_class,
                              p_dev_info->dscp_info.ssr_max_latency,
                              p_dev_info->dscp_info.ssr_min_tout,
                              p_dev_info->app_id);

    bta_hh_le_add_dev_bg_conn(p_cb, FALSE);

    return p_cb->hid_handle;
}

/*******************************************************************************
**
** Function         bta_hh_le_remove_dev_bg_conn
**
** Description      Remove a LE HID device from back ground connection procedure.
**
** Returns          void
**
*******************************************************************************/
void bta_hh_le_remove_dev_bg_conn(tBTA_HH_DEV_CB *p_dev_cb)
{
    if (p_dev_cb->in_bg_conn)
    {
        p_dev_cb->in_bg_conn = FALSE;

        BTA_GATTC_CancelOpen(bta_hh_cb.gatt_if, p_dev_cb->addr, FALSE);
    }
}

/*******************************************************************************
**
** Function         bta_hh_le_update_scpp
**
** Description      action function to update the scan parameters on remote HID
**                  device
**
** Parameters:
**
*******************************************************************************/
void bta_hh_le_update_scpp(tBTA_HH_DEV_CB *p_dev_cb, tBTA_HH_DATA *p_buf)
{
    tBTA_GATTC_CHAR_ID  char_id;
    UINT8   value[4], *p = value;
    tBTA_HH_CBDATA      cback_data ;

    if (!p_dev_cb->is_le_device ||
        p_dev_cb->mode != BTA_HH_PROTO_RPT_MODE ||
        p_dev_cb->scps_supported == FALSE)
    {
        APPL_TRACE_ERROR("Can not set ScPP scan paramter as boot host, or remote does not support ScPP ");

        cback_data.handle = p_dev_cb->hid_handle;
        cback_data.status = BTA_HH_ERR;
        (* bta_hh_cb.p_cback)(BTA_HH_UPDATE_SCPP_EVT, (tBTA_HH *)&cback_data);

        return;
    }

    p_dev_cb->w4_evt = BTA_HH_UPDATE_SCPP_EVT;

    UINT16_TO_STREAM(p, p_buf->le_scpp_update.scan_int);
    UINT16_TO_STREAM(p, p_buf->le_scpp_update.scan_win);

    bta_hh_le_fill_16bits_srvc_id(TRUE, BTA_HH_SCPP_INST_DEF, UUID_SERVCLASS_SCAN_PARAM, &char_id.srvc_id);
    bta_hh_le_fill_16bits_char_id(BTA_HH_SCPP_INST_DEF, GATT_UUID_SCAN_INT_WINDOW, &char_id.char_id);

    BTA_GATTC_WriteCharValue(p_dev_cb->conn_id,
                             &char_id,
                             BTA_GATTC_TYPE_WRITE_NO_RSP,
                             4,
                             value,
                             BTA_GATT_AUTH_REQ_NONE);

}

/*******************************************************************************
**
** Function         bta_hh_gattc_callback
**
** Description      This is GATT client callback function used in BTA HH.
**
** Parameters:
**
*******************************************************************************/
static void bta_hh_gattc_callback(tBTA_GATTC_EVT event, tBTA_GATTC *p_data)
{
    tBTA_HH_DEV_CB *p_dev_cb;
    UINT16          evt;
#if BTA_HH_DEBUG
    APPL_TRACE_DEBUG("bta_hh_gattc_callback event = %d", event);
#endif
    if (p_data == NULL)
        return;

    switch (event)
    {
        case BTA_GATTC_REG_EVT: /* 0 */
            bta_hh_le_register_cmpl(&p_data->reg_oper);
            break;

        case BTA_GATTC_DEREG_EVT: /* 1 */
            bta_hh_cleanup_disable(p_data->reg_oper.status);
            break;

        case BTA_GATTC_OPEN_EVT: /* 2 */
            p_dev_cb = bta_hh_le_find_dev_cb_by_bda(p_data->open.remote_bda);
            if (p_dev_cb) {
                bta_hh_sm_execute(p_dev_cb, BTA_HH_GATT_OPEN_EVT, (tBTA_HH_DATA *)&p_data->open);
            }
            break;

        case BTA_GATTC_READ_CHAR_EVT: /* 3 */
        case BTA_GATTC_READ_DESCR_EVT: /* 8 */
            p_dev_cb = bta_hh_le_find_dev_cb_by_conn_id(p_data->read.conn_id);
            if (event == BTA_GATTC_READ_CHAR_EVT)
                evt = BTA_HH_GATT_READ_CHAR_CMPL_EVT;
            else
                evt = BTA_HH_GATT_READ_DESCR_CMPL_EVT;

            bta_hh_sm_execute(p_dev_cb, evt, (tBTA_HH_DATA *)&p_data->read);
            break;

        case BTA_GATTC_WRITE_DESCR_EVT: /* 9 */
        case BTA_GATTC_WRITE_CHAR_EVT: /* 4 */
            p_dev_cb = bta_hh_le_find_dev_cb_by_conn_id(p_data->write.conn_id);
            if (event == BTA_GATTC_WRITE_CHAR_EVT)
                evt = BTA_HH_GATT_WRITE_CHAR_CMPL_EVT;
            else
                evt = BTA_HH_GATT_WRITE_DESCR_CMPL_EVT;

            bta_hh_sm_execute(p_dev_cb, evt, (tBTA_HH_DATA *)&p_data->write);
            break;

        case BTA_GATTC_CLOSE_EVT: /* 5 */
            bta_hh_le_close(&p_data->close);
            break;

        case BTA_GATTC_SEARCH_CMPL_EVT: /* 6 */
            bta_hh_le_srvc_search_cmpl(&p_data->search_cmpl);
            break;

        case BTA_GATTC_SEARCH_RES_EVT: /* 7 */
            bta_hh_le_search_result(&p_data->srvc_res);
            break;



        case BTA_GATTC_NOTIF_EVT: /* 10 */
            p_dev_cb = bta_hh_le_find_dev_cb_by_conn_id(p_data->notify.conn_id);
            if (p_dev_cb) {
                if( p_data->notify.char_id.char_id.uuid.uu.uuid16 ==  GATT_UUID_SCAN_REFRESH ) {
                    BTA_HhUpdateLeScanParam(p_dev_cb->hid_handle,BTM_BLE_SCAN_SLOW_INT_1,BTM_BLE_SCAN_SLOW_WIN_1);
                }
                else
                    bta_hh_le_input_rpt_notify(&p_data->notify);
            }
            break;

        case BTA_GATTC_ENC_CMPL_CB_EVT: /* 17 */
            p_dev_cb = bta_hh_le_find_dev_cb_by_bda(p_data->enc_cmpl.remote_bda);
            if (p_dev_cb) {
                bta_hh_sm_execute(p_dev_cb, BTA_HH_GATT_ENC_CMPL_EVT,
                              (tBTA_HH_DATA *)&p_data->enc_cmpl);
            }
            break;

        default:
            break;
    }
}

/*******************************************************************************
**
** Function         bta_hh_le_hid_read_rpt_clt_cfg
**
** Description      a test command to read report descriptor client configuration
**
** Returns          void
**
*******************************************************************************/
void bta_hh_le_hid_read_rpt_clt_cfg(BD_ADDR bd_addr, UINT8 srvc_inst)
{
    tBTA_HH_DEV_CB *p_cb = NULL;
    tBTA_HH_LE_RPT *p_rpt ;
    UINT8           index = BTA_HH_IDX_INVALID;

    index = bta_hh_find_cb(bd_addr);
    if ((index = bta_hh_find_cb(bd_addr))== BTA_HH_IDX_INVALID)
    {
        APPL_TRACE_ERROR("unknown device");
        return;
    }

    p_cb = &bta_hh_cb.kdev[index];
    p_rpt = &p_cb->hid_srvc[srvc_inst].report[0];

    while(p_rpt != NULL ) {
        if (p_rpt->rpt_type == BTA_HH_RPTT_INPUT) {
            if(p_rpt->uuid == GATT_UUID_HID_REPORT) {
                bta_hh_le_read_char_dscrpt(p_cb,
                               UUID_SERVCLASS_LE_HID,
                               srvc_inst,
                               p_rpt->uuid,
                               BTA_HH_LE_RPT_GET_RPT_INST_ID(p_rpt->inst_id),
                               GATT_UUID_CHAR_CLIENT_CONFIG);
<<<<<<< HEAD
=======
                break;
>>>>>>> cb9d1396
            }
        }
        if (p_rpt->index == BTA_HH_LE_RPT_MAX - 1)
            break;
        p_rpt++;
    }
    return;
}

/*******************************************************************************
**
** Function         bta_hh_le_search_scps
**
** Description      discovery scan parameter service if act as report host, otherwise
**                  finish LE connection.
**
** Parameters:
**
*******************************************************************************/
static void bta_hh_le_search_scps(tBTA_HH_DEV_CB *p_cb)
{
    tBT_UUID        pri_srvc;

    if ( p_cb->mode == BTA_HH_PROTO_RPT_MODE)
    {
        p_cb->disc_active  |= BTA_HH_LE_DISC_SCPS;
        /* start  service discovery for Scan Parameter service */
        pri_srvc.len        = LEN_UUID_16;
        pri_srvc.uu.uuid16  = UUID_SERVCLASS_SCAN_PARAM;

        BTA_GATTC_ServiceSearchRequest(p_cb->conn_id, &pri_srvc);
    }
    else
        bta_hh_le_open_cmpl(p_cb);
}

/*******************************************************************************
**
** Function         bta_hh_le_search_scps_chars
**
** Description      find ScPS optional characteristics scan refresh
**
** Parameters:
**
*******************************************************************************/
static void bta_hh_le_search_scps_chars(tBTA_HH_DEV_CB *p_cb)
{
    tBTA_GATT_SRVC_ID   srvc_id;
    tBT_UUID            char_cond;
    tBTA_GATTC_CHAR_ID  char_result;
    tBTA_GATT_CHAR_PROP prop;

    p_cb->scps_supported = TRUE;
    bta_hh_le_fill_16bits_srvc_id(TRUE, 0, UUID_SERVCLASS_SCAN_PARAM, &srvc_id);

    char_cond.len   = LEN_UUID_16;
    char_cond.uu.uuid16 = GATT_UUID_SCAN_REFRESH;

    /* look for scan refresh */
    if (BTA_GATTC_GetFirstChar( p_cb->conn_id,
                                &srvc_id,
                                &char_cond,
                                &char_result,
                                &prop) == BTA_GATT_OK)
    {
        if (prop & BTA_GATT_CHAR_PROP_BIT_NOTIFY)
            p_cb->scps_notify |= BTA_HH_LE_SCPS_NOTIFY_SPT;
        else
            p_cb->scps_notify = BTA_HH_LE_SCPS_NOTIFY_NONE;

    }
}

/*******************************************************************************
**
** Function         bta_hh_le_register_scpp_notif
**
** Description      register scan parameter refresh notitication complete
**
**
** Parameters:
**
*******************************************************************************/
static void bta_hh_le_register_scpp_notif(tBTA_HH_DEV_CB *p_dev_cb, tBTA_GATT_STATUS status)
{
    UINT8               sec_flag=0;
    tBTA_GATTC_CHAR_ID  char_id;

    /* if write scan parameter sucessful */
    /* if bonded and notification is not enabled, configure the client configuration */
    if (status == BTA_GATT_OK &&
        (p_dev_cb->scps_notify & BTA_HH_LE_SCPS_NOTIFY_SPT) != 0 &&
        (p_dev_cb->scps_notify & BTA_HH_LE_SCPS_NOTIFY_ENB) == 0)
    {
        BTM_GetSecurityFlagsByTransport(p_dev_cb->addr, &sec_flag, BT_TRANSPORT_LE);
        if ((sec_flag & BTM_SEC_FLAG_LKEY_KNOWN))
        {
            if (bta_hh_le_write_char_clt_cfg (p_dev_cb,
                                              BTA_HH_SCPP_INST_DEF,
                                              UUID_SERVCLASS_SCAN_PARAM,
                                              BTA_HH_SCPP_INST_DEF,
                                              GATT_UUID_SCAN_REFRESH,
                                              BTA_GATT_CLT_CONFIG_NOTIFICATION))
            {
                bta_hh_le_fill_16bits_srvc_id(TRUE, BTA_HH_SCPP_INST_DEF, UUID_SERVCLASS_SCAN_PARAM, &char_id.srvc_id);
                bta_hh_le_fill_16bits_char_id(BTA_HH_SCPP_INST_DEF, GATT_UUID_SCAN_REFRESH, &char_id.char_id);

                BTA_GATTC_RegisterForNotifications(bta_hh_cb.gatt_if,
                                                   p_dev_cb->addr,
                                                   &char_id);
                return;
            }
        }
    }
    bta_hh_le_register_scpp_notif_cmpl(p_dev_cb, status);
}

/*******************************************************************************
**
** Function         bta_hh_le_register_scpp_notif_cmpl
**
** Description      action function to register scan parameter refresh notitication
**
** Parameters:
**
*******************************************************************************/
static void bta_hh_le_register_scpp_notif_cmpl(tBTA_HH_DEV_CB *p_dev_cb, tBTA_GATT_STATUS status)
{
    tBTA_HH_CBDATA      cback_data ;
    UINT16              cb_evt = p_dev_cb->w4_evt;

    if (status == BTA_GATT_OK)
        p_dev_cb->scps_notify = (BTA_HH_LE_SCPS_NOTIFY_ENB | BTA_HH_LE_SCPS_NOTIFY_SPT);

    cback_data.handle  = p_dev_cb->hid_handle;
    cback_data.status = (status == BTA_GATT_OK)? BTA_HH_OK : BTA_HH_ERR;
    p_dev_cb->w4_evt = 0;
    (* bta_hh_cb.p_cback)(cb_evt, (tBTA_HH *)&cback_data);


}

/*******************************************************************************
**
** Function         bta_hh_process_cache_rpt
**
** Description      Process the cached reports
**
** Parameters:
**
*******************************************************************************/
static void bta_hh_process_cache_rpt (tBTA_HH_DEV_CB *p_cb,
                                      tBTA_HH_RPT_CACHE_ENTRY *p_rpt_cache,
                                      UINT8 num_rpt)
{
    UINT8                       i = 0;
    tBTA_HH_LE_RPT              *p_rpt;

    if (num_rpt != 0)  /* no cache is found */
    {
        p_cb->hid_srvc[BTA_HH_LE_RPT_GET_SRVC_INST_ID(p_rpt_cache->inst_id)].in_use = TRUE;

        /* set the descriptor info */
        p_cb->hid_srvc[BTA_HH_LE_RPT_GET_SRVC_INST_ID(p_rpt_cache->inst_id)].descriptor.dl_len =
                p_cb->dscp_info.descriptor.dl_len;
        p_cb->hid_srvc[BTA_HH_LE_RPT_GET_SRVC_INST_ID(p_rpt_cache->inst_id)].descriptor.dsc_list =
                    p_cb->dscp_info.descriptor.dsc_list;

        for (; i <num_rpt; i ++, p_rpt_cache ++)
        {
            if ((p_rpt = bta_hh_le_find_alloc_report_entry (p_cb,
                                               BTA_HH_LE_RPT_GET_SRVC_INST_ID(p_rpt_cache->inst_id),
                                               p_rpt_cache->rpt_uuid,
                                               BTA_HH_LE_RPT_GET_RPT_INST_ID(p_rpt_cache->inst_id),
                                               p_rpt_cache->prop))  == NULL)
            {
                APPL_TRACE_ERROR("bta_hh_process_cache_rpt: allocation report entry failure");
                break;
            }
            else
            {
                p_rpt->rpt_type =  p_rpt_cache->rpt_type;
                p_rpt->rpt_id   =  p_rpt_cache->rpt_id;

                if(p_rpt->uuid == GATT_UUID_HID_BT_KB_INPUT ||
                    p_rpt->uuid == GATT_UUID_HID_BT_MOUSE_INPUT ||
                    (p_rpt->uuid == GATT_UUID_HID_REPORT && p_rpt->rpt_type == BTA_HH_RPTT_INPUT))
                {
                    p_rpt->client_cfg_value = BTA_GATT_CLT_CONFIG_NOTIFICATION;
                }
            }
        }
    }
}

#endif
<|MERGE_RESOLUTION|>--- conflicted
+++ resolved
@@ -2538,17 +2538,10 @@
             }
             APPL_TRACE_DEBUG("bta_hh_le_get_rpt UUID:%d", p_rpt->uuid);
             p_cb->w4_evt = BTA_HH_GET_RPT_EVT;
-<<<<<<< HEAD
 
             bta_hh_le_fill_16bits_srvc_id(TRUE, srvc_inst, srvc_uuid, &char_id.srvc_id);
             bta_hh_le_fill_16bits_char_id(BTA_HH_LE_RPT_GET_RPT_INST_ID(p_rpt->inst_id), p_rpt->uuid, &char_id.char_id);
 
-=======
-
-            bta_hh_le_fill_16bits_srvc_id(TRUE, srvc_inst, srvc_uuid, &char_id.srvc_id);
-            bta_hh_le_fill_16bits_char_id(BTA_HH_LE_RPT_GET_RPT_INST_ID(p_rpt->inst_id), p_rpt->uuid, &char_id.char_id);
-
->>>>>>> cb9d1396
             BTA_GATTC_ReadCharacteristic(p_cb->conn_id,
                                      &char_id,
                                      BTA_GATT_AUTH_REQ_NONE);
@@ -3048,10 +3041,7 @@
                                p_rpt->uuid,
                                BTA_HH_LE_RPT_GET_RPT_INST_ID(p_rpt->inst_id),
                                GATT_UUID_CHAR_CLIENT_CONFIG);
-<<<<<<< HEAD
-=======
                 break;
->>>>>>> cb9d1396
             }
         }
         if (p_rpt->index == BTA_HH_LE_RPT_MAX - 1)
