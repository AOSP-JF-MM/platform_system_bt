/******************************************************************************
 *
 *  Copyright (C) 2004-2012 Broadcom Corporation
 *
 *  Licensed under the Apache License, Version 2.0 (the "License");
 *  you may not use this file except in compliance with the License.
 *  You may obtain a copy of the License at:
 *
 *  http://www.apache.org/licenses/LICENSE-2.0
 *
 *  Unless required by applicable law or agreed to in writing, software
 *  distributed under the License is distributed on an "AS IS" BASIS,
 *  WITHOUT WARRANTIES OR CONDITIONS OF ANY KIND, either express or implied.
 *  See the License for the specific language governing permissions and
 *  limitations under the License.
 *
 ******************************************************************************/

/******************************************************************************
 *
 *  This file contains action functions for advanced audio/video stream
 *  state machine. these functions are shared by both audio and video
 *  streams.
 *
 ******************************************************************************/

#include "bt_target.h"
#if defined(BTA_AV_INCLUDED) && (BTA_AV_INCLUDED == TRUE)

#include <assert.h>
#include <string.h>

#include <cutils/properties.h>

#include "bta_av_int.h"
#include "avdt_api.h"
#include "utl.h"
#include "l2c_api.h"
#include "l2cdefs.h"
#if( defined BTA_AR_INCLUDED ) && (BTA_AR_INCLUDED == TRUE)
#include "bta_ar_api.h"
#endif

/*****************************************************************************
**  Constants
*****************************************************************************/

/* the delay time in milliseconds to start service discovery on AVRCP */
#ifndef BTA_AV_RC_DISC_TIME_VAL
#define BTA_AV_RC_DISC_TIME_VAL     3500
#endif

/* the timer in milliseconds to guard against link busy and AVDT_CloseReq failed to be sent */
#ifndef BTA_AV_CLOSE_REQ_TIME_VAL
#define BTA_AV_CLOSE_REQ_TIME_VAL   4000
#endif

/* number to retry on reconfigure failure - some headsets requirs this number to be more than 1 */
#ifndef BTA_AV_RECONFIG_RETRY
#define BTA_AV_RECONFIG_RETRY       6
#endif

static void bta_av_st_rc_timer(tBTA_AV_SCB *p_scb, tBTA_AV_DATA *p_data);

static const size_t SBC_MAX_BITPOOL_OFFSET = 6;

<<<<<<< HEAD
static const size_t SBC_MAX_BITPOOL = 53;
=======
#ifdef BTA_AV_SPLIT_A2DP_DEF_FREQ_48KHZ
static const size_t SBC_MAX_BITPOOL = 51;
#else
static const size_t SBC_MAX_BITPOOL = 53;
#endif
>>>>>>> 67687e53

/* state machine states */
enum
{
    BTA_AV_INIT_SST,
    BTA_AV_INCOMING_SST,
    BTA_AV_OPENING_SST,
    BTA_AV_OPEN_SST,
    BTA_AV_RCFG_SST,
    BTA_AV_CLOSING_SST
};


/* the call out functions for audio stream */
const tBTA_AV_CO_FUNCTS bta_av_a2d_cos =
{
    bta_av_co_audio_init,
    bta_av_co_audio_disc_res,
    bta_av_co_audio_getconfig,
    bta_av_co_audio_setconfig,
    bta_av_co_audio_open,
    bta_av_co_audio_close,
    bta_av_co_audio_start,
    bta_av_co_audio_stop,
    bta_av_co_audio_src_data_path,
    bta_av_co_audio_delay
};

/* ssm action functions for audio stream */
const tBTA_AV_SACT bta_av_a2d_action[] =
{
    bta_av_do_disc_a2d,     /* BTA_AV_DO_DISC  */
    bta_av_cleanup,         /* BTA_AV_CLEANUP */
    bta_av_free_sdb,        /* BTA_AV_FREE_SDB */
    bta_av_config_ind,      /* BTA_AV_CONFIG_IND */
    bta_av_disconnect_req,  /* BTA_AV_DISCONNECT_REQ */
    bta_av_security_req,    /* BTA_AV_SECURITY_REQ */
    bta_av_security_rsp,    /* BTA_AV_SECURITY_RSP */
    bta_av_setconfig_rsp,   /* BTA_AV_SETCONFIG_RSP */
    bta_av_st_rc_timer,     /* BTA_AV_ST_RC_TIMER */
    bta_av_str_opened,      /* BTA_AV_STR_OPENED */
    bta_av_security_ind,    /* BTA_AV_SECURITY_IND */
    bta_av_security_cfm,    /* BTA_AV_SECURITY_CFM */
    bta_av_do_close,        /* BTA_AV_DO_CLOSE */
    bta_av_connect_req,     /* BTA_AV_CONNECT_REQ */
    bta_av_sdp_failed,      /* BTA_AV_SDP_FAILED */
    bta_av_disc_results,    /* BTA_AV_DISC_RESULTS */
    bta_av_disc_res_as_acp, /* BTA_AV_DISC_RES_AS_ACP */
    bta_av_open_failed,     /* BTA_AV_OPEN_FAILED */
    bta_av_getcap_results,  /* BTA_AV_GETCAP_RESULTS */
    bta_av_setconfig_rej,   /* BTA_AV_SETCONFIG_REJ */
    bta_av_discover_req,    /* BTA_AV_DISCOVER_REQ */
    bta_av_conn_failed,     /* BTA_AV_CONN_FAILED */
    bta_av_do_start,        /* BTA_AV_DO_START */
    bta_av_str_stopped,     /* BTA_AV_STR_STOPPED */
    bta_av_reconfig,        /* BTA_AV_RECONFIG */
    bta_av_data_path,       /* BTA_AV_DATA_PATH */
    bta_av_start_ok,        /* BTA_AV_START_OK */
    bta_av_start_failed,    /* BTA_AV_START_FAILED */
    bta_av_str_closed,      /* BTA_AV_STR_CLOSED */
    bta_av_clr_cong,        /* BTA_AV_CLR_CONG */
    bta_av_suspend_cfm,     /* BTA_AV_SUSPEND_CFM */
    bta_av_rcfg_str_ok,     /* BTA_AV_RCFG_STR_OK */
    bta_av_rcfg_failed,     /* BTA_AV_RCFG_FAILED */
    bta_av_rcfg_connect,    /* BTA_AV_RCFG_CONNECT */
    bta_av_rcfg_discntd,    /* BTA_AV_RCFG_DISCNTD */
    bta_av_suspend_cont,    /* BTA_AV_SUSPEND_CONT */
    bta_av_rcfg_cfm,        /* BTA_AV_RCFG_CFM */
    bta_av_rcfg_open,       /* BTA_AV_RCFG_OPEN */
    bta_av_security_rej,    /* BTA_AV_SECURITY_REJ */
    bta_av_open_rc,         /* BTA_AV_OPEN_RC */
    bta_av_chk_2nd_start,   /* BTA_AV_CHK_2ND_START */
    bta_av_save_caps,       /* BTA_AV_SAVE_CAPS */
    bta_av_set_use_rc,      /* BTA_AV_SET_USE_RC */
    bta_av_cco_close,       /* BTA_AV_CCO_CLOSE */
    bta_av_switch_role,     /* BTA_AV_SWITCH_ROLE */
    bta_av_role_res,        /* BTA_AV_ROLE_RES */
    bta_av_delay_co,        /* BTA_AV_DELAY_CO */
    bta_av_open_at_inc,     /* BTA_AV_OPEN_AT_INC */
    NULL
};

/* these tables translate AVDT events to SSM events */
static const UINT16 bta_av_stream_evt_ok[] = {
    BTA_AV_STR_DISC_OK_EVT,         /* AVDT_DISCOVER_CFM_EVT */
    BTA_AV_STR_GETCAP_OK_EVT,       /* AVDT_GETCAP_CFM_EVT */
    BTA_AV_STR_OPEN_OK_EVT,         /* AVDT_OPEN_CFM_EVT */
    BTA_AV_STR_OPEN_OK_EVT,         /* AVDT_OPEN_IND_EVT */
    BTA_AV_STR_CONFIG_IND_EVT,      /* AVDT_CONFIG_IND_EVT */
    BTA_AV_STR_START_OK_EVT,        /* AVDT_START_CFM_EVT */
    BTA_AV_STR_START_OK_EVT,        /* AVDT_START_IND_EVT */
    BTA_AV_STR_SUSPEND_CFM_EVT,     /* AVDT_SUSPEND_CFM_EVT */
    BTA_AV_STR_SUSPEND_CFM_EVT,     /* AVDT_SUSPEND_IND_EVT */
    BTA_AV_STR_CLOSE_EVT,           /* AVDT_CLOSE_CFM_EVT */
    BTA_AV_STR_CLOSE_EVT,           /* AVDT_CLOSE_IND_EVT */
    BTA_AV_STR_RECONFIG_CFM_EVT,    /* AVDT_RECONFIG_CFM_EVT */
    0,                              /* AVDT_RECONFIG_IND_EVT */
    BTA_AV_STR_SECURITY_CFM_EVT,    /* AVDT_SECURITY_CFM_EVT */
    BTA_AV_STR_SECURITY_IND_EVT,    /* AVDT_SECURITY_IND_EVT */
    BTA_AV_STR_WRITE_CFM_EVT,       /* AVDT_WRITE_CFM_EVT */
    BTA_AV_AVDT_CONNECT_EVT,        /* AVDT_CONNECT_IND_EVT */
    BTA_AV_AVDT_DISCONNECT_EVT,     /* AVDT_DISCONNECT_IND_EVT */
#if (AVDT_REPORTING == TRUE)
    BTA_AV_AVDT_RPT_CONN_EVT,       /* AVDT_REPORT_CONN_EVT */
    BTA_AV_AVDT_RPT_CONN_EVT,       /* AVDT_REPORT_DISCONN_EVT */
#endif
    BTA_AV_AVDT_DELAY_RPT_EVT,      /* AVDT_DELAY_REPORT_EVT */
    0                               /* AVDT_DELAY_REPORT_CFM_EVT */
};

static const UINT16 bta_av_stream_evt_fail[] = {
    BTA_AV_STR_DISC_FAIL_EVT,       /* AVDT_DISCOVER_CFM_EVT */
    BTA_AV_STR_GETCAP_FAIL_EVT,     /* AVDT_GETCAP_CFM_EVT */
    BTA_AV_STR_OPEN_FAIL_EVT,       /* AVDT_OPEN_CFM_EVT */
    BTA_AV_STR_OPEN_OK_EVT,         /* AVDT_OPEN_IND_EVT */
    BTA_AV_STR_CONFIG_IND_EVT,      /* AVDT_CONFIG_IND_EVT */
    BTA_AV_STR_START_FAIL_EVT,      /* AVDT_START_CFM_EVT */
    BTA_AV_STR_START_OK_EVT,        /* AVDT_START_IND_EVT */
    BTA_AV_STR_SUSPEND_CFM_EVT,     /* AVDT_SUSPEND_CFM_EVT */
    BTA_AV_STR_SUSPEND_CFM_EVT,     /* AVDT_SUSPEND_IND_EVT */
    BTA_AV_STR_CLOSE_EVT,           /* AVDT_CLOSE_CFM_EVT */
    BTA_AV_STR_CLOSE_EVT,           /* AVDT_CLOSE_IND_EVT */
    BTA_AV_STR_RECONFIG_CFM_EVT,    /* AVDT_RECONFIG_CFM_EVT */
    0,                              /* AVDT_RECONFIG_IND_EVT */
    BTA_AV_STR_SECURITY_CFM_EVT,    /* AVDT_SECURITY_CFM_EVT */
    BTA_AV_STR_SECURITY_IND_EVT,    /* AVDT_SECURITY_IND_EVT */
    BTA_AV_STR_WRITE_CFM_EVT,       /* AVDT_WRITE_CFM_EVT */
    BTA_AV_AVDT_CONNECT_EVT,        /* AVDT_CONNECT_IND_EVT */
    BTA_AV_AVDT_DISCONNECT_EVT,     /* AVDT_DISCONNECT_IND_EVT */
#if (AVDT_REPORTING == TRUE)
    BTA_AV_AVDT_RPT_CONN_EVT,       /* AVDT_REPORT_CONN_EVT */
    BTA_AV_AVDT_RPT_CONN_EVT,       /* AVDT_REPORT_DISCONN_EVT */
#endif
    BTA_AV_AVDT_DELAY_RPT_EVT,      /* AVDT_DELAY_REPORT_EVT */
    0                               /* AVDT_DELAY_REPORT_CFM_EVT */
};

void bta_av_stream_data_cback(UINT8 handle, BT_HDR *p_pkt, UINT32 time_stamp, UINT8 m_pt);
static void bta_av_stream0_cback(UINT8 handle, BD_ADDR bd_addr, UINT8 event, tAVDT_CTRL *p_data);
static void bta_av_stream1_cback(UINT8 handle, BD_ADDR bd_addr, UINT8 event, tAVDT_CTRL *p_data);
#if BTA_AV_NUM_STRS > 2
static void bta_av_stream2_cback(UINT8 handle, BD_ADDR bd_addr, UINT8 event, tAVDT_CTRL *p_data);
#endif
#if BTA_AV_NUM_STRS > 3
static void bta_av_stream3_cback(UINT8 handle, BD_ADDR bd_addr, UINT8 event, tAVDT_CTRL *p_data);
#endif
#if BTA_AV_NUM_STRS > 4
static void bta_av_stream4_cback(UINT8 handle, BD_ADDR bd_addr, UINT8 event, tAVDT_CTRL *p_data);
#endif
#if BTA_AV_NUM_STRS > 5
static void bta_av_stream5_cback(UINT8 handle, BD_ADDR bd_addr, UINT8 event, tAVDT_CTRL *p_data);
#endif
/* the array of callback functions to receive events from AVDT control channel */
tAVDT_CTRL_CBACK * const bta_av_dt_cback[] =
{
    bta_av_stream0_cback
    ,bta_av_stream1_cback
#if BTA_AV_NUM_STRS > 2
    ,bta_av_stream2_cback
#endif
#if BTA_AV_NUM_STRS > 3
    ,bta_av_stream3_cback
#endif
#if BTA_AV_NUM_STRS > 4
    ,bta_av_stream4_cback
#endif
#if BTA_AV_NUM_STRS > 5
    ,bta_av_stream5_cback
#endif
};
/***********************************************
**
** Function         bta_get_scb_handle
**
** Description      gives the registered AVDT handle.by checking with sep_type.
**
**
** Returns          void
***********************************************/
static UINT8 bta_av_get_scb_handle(tBTA_AV_SCB *p_scb, UINT8 local_sep)
{
    UINT8 xx =0;
    for (xx = 0; xx<BTA_AV_MAX_SEPS; xx++)
    {
        if ((p_scb->seps[xx].tsep == local_sep) &&
            (p_scb->seps[xx].codec_type == p_scb->codec_type))
            return (p_scb->seps[xx].av_handle);
    }
    APPL_TRACE_DEBUG(" bta_av_get_scb_handle appropiate sep_type not found")
    return 0; /* return invalid handle */
}

/***********************************************
**
** Function         bta_av_get_scb_sep_type
**
** Description      gives the sep type by cross-checking with AVDT handle
**
**
** Returns          void
***********************************************/
static UINT8 bta_av_get_scb_sep_type(tBTA_AV_SCB *p_scb, UINT8 tavdt_handle)
{
    UINT8 xx =0;
    for (xx = 0; xx<BTA_AV_MAX_SEPS; xx++)
    {
        if (p_scb->seps[xx].av_handle == tavdt_handle)
            return (p_scb->seps[xx].tsep);
    }
    APPL_TRACE_DEBUG(" bta_av_get_scb_sep_type appropiate handle not found")
    return 3; /* return invalid sep type */
}

/*******************************************************************************
**
** Function         bta_av_save_addr
**
** Description      copy the bd_addr and maybe reset the supported flags
**
**
** Returns          void
**
*******************************************************************************/
static void bta_av_save_addr(tBTA_AV_SCB *p_scb, const BD_ADDR b)
{
    APPL_TRACE_DEBUG("bta_av_save_addr r:%d, s:%d",
        p_scb->recfg_sup, p_scb->suspend_sup);
    if(bdcmp(p_scb->peer_addr, b) != 0)
    {
        APPL_TRACE_ERROR("reset flags");
        /* a new addr, reset the supported flags */
        p_scb->recfg_sup    = TRUE;
        p_scb->suspend_sup  = TRUE;
    }

    /* do this copy anyway, just in case the first addr matches
     * the control block one by accident */
    bdcpy(p_scb->peer_addr, b);
}

/*******************************************************************************
**
** Function         notify_start_failed
**
** Description      notify up-layer AV start failed
**
**
** Returns          void
**
*******************************************************************************/
static void notify_start_failed(tBTA_AV_SCB *p_scb)
{
    tBTA_AV_START   start;
    /* if start failed, clear role */
    p_scb->role &= ~BTA_AV_ROLE_START_INT;
    start.chnl   = p_scb->chnl;
    start.status = BTA_AV_FAIL;
    start.initiator = TRUE;
    start.hndl   = p_scb->hndl;
    (*bta_av_cb.p_cback)(BTA_AV_START_EVT, (tBTA_AV *) &start);
}

/*******************************************************************************
**
** Function         bta_av_st_rc_timer
**
** Description      start the AVRC timer if no RC connection & CT is supported &
**                  RC is used or
**                  as ACP (we do not really know if we want AVRC)
**
** Returns          void
**
*******************************************************************************/
static void bta_av_st_rc_timer(tBTA_AV_SCB *p_scb, tBTA_AV_DATA *p_data)
{
    UNUSED(p_data);

    APPL_TRACE_DEBUG("bta_av_st_rc_timer rc_handle:%d, use_rc: %d",
        p_scb->rc_handle, p_scb->use_rc);
    /* for outgoing RC connection as INT/CT */
    if( (p_scb->rc_handle == BTA_AV_RC_HANDLE_NONE) &&
        /*(bta_av_cb.features & BTA_AV_FEAT_RCCT) &&*/
        (p_scb->use_rc == TRUE || (p_scb->role & BTA_AV_ROLE_AD_ACP)) )
    {
        if ((p_scb->wait & BTA_AV_WAIT_ROLE_SW_BITS) == 0)
            bta_sys_start_timer(&p_scb->timer, BTA_AV_AVRC_TIMER_EVT, BTA_AV_RC_DISC_TIME_VAL);
        else
            p_scb->wait |= BTA_AV_WAIT_CHECK_RC;
    }

}

/*******************************************************************************
**
** Function         bta_av_next_getcap
**
** Description      The function gets the capabilities of the next available
**                  stream found in the discovery results.
**
** Returns          TRUE if we sent request to AVDT, FALSE otherwise.
**
*******************************************************************************/
static BOOLEAN bta_av_next_getcap(tBTA_AV_SCB *p_scb, tBTA_AV_DATA *p_data)
{
    int     i;
    tAVDT_GETCAP_REQ    *p_req;
    BOOLEAN     sent_cmd = FALSE;
    UINT16 uuid_int = p_scb->uuid_int;
    UINT8 sep_requested = 0;

    if(uuid_int == UUID_SERVCLASS_AUDIO_SOURCE)
       sep_requested = AVDT_TSEP_SNK;
    else if(uuid_int == UUID_SERVCLASS_AUDIO_SINK)
       sep_requested = AVDT_TSEP_SRC;

    for (i = p_scb->sep_info_idx; i < p_scb->num_seps; i++)
    {
        /* steam not in use, is a sink, and is the right media type (audio/video) */
        if ((p_scb->sep_info[i].in_use == FALSE) &&
            (p_scb->sep_info[i].tsep == sep_requested) &&
            (p_scb->sep_info[i].media_type == p_scb->media_type))
        {
            p_scb->sep_info_idx = i;

            /* we got a stream; get its capabilities */
            if (p_scb->p_cap == NULL)
            {
                p_scb->p_cap = (tAVDT_CFG *) GKI_getbuf(sizeof(tAVDT_CFG));
            }
            if (p_scb->p_cap == NULL)
            {
                i = p_scb->num_seps;
                break;
            }
            if ((p_scb->avdt_version >= AVDT_VERSION_SYNC) && (a2d_get_avdt_sdp_ver() >= AVDT_VERSION_SYNC) )
            {
                p_req = AVDT_GetAllCapReq;
            }
            else
            {
                p_req = AVDT_GetCapReq;
            }
            (*p_req)(p_scb->peer_addr,
                           p_scb->sep_info[i].seid,
                           p_scb->p_cap, bta_av_dt_cback[p_scb->hdi]);
            sent_cmd = TRUE;
            break;
        }
    }

    /* if no streams available then stream open fails */
    if (!sent_cmd)
    {
        bta_av_ssm_execute(p_scb, BTA_AV_STR_GETCAP_FAIL_EVT, p_data);
    }

    return sent_cmd;

}

/*******************************************************************************
**
** Function         bta_av_proc_stream_evt
**
** Description      Utility function to compose stream events.
**
** Returns          void
**
*******************************************************************************/
static void bta_av_proc_stream_evt(UINT8 handle, BD_ADDR bd_addr, UINT8 event, tAVDT_CTRL *p_data, int index)
{
    tBTA_AV_STR_MSG     *p_msg;
    UINT16              sec_len = 0;
    tBTA_AV_SCB         *p_scb = bta_av_cb.p_scb[index];
    int                 xx;
    APPL_TRACE_VERBOSE("bta_av_proc_stream_evt on the index : %d", index);

    if (p_data)
    {
        if (event == AVDT_SECURITY_IND_EVT)
        {
            sec_len = (p_data->security_ind.len < BTA_AV_SECURITY_MAX_LEN) ?
                       p_data->security_ind.len : BTA_AV_SECURITY_MAX_LEN;
        }
        else if (event == AVDT_SECURITY_CFM_EVT && p_data->hdr.err_code == 0)
        {
            sec_len = (p_data->security_cfm.len < BTA_AV_SECURITY_MAX_LEN) ?
                       p_data->security_cfm.len : BTA_AV_SECURITY_MAX_LEN;
        }
    }

    if (p_scb && (p_msg = (tBTA_AV_STR_MSG *) GKI_getbuf((UINT16) (sizeof(tBTA_AV_STR_MSG) + sec_len))) != NULL)
    {

        /* copy event data, bd addr, and handle to event message buffer */
        p_msg->hdr.offset = 0;

        if (bd_addr != NULL)
        {
            bdcpy(p_msg->bd_addr, bd_addr);
            APPL_TRACE_DEBUG("  bd_addr:%02x-%02x-%02x-%02x-%02x-%02x",
                          bd_addr[0], bd_addr[1],
                          bd_addr[2], bd_addr[3],
                          bd_addr[4], bd_addr[5]);
        }

        if (p_data != NULL)
        {
            memcpy(&p_msg->msg, p_data, sizeof (tAVDT_CTRL));
            /* copy config params to event message buffer */
            switch (event)
            {
            case AVDT_RECONFIG_CFM_EVT:
            APPL_TRACE_DEBUG("reconfig cfm event codec info = 0x%06x-%06x-%06x-%02x",
                (p_msg->msg.reconfig_cfm.p_cfg->codec_info[0]<<16)+(p_msg->msg.reconfig_cfm.p_cfg->codec_info[1]<<8)+p_msg->msg.reconfig_cfm.p_cfg->codec_info[2],
                (p_msg->msg.reconfig_cfm.p_cfg->codec_info[3]<<16)+(p_msg->msg.reconfig_cfm.p_cfg->codec_info[4]<<8)+p_msg->msg.reconfig_cfm.p_cfg->codec_info[5],
                (p_msg->msg.reconfig_cfm.p_cfg->codec_info[6]<<16)+(p_msg->msg.reconfig_cfm.p_cfg->codec_info[7]<<8)+p_msg->msg.reconfig_cfm.p_cfg->codec_info[8],
                p_msg->msg.reconfig_cfm.p_cfg->codec_info[9]);
            break;



            case AVDT_CONFIG_IND_EVT:
            /* We might have 2 SEP signallings(A2DP + VDP) with one peer device on one L2CAP.
             * If we already have a signalling connection with the bd_addr and the streaming
             * SST is at INIT state, change it to INCOMING state to handle the signalling
             * from the 2nd SEP.                                                                */
            /* Fix for below klockwork issue
             * Pointer 'bd_addr' checked for NULL at line 465 may be passed to function and
             * may be dereferenced there by passing argument 1 to function 'bta_av_find_lcb' at line 500
             * added another null check for below condition to get rid of kw error */
            if (bd_addr != NULL && (bta_av_find_lcb(bd_addr, BTA_AV_LCB_FIND) != NULL) && (bta_av_is_scb_init(p_scb)))
            {
                bta_av_set_scb_sst_incoming (p_scb);

                /* When ACP_CONNECT_EVT was received, we put first available scb to incoming state.
                 * Later when we receive AVDT_CONFIG_IND_EVT, we use a new p_scb and set its state to
                 * incoming which we do it above.
                 * We also have to set the old p_scb state to init to be used later             */
                for (xx = 0; xx < BTA_AV_NUM_STRS; xx++)
                {
                    if ((bta_av_cb.p_scb[xx]) && (xx != index))
                    {
                        if (bta_av_cb.p_scb[xx]->state == BTA_AV_INCOMING_SST)
                        {
                            bta_av_cb.p_scb[xx]->state = BTA_AV_INIT_SST;
                            bta_av_cb.p_scb[xx]->coll_mask = 0;
                            break;
                        }
                    }
                }
            }

            memcpy(&p_msg->cfg, p_data->config_ind.p_cfg, sizeof(tAVDT_CFG));
            break;

            case AVDT_SECURITY_IND_EVT:
                p_msg->msg.security_ind.p_data = (UINT8 *) (p_msg + 1);
                memcpy(p_msg->msg.security_ind.p_data, p_data->security_ind.p_data, sec_len);
                break;

            case AVDT_SECURITY_CFM_EVT:
                p_msg->msg.security_cfm.p_data = (UINT8 *) (p_msg + 1);
                if (p_data->hdr.err_code == 0)
                {
                    memcpy(p_msg->msg.security_cfm.p_data, p_data->security_cfm.p_data, sec_len);
                }
                break;
            case AVDT_SUSPEND_IND_EVT:
                    p_msg->msg.hdr.err_code = 0;
                break;

            default:
                break;
            }
        }
        else
            p_msg->msg.hdr.err_code = 0;

        /* look up application event */
        if ((p_data == NULL) || (p_data->hdr.err_code == 0))
        {
            p_msg->hdr.event = bta_av_stream_evt_ok[event];
        }
        else
        {
            p_msg->hdr.event = bta_av_stream_evt_fail[event];
        }

        p_msg->initiator = FALSE;
        if (event == AVDT_SUSPEND_CFM_EVT)
            p_msg->initiator = TRUE;

        APPL_TRACE_VERBOSE("hndl:x%x", p_scb->hndl);
        p_msg->hdr.layer_specific = p_scb->hndl;
        p_msg->handle   = handle;
        p_msg->avdt_event = event;
        bta_sys_sendmsg(p_msg);
    }

/* coverity[var_deref_model] */
/* false-positive: bta_av_conn_cback only processes AVDT_CONNECT_IND_EVT and AVDT_DISCONNECT_IND_EVT event
 *                 these 2 events always have associated p_data */
/* Fix for below klockwork issue
 * Pointer 'bd_addr' checked for NULL at line 465 may be passed to function and may be dereferenced there
 * by passing argument 2 to function 'bta_av_conn_cback'. */
    if (p_data && bd_addr)
    {
        bta_av_conn_cback(handle, bd_addr, event, p_data);
    }
    else
    {
        APPL_TRACE_DEBUG("%s: p_data is null", __func__);
    }
}

/*******************************************************************************
**
** Function         bta_av_stream_data_cback
**
** Description      This is the AVDTP callback function for stream events.
**
** Returns          void
**
*******************************************************************************/
void bta_av_stream_data_cback(UINT8 handle, BT_HDR *p_pkt, UINT32 time_stamp, UINT8 m_pt)
{
    int index = 0;
    tBTA_AV_SCB         *p_scb ;
    APPL_TRACE_DEBUG("bta_av_stream_data_cback avdt_handle: %d pkt_len=0x%x  ofst = 0x%x", handle,p_pkt->len,p_pkt->offset);
    APPL_TRACE_DEBUG(" Number of frames 0x%x",*((UINT8*)(p_pkt + 1) + p_pkt->offset));
    APPL_TRACE_DEBUG("Sequence Number 0x%x",p_pkt->layer_specific);
    /* Get  SCB  and correct sep type*/
    for(index = 0; index < BTA_AV_NUM_STRS;index ++ )
    {
        p_scb = bta_av_cb.p_scb[index];
        if((p_scb->avdt_handle == handle)&&(p_scb->seps[p_scb->sep_idx].tsep == AVDT_TSEP_SNK))
            break;
    }
    if(index == BTA_AV_NUM_STRS) /* cannot find correct handler */
    {
        GKI_freebuf(p_pkt);
        return;
    }
    p_pkt->event = BTA_AV_MEDIA_DATA_EVT;
    p_scb->seps[p_scb->sep_idx].p_app_data_cback(BTA_AV_MEDIA_DATA_EVT, (tBTA_AV_MEDIA*)p_pkt);
    GKI_freebuf(p_pkt);  /* a copy of packet had been delivered, we free this buffer */
}

/*******************************************************************************
**
** Function         bta_av_stream0_cback
**
** Description      This is the AVDTP callback function for stream events.
**
** Returns          void
**
*******************************************************************************/
static void bta_av_stream0_cback(UINT8 handle, BD_ADDR bd_addr, UINT8 event, tAVDT_CTRL *p_data)
{
    APPL_TRACE_VERBOSE("bta_av_stream0_cback avdt_handle: %d event=0x%x", handle, event);
    bta_av_proc_stream_evt(handle, bd_addr, event, p_data, 0);
}

/*******************************************************************************
**
** Function         bta_av_stream1_cback
**
** Description      This is the AVDTP callback function for stream events.
**
** Returns          void
**
*******************************************************************************/
static void bta_av_stream1_cback(UINT8 handle, BD_ADDR bd_addr, UINT8 event, tAVDT_CTRL *p_data)
{
    APPL_TRACE_EVENT("bta_av_stream1_cback avdt_handle: %d event=0x%x", handle, event);
    bta_av_proc_stream_evt(handle, bd_addr, event, p_data, 1);
}

#if BTA_AV_NUM_STRS > 2
/*******************************************************************************
**
** Function         bta_av_stream2_cback
**
** Description      This is the AVDTP callback function for stream events.
**
** Returns          void
**
*******************************************************************************/
static void bta_av_stream2_cback(UINT8 handle, BD_ADDR bd_addr, UINT8 event, tAVDT_CTRL *p_data)
{
    APPL_TRACE_EVENT("bta_av_stream2_cback avdt_handle: %d event=0x%x", handle, event);
    bta_av_proc_stream_evt(handle, bd_addr, event, p_data, 2);
}
#endif

#if BTA_AV_NUM_STRS > 3
/*******************************************************************************
**
** Function         bta_av_stream3_cback
**
** Description      This is the AVDTP callback function for stream events.
**
** Returns          void
**
*******************************************************************************/
static void bta_av_stream3_cback(UINT8 handle, BD_ADDR bd_addr, UINT8 event, tAVDT_CTRL *p_data)
{
    APPL_TRACE_EVENT("bta_av_stream3_cback avdt_handle: %d event=0x%x", handle, event);
    bta_av_proc_stream_evt(handle, bd_addr, event, p_data, 3);
}
#endif

/*******************************************************************************
**
** Function         bta_av_stream4_cback
**
** Description      This is the AVDTP callback function for stream events.
**
** Returns          void
**
*******************************************************************************/
#if BTA_AV_NUM_STRS > 4
static void bta_av_stream4_cback(UINT8 handle, BD_ADDR bd_addr, UINT8 event, tAVDT_CTRL *p_data)
{
    APPL_TRACE_EVENT("bta_av_stream4_cback avdt_handle: %d event=0x%x", handle, event);
    bta_av_proc_stream_evt(handle, bd_addr, event, p_data, 4);
}
#endif

/*******************************************************************************
**
** Function         bta_av_stream5_cback
**
** Description      This is the AVDTP callback function for stream events.
**
** Returns          void
**
*******************************************************************************/
#if BTA_AV_NUM_STRS > 5
static void bta_av_stream5_cback(UINT8 handle, BD_ADDR bd_addr, UINT8 event, tAVDT_CTRL *p_data)
{
    APPL_TRACE_EVENT("bta_av_stream5_cback avdt_handle: %d event=0x%x", handle, event);
    bta_av_proc_stream_evt(handle, bd_addr, event, p_data, 5);
}
#endif

/*******************************************************************************
**
** Function         bta_av_a2d_sdp_cback
**
** Description      A2DP service discovery callback.
**
** Returns          void
**
*******************************************************************************/
static void bta_av_a2d_sdp_cback(BOOLEAN found, tA2D_Service *p_service)
{
    tBTA_AV_SDP_RES *p_msg;
    tBTA_AV_SCB     *p_scb;

    if ((p_msg = (tBTA_AV_SDP_RES *) GKI_getbuf(sizeof(tBTA_AV_SDP_RES))) != NULL)
    {
        p_msg->hdr.event = (found) ? BTA_AV_SDP_DISC_OK_EVT : BTA_AV_SDP_DISC_FAIL_EVT;

        p_scb = bta_av_hndl_to_scb(bta_av_cb.handle);
        if (p_scb)
        {
            if (found && (p_service != NULL))
                p_scb->avdt_version = p_service->avdt_version;
            else
                p_scb->avdt_version = 0x00;

            p_msg->hdr.layer_specific = bta_av_cb.handle;
            bta_sys_sendmsg(p_msg);
            if (!found)
                APPL_TRACE_ERROR ("bta_av_a2d_sdp_cback, SDP record not found");
            bta_sys_conn_close(BTA_ID_AV, p_scb->hdi, p_scb->peer_addr);
        }
        else
        {
            APPL_TRACE_ERROR ("bta_av_a2d_sdp_cback, no scb found for handle(0x%x)", bta_av_cb.handle);
        }
    }
}

/*******************************************************************************
**
** Function         bta_av_adjust_seps_idx
**
** Description      adjust the sep_idx
**
** Returns
**
*******************************************************************************/
static void bta_av_adjust_seps_idx(tBTA_AV_SCB *p_scb, UINT8 avdt_handle)
{
    int xx;
    APPL_TRACE_DEBUG("bta_av_adjust_seps_idx codec_type: %d", p_scb->codec_type);
    for(xx=0; xx<BTA_AV_MAX_SEPS; xx++)
    {
        APPL_TRACE_DEBUG("av_handle: %d codec_type: %d",
            p_scb->seps[xx].av_handle, p_scb->seps[xx].codec_type);
        if((p_scb->seps[xx].av_handle && p_scb->codec_type == p_scb->seps[xx].codec_type)
            && (p_scb->seps[xx].av_handle == avdt_handle))
        {
            p_scb->sep_idx      = xx;
            p_scb->avdt_handle  = p_scb->seps[xx].av_handle;
            break;
        }
    }
}

/*******************************************************************************
**
** Function         bta_av_switch_role
**
** Description      Switch role was not started and a timer was started.
**                  another attempt to switch role now - still opening.
**
** Returns          void
**
*******************************************************************************/
void bta_av_switch_role (tBTA_AV_SCB *p_scb, tBTA_AV_DATA *p_data)
{
    tBTA_AV_RS_RES      switch_res = BTA_AV_RS_NONE;
    tBTA_AV_API_OPEN  *p_buf = &p_scb->q_info.open;
    UNUSED(p_data);

    APPL_TRACE_DEBUG("bta_av_switch_role wait:x%x", p_scb->wait);
    if (p_scb->wait & BTA_AV_WAIT_ROLE_SW_RES_START)
        p_scb->wait |= BTA_AV_WAIT_ROLE_SW_RETRY;

    /* clear the masks set when the timer is started */
    p_scb->wait &= ~(BTA_AV_WAIT_ROLE_SW_RES_OPEN|BTA_AV_WAIT_ROLE_SW_RES_START);

    if (p_scb->q_tag == BTA_AV_Q_TAG_OPEN)
    {
        if (bta_av_switch_if_needed(p_scb) || !bta_av_link_role_ok(p_scb, A2D_SET_MULTL_BIT))
        {
            p_scb->wait |= BTA_AV_WAIT_ROLE_SW_RES_OPEN;
        }
        else
        {
            /* this should not happen in theory. Just in case...
             * continue to do_disc_a2d */
            switch_res = BTA_AV_RS_DONE;
        }
    }
    else
    {
        /* report failure on OPEN */
        switch_res = BTA_AV_RS_FAIL;
    }

    if (switch_res != BTA_AV_RS_NONE)
    {
        if (bta_av_cb.rs_idx == (p_scb->hdi + 1))
        {
            bta_av_cb.rs_idx = 0;
        }
        p_scb->wait &= ~BTA_AV_WAIT_ROLE_SW_RETRY;
        p_scb->q_tag = 0;
        p_buf->switch_res = switch_res;
        bta_av_do_disc_a2d(p_scb, (tBTA_AV_DATA *)p_buf);
    }
}

/*******************************************************************************
**
** Function         bta_av_role_res
**
** Description      Handle the role changed event
**
**
** Returns          void
**
*******************************************************************************/
void bta_av_role_res (tBTA_AV_SCB *p_scb, tBTA_AV_DATA *p_data)
{
    BOOLEAN         initiator = FALSE;
    tBTA_AV_START   start;
    tBTA_AV_OPEN    av_open;
    tBTA_AV_ROLE_CHANGED role_changed;

    UINT8 cur_role = BTM_ROLE_UNDEFINED;

    APPL_TRACE_DEBUG("bta_av_role_res q_tag:%d, wait:x%x, role:x%x", p_scb->q_tag, p_scb->wait, p_scb->role);
    if (p_scb->role & BTA_AV_ROLE_START_INT)
        initiator = TRUE;

    /* Multicast: update BTIF about role switch
     * If role switch succeeded, we need to update multicast state
     * from BTIF.
     */
    if (p_data->role_res.hci_status == HCI_SUCCESS)
    {
        APPL_TRACE_DEBUG("bta_av_role_res: Master update upper layer");

        bdcpy(role_changed.bd_addr, p_scb->peer_addr);
        role_changed.hndl = p_scb->hndl;

        if (BTM_GetRole (p_scb->peer_addr, &cur_role) == BTM_SUCCESS)
        {
            role_changed.new_role = cur_role;
        }
        (*bta_av_cb.p_cback)(BTA_AV_ROLE_CHANGED_EVT, (tBTA_AV *)&role_changed);
    }

    if (p_scb->q_tag == BTA_AV_Q_TAG_START)
    {
        if (p_scb->wait & BTA_AV_WAIT_ROLE_SW_STARTED)
        {
            p_scb->wait &= ~BTA_AV_WAIT_ROLE_SW_BITS;
            if (p_data->role_res.hci_status != HCI_SUCCESS)
            {
                p_scb->role &= ~BTA_AV_ROLE_START_INT;
                bta_sys_idle(BTA_ID_AV, p_scb->hdi, p_scb->peer_addr);
                /* start failed because of role switch. */
                start.chnl   = p_scb->chnl;
                start.status = BTA_AV_FAIL_ROLE;
                start.hndl   = p_scb->hndl;
                start.initiator = initiator;
                (*bta_av_cb.p_cback)(BTA_AV_START_EVT, (tBTA_AV *) &start);
            }
            else
            {
                bta_av_start_ok(p_scb, p_data);
            }
        }
        else if (p_scb->wait & BTA_AV_WAIT_ROLE_SW_RES_START)
            p_scb->wait |= BTA_AV_WAIT_ROLE_SW_FAILED;
    }
    else if (p_scb->q_tag == BTA_AV_Q_TAG_OPEN)
    {
        if (p_scb->wait & BTA_AV_WAIT_ROLE_SW_RES_OPEN)
        {
            p_scb->role &= ~BTA_AV_ROLE_START_INT;
            p_scb->wait &= ~BTA_AV_WAIT_ROLE_SW_BITS;

            if (p_data->role_res.hci_status != HCI_SUCCESS)
            {
                /* Open failed because of role switch. */
                bdcpy(av_open.bd_addr, p_scb->peer_addr);
                av_open.chnl   = p_scb->chnl;
                av_open.hndl   = p_scb->hndl;
                // update Master/Slave Role for open event
                if (BTM_GetRole (p_scb->peer_addr, &cur_role) == BTM_SUCCESS)
                {
                    av_open.role = cur_role;
                }
                start.status = BTA_AV_FAIL_ROLE;
                if(p_scb->seps[p_scb->sep_idx].tsep == AVDT_TSEP_SRC )
                    av_open.sep = AVDT_TSEP_SNK;
                else if(p_scb->seps[p_scb->sep_idx].tsep == AVDT_TSEP_SNK )
                    av_open.sep = AVDT_TSEP_SRC;
                (*bta_av_cb.p_cback)(BTA_AV_OPEN_EVT, (tBTA_AV *)&av_open);
            }
            else
            {
                /* Continue av open process */
                p_scb->q_info.open.switch_res = BTA_AV_RS_DONE;
                bta_av_do_disc_a2d (p_scb, (tBTA_AV_DATA *)&(p_scb->q_info.open));
            }
        }
        else
        {
            APPL_TRACE_WARNING ("Unexpected role switch event: q_tag = %d wait = %d", p_scb->q_tag, p_scb->wait);
        }
    }

    APPL_TRACE_DEBUG("wait:x%x, role:x%x", p_scb->wait, p_scb->role);
}

/*******************************************************************************
**
** Function         bta_av_delay_co
**
** Description      Call the delay call-out function to report the delay report
**                  from SNK
**
** Returns          void
**
*******************************************************************************/
void bta_av_delay_co (tBTA_AV_SCB *p_scb, tBTA_AV_DATA *p_data)
{
    p_scb->p_cos->delay(p_scb->hndl, p_data->str_msg.msg.delay_rpt_cmd.delay);
}

/*******************************************************************************
**
** Function         bta_av_do_disc_a2d
**
** Description      Do service discovery for A2DP.
**
** Returns          void
**
*******************************************************************************/
void bta_av_do_disc_a2d (tBTA_AV_SCB *p_scb, tBTA_AV_DATA *p_data)
{
    BOOLEAN     ok_continue = FALSE;
    tA2D_SDP_DB_PARAMS  db_params;
    UINT16              attr_list[] = {ATTR_ID_SERVICE_CLASS_ID_LIST,
                                       ATTR_ID_PROTOCOL_DESC_LIST,
                                       ATTR_ID_BT_PROFILE_DESC_LIST};
    UINT16 sdp_uuid = 0; /* UUID for which SDP has to be done */

    APPL_TRACE_DEBUG("bta_av_do_disc_a2d use_rc: %d rs:%d, oc:%d",
        p_data->api_open.use_rc, p_data->api_open.switch_res, bta_av_cb.audio_open_cnt);

    memcpy (&(p_scb->open_api), &(p_data->api_open), sizeof(tBTA_AV_API_OPEN));

    switch(p_data->api_open.switch_res)
    {
    case BTA_AV_RS_NONE:
        if (bta_av_switch_if_needed(p_scb) || !bta_av_link_role_ok(p_scb, A2D_SET_MULTL_BIT))
        {
            /* waiting for role switch result. save the api to control block */
            memcpy(&p_scb->q_info.open, &p_data->api_open, sizeof(tBTA_AV_API_OPEN));
            p_scb->wait |= BTA_AV_WAIT_ROLE_SW_RES_OPEN;
            p_scb->q_tag = BTA_AV_Q_TAG_OPEN;
        }
        else
        {
            ok_continue = TRUE;
        }
        break;

    case BTA_AV_RS_FAIL:
        /* report a new failure event  */
        p_scb->open_status = BTA_AV_FAIL_ROLE;
        bta_av_ssm_execute(p_scb, BTA_AV_SDP_DISC_FAIL_EVT, NULL);
        break;

    case BTA_AV_RS_OK:
        p_data = (tBTA_AV_DATA *)&p_scb->q_info.open;
        /* continue to open if link role is ok */
        if (bta_av_link_role_ok(p_scb, A2D_SET_MULTL_BIT))
        {
            ok_continue = TRUE;
        }
        else
        {
            p_scb->wait |= BTA_AV_WAIT_ROLE_SW_RES_OPEN;
        }
        break;

    case BTA_AV_RS_DONE:
        ok_continue = TRUE;
        break;
    }

    APPL_TRACE_DEBUG("ok_continue: %d wait:x%x, q_tag: %d", ok_continue, p_scb->wait, p_scb->q_tag);
    if (!ok_continue)
        return;

    /* clear the role switch bits */
    p_scb->wait &= ~BTA_AV_WAIT_ROLE_SW_BITS;

    if (p_scb->wait & BTA_AV_WAIT_CHECK_RC)
    {
        p_scb->wait &= ~BTA_AV_WAIT_CHECK_RC;
        bta_sys_start_timer(&p_scb->timer, BTA_AV_AVRC_TIMER_EVT, BTA_AV_RC_DISC_TIME_VAL);
    }

    if (bta_av_cb.features & BTA_AV_FEAT_MASTER)
    {
        L2CA_SetDesireRole(L2CAP_ROLE_DISALLOW_SWITCH);

        if (bta_av_cb.audio_open_cnt == 1)
        {
            /* there's already an A2DP connection. do not allow switch */
            bta_sys_clear_default_policy(BTA_ID_AV, HCI_ENABLE_MASTER_SLAVE_SWITCH);
        }
    }
    /* store peer addr other parameters */
    bta_av_save_addr(p_scb, p_data->api_open.bd_addr);
    p_scb->sec_mask = p_data->api_open.sec_mask;
    p_scb->use_rc = p_data->api_open.use_rc;

    bta_sys_conn_open(BTA_ID_AV, p_scb->hdi, p_scb->peer_addr);

    if (p_scb->skip_sdp == TRUE)
    {
        tA2D_Service a2d_ser;
        a2d_ser.avdt_version = AVDT_VERSION;
        p_scb->skip_sdp = FALSE;
        p_scb->uuid_int = p_data->api_open.uuid;
        /* only one A2D find service is active at a time */
        bta_av_cb.handle = p_scb->hndl;
        APPL_TRACE_IMP("Skip Sdp for incoming A2dp connection");
        bta_av_a2d_sdp_cback(TRUE, &a2d_ser);
    }
    else
    {

        /* only one A2D find service is active at a time */
        bta_av_cb.handle = p_scb->hndl;

            /* set up parameters */
        db_params.db_len = BTA_AV_DISC_BUF_SIZE;
        db_params.num_attr = 3;
        db_params.p_db = NULL; // we will allocate memory in Stack
        db_params.p_attrs = attr_list;
        p_scb->uuid_int = p_data->api_open.uuid;
        p_scb->sdp_discovery_started = TRUE;
        if (p_scb->uuid_int == UUID_SERVCLASS_AUDIO_SINK)
            sdp_uuid = UUID_SERVCLASS_AUDIO_SOURCE;
        else if (p_scb->uuid_int == UUID_SERVCLASS_AUDIO_SOURCE)
            sdp_uuid = UUID_SERVCLASS_AUDIO_SINK;

        APPL_TRACE_DEBUG("uuid_int 0x%x, Doing SDP For 0x%x", p_scb->uuid_int, sdp_uuid);
        if(A2D_FindService(sdp_uuid, p_scb->peer_addr, &db_params,
                        bta_av_a2d_sdp_cback) == A2D_SUCCESS)
        {
            return;
        }

        /* when the code reaches here, either the DB is NULL
         * or A2D_FindService is not successful */
        bta_av_a2d_sdp_cback(FALSE, NULL);
    }
}

/*******************************************************************************
**
** Function         bta_av_cleanup
**
** Description      cleanup AV stream control block.
**
** Returns          void
**
*******************************************************************************/
void bta_av_cleanup(tBTA_AV_SCB *p_scb, tBTA_AV_DATA *p_data)
{
    tBTA_AV_CONN_CHG msg;
    int             xx;
    UINT8           role = BTA_AV_ROLE_AD_INT;
    UNUSED(p_data);

    APPL_TRACE_DEBUG("bta_av_cleanup");

    /* free any buffers */
    utl_freebuf((void **) &p_scb->p_cap);
    p_scb->sdp_discovery_started = FALSE;
    p_scb->avdt_version = 0;

    /* initialize some control block variables */
    p_scb->open_status = BTA_AV_SUCCESS;

    /* if de-registering shut everything down */
    msg.hdr.layer_specific  = p_scb->hndl;
    p_scb->started  = FALSE;
    p_scb->cong = FALSE;
    p_scb->role = role;
    p_scb->cur_psc_mask = 0;
    p_scb->wait = 0;
    p_scb->num_disc_snks = 0;
    p_scb->coll_mask = 0;
    p_scb->skip_sdp = FALSE;
    bta_sys_stop_timer(&p_scb->timer);
    if (p_scb->deregistring)
    {
        /* remove stream */
        for(xx=0; xx<BTA_AV_MAX_SEPS; xx++)
        {
            if(p_scb->seps[xx].av_handle)
                AVDT_RemoveStream(p_scb->seps[xx].av_handle);
            p_scb->seps[xx].av_handle = 0;
        }

        bta_av_dereg_comp((tBTA_AV_DATA *) &msg);
    }
    else
    {
        /* report stream closed to main SM */
        msg.is_up = FALSE;
        bdcpy(msg.peer_addr, p_scb->peer_addr);
        bta_av_conn_chg((tBTA_AV_DATA *) &msg);
    }
}

/*******************************************************************************
**
** Function         bta_av_free_sdb
**
** Description      Free service discovery db buffer.
**
** Returns          void
**
*******************************************************************************/
void bta_av_free_sdb(tBTA_AV_SCB *p_scb, tBTA_AV_DATA *p_data)
{
    UNUSED(p_data);
    p_scb->sdp_discovery_started = FALSE;
}

/*******************************************************************************
**
** Function         bta_av_config_ind
**
** Description      Handle a stream configuration indication from the peer.
**
** Returns          void
**
*******************************************************************************/
void bta_av_config_ind (tBTA_AV_SCB *p_scb, tBTA_AV_DATA *p_data)
{
    tBTA_AV_CI_SETCONFIG setconfig;
    tAVDT_SEP_INFO       *p_info;
    tAVDT_CFG            *p_evt_cfg = &p_data->str_msg.cfg;
    UINT8   psc_mask = (p_evt_cfg->psc_mask | p_scb->cfg.psc_mask);
    UINT8 local_sep;    /* sep type of local handle on which connection was received */
    tBTA_AV_STR_MSG  *p_msg = (tBTA_AV_STR_MSG *)p_data;
    UNUSED(p_data);

    local_sep = bta_av_get_scb_sep_type(p_scb, p_msg->handle);
    p_scb->avdt_label = p_data->str_msg.msg.hdr.label;
    memcpy(p_scb->cfg.codec_info, p_evt_cfg->codec_info, AVDT_CODEC_SIZE);
    p_scb->codec_type = p_evt_cfg->codec_info[BTA_AV_CODEC_TYPE_IDX];
    bta_av_save_addr(p_scb, p_data->str_msg.bd_addr);


    if (p_scb->coll_mask & BTA_AV_COLL_API_CALLED)
    {
        APPL_TRACE_DEBUG(" bta_av_config_ind ReSetting collision mask  ");
        /* Clear collision mask */
        p_scb->coll_mask = 0;
    }
    else
    {
        APPL_TRACE_WARNING(" bta_av_config_ind config_ind called before Open");
        p_scb->coll_mask |= BTA_AV_COLL_SETCONFIG_IND;
    }
    bta_sys_stop_timer(&bta_av_cb.acp_sig_tmr);
    /* As there is no API currently to check if the
     * timer is active, p_cback is used to identify
     * the state of acp_sig_tmr. NULL means not active.
     */
    bta_av_cb.acp_sig_tmr.p_cback = NULL;

    /* if no codec parameters in configuration, fail */
    if ((p_evt_cfg->num_codec == 0) ||
    /* or the peer requests for a service we do not support */
        ((psc_mask != p_scb->cfg.psc_mask) &&
        (psc_mask != (p_scb->cfg.psc_mask&~AVDT_PSC_DELAY_RPT))) )
    {
        setconfig.hndl      = p_scb->hndl; /* we may not need this */
        setconfig.err_code  = AVDT_ERR_UNSUP_CFG;
        bta_av_ssm_execute(p_scb, BTA_AV_CI_SETCONFIG_FAIL_EVT, (tBTA_AV_DATA *) &setconfig);
    }
    else
    {
        p_info = &p_scb->sep_info[0];
        p_info->in_use = 0;
        p_info->media_type = p_scb->media_type;
        p_info->seid = p_data->str_msg.msg.config_ind.int_seid;

        /* Sep type of Peer will be oppsite role to our local sep */
        if (local_sep == AVDT_TSEP_SRC)
            p_info->tsep = AVDT_TSEP_SNK;
        else if (local_sep == AVDT_TSEP_SNK)
            p_info->tsep = AVDT_TSEP_SRC;

        p_scb->role      |= BTA_AV_ROLE_AD_ACP;
        p_scb->cur_psc_mask = p_evt_cfg->psc_mask;
        if (bta_av_cb.features & BTA_AV_FEAT_RCTG)
            p_scb->use_rc = TRUE;
        else
            p_scb->use_rc = FALSE;

        p_scb->num_seps  = 1;
        p_scb->sep_info_idx = 0;
        APPL_TRACE_DEBUG("bta_av_config_ind: SEID: %d use_rc: %d cur_psc_mask:0x%x", p_info->seid, p_scb->use_rc, p_scb->cur_psc_mask);
        /*  in case of A2DP SINK this is the first time peer data is being sent to co functions */
        if (local_sep == AVDT_TSEP_SNK)
        {
            p_scb->p_cos->setcfg(p_scb->hndl, p_scb->codec_type,
                             p_evt_cfg->codec_info,
                             p_info->seid,
                             p_scb->peer_addr,
                             p_evt_cfg->num_protect,
                             p_evt_cfg->protect_info,
                             AVDT_TSEP_SNK,
                             p_msg->handle);
        }
        else
        {
            p_scb->p_cos->setcfg(p_scb->hndl, p_scb->codec_type,
                             p_evt_cfg->codec_info,
                             p_info->seid,
                             p_scb->peer_addr,
                             p_evt_cfg->num_protect,
                             p_evt_cfg->protect_info,
                             AVDT_TSEP_SRC,
                             p_msg->handle);
        }
    }
}

/*******************************************************************************
**
** Function         bta_av_disconnect_req
**
** Description      Disconnect AVDTP connection.
**
** Returns          void
**
*******************************************************************************/
void bta_av_disconnect_req (tBTA_AV_SCB *p_scb, tBTA_AV_DATA *p_data)
{
    tBTA_AV_RCB *p_rcb;
    UNUSED(p_data);

    APPL_TRACE_DEBUG("bta_av_disconnect_req conn_lcb: 0x%x", bta_av_cb.conn_lcb);

    bta_sys_stop_timer(&bta_av_cb.sig_tmr);
    bta_sys_stop_timer(&p_scb->timer);
    if(bta_av_cb.conn_lcb)
    {
        p_rcb = bta_av_get_rcb_by_shdl((UINT8)(p_scb->hdi + 1));
        if (p_rcb)
            bta_av_del_rc(p_rcb);
        AVDT_DisconnectReq(p_scb->peer_addr, bta_av_dt_cback[p_scb->hdi]);
    }
    else
    {
        bta_av_ssm_execute(p_scb, BTA_AV_AVDT_DISCONNECT_EVT, NULL);
    }
}

/*******************************************************************************
**
** Function         bta_av_security_req
**
** Description      Send an AVDTP security request.
**
** Returns          void
**
*******************************************************************************/
void bta_av_security_req (tBTA_AV_SCB *p_scb, tBTA_AV_DATA *p_data)
{
    if (bta_av_cb.features & BTA_AV_FEAT_PROTECT)
    {
        AVDT_SecurityReq(p_scb->avdt_handle, p_data->api_protect_req.p_data,
                         p_data->api_protect_req.len);
    }
}

/*******************************************************************************
**
** Function         bta_av_security_rsp
**
** Description      Send an AVDTP security response.
**
** Returns          void
**
*******************************************************************************/
void bta_av_security_rsp (tBTA_AV_SCB *p_scb, tBTA_AV_DATA *p_data)
{
    if (bta_av_cb.features & BTA_AV_FEAT_PROTECT)
    {
        AVDT_SecurityRsp(p_scb->avdt_handle, p_scb->avdt_label, p_data->api_protect_rsp.error_code,
                         p_data->api_protect_rsp.p_data, p_data->api_protect_rsp.len);
    }
    else
    {
        AVDT_SecurityRsp(p_scb->avdt_handle, p_scb->avdt_label, AVDT_ERR_NSC,
                     NULL, 0);
    }
}

/*******************************************************************************
**
** Function         bta_av_setconfig_rsp
**
** Description      setconfig is OK
**
** Returns          void
**
*******************************************************************************/
void bta_av_setconfig_rsp (tBTA_AV_SCB *p_scb, tBTA_AV_DATA *p_data)
{
    UINT8   num = p_data->ci_setconfig.num_seid + 1;
    UINT8   avdt_handle = p_data->ci_setconfig.avdt_handle;
    UINT8   *p_seid = p_data->ci_setconfig.p_seid;
    int     i;
    UINT8   local_sep;
    tBTA_AV_MEDIA av_sink_codec_info;

    /* we like this codec_type. find the sep_idx */
    local_sep = bta_av_get_scb_sep_type(p_scb,avdt_handle);
    bta_av_adjust_seps_idx(p_scb, avdt_handle);
    APPL_TRACE_DEBUG("bta_av_setconfig_rsp: sep_idx: %d cur_psc_mask:0x%x", p_scb->sep_idx, p_scb->cur_psc_mask);

    if ((AVDT_TSEP_SNK == local_sep) && (p_data->ci_setconfig.err_code == AVDT_SUCCESS) &&
                                     (p_scb->seps[p_scb->sep_idx].p_app_data_cback != NULL)) {
        memcpy(av_sink_codec_info.avk_config.bd_addr,p_scb->peer_addr,sizeof(BD_ADDR));
        av_sink_codec_info.avk_config.codec_info = p_scb->cfg.codec_info;
        p_scb->seps[p_scb->sep_idx].p_app_data_cback(BTA_AV_MEDIA_SINK_CFG_EVT,
                                              &av_sink_codec_info);
    }


    AVDT_ConfigRsp(p_scb->avdt_handle, p_scb->avdt_label, p_data->ci_setconfig.err_code,
                   p_data->ci_setconfig.category);

    bta_sys_stop_timer(&bta_av_cb.sig_tmr);

    if(p_data->ci_setconfig.err_code == AVDT_SUCCESS)
    {
        p_scb->wait = BTA_AV_WAIT_ACP_CAPS_ON;
        if(p_data->ci_setconfig.recfg_needed)
            p_scb->role |= BTA_AV_ROLE_SUSPEND_OPT;
        APPL_TRACE_DEBUG("bta_av_setconfig_rsp recfg_needed:%d role:x%x num:%d",
            p_data->ci_setconfig.recfg_needed, p_scb->role, num);
        /* callout module tells BTA the number of "good" SEPs and their SEIDs.
         * getcap on these SEID */
        p_scb->num_seps = num;

        if (p_scb->cur_psc_mask & AVDT_PSC_DELAY_RPT)
            p_scb->avdt_version = AVDT_VERSION_SYNC;


        if (p_scb->codec_type == BTA_AV_CODEC_SBC || num > 1)
        {
            /* if SBC is used by the SNK as INT, discover req is not sent in bta_av_config_ind.
                       * call disc_res now */
           /* this is called in A2DP SRC path only, In case of SINK we don't need it  */
            if (local_sep == AVDT_TSEP_SRC)
                p_scb->p_cos->disc_res(p_scb->hndl, num, num, 0, p_scb->peer_addr,
                                                      UUID_SERVCLASS_AUDIO_SOURCE);
        }
        else
        {
            /* we do not know the peer device and it is using non-SBC codec
             * we need to know all the SEPs on SNK */
            bta_av_discover_req(p_scb, NULL);
            return;
        }

        for (i = 1; i < num; i++)
        {
            APPL_TRACE_DEBUG("sep_info[%d] SEID: %d", i, p_seid[i-1]);
            /* initialize the sep_info[] to get capabilities */
            p_scb->sep_info[i].in_use = FALSE;
            p_scb->sep_info[i].tsep = AVDT_TSEP_SNK;
            p_scb->sep_info[i].media_type = p_scb->media_type;
            p_scb->sep_info[i].seid = p_seid[i-1];
        }

        /* only in case of local sep as SRC we need to look for other SEPs, In case of SINK we don't */
        if (local_sep == AVDT_TSEP_SRC)
        {
            /* Make sure UUID has been initialized... */
            if (p_scb->uuid_int == 0)
                p_scb->uuid_int = p_scb->open_api.uuid;
            if (p_scb->uuid_int == 0)
                p_scb->uuid_int = UUID_SERVCLASS_AUDIO_SOURCE;
            bta_av_next_getcap(p_scb, p_data);
        }
    }
}

/*******************************************************************************
**
** Function         bta_av_str_opened
**
** Description      Stream opened OK (incoming/outgoing).
**
** Returns          void
**
*******************************************************************************/
void bta_av_str_opened (tBTA_AV_SCB *p_scb, tBTA_AV_DATA *p_data)
{
    tBTA_AV_CONN_CHG msg;
    tBTA_AV_OPEN    open;
    UINT8 *p;
    UINT16 mtu;
    UINT8 cur_role;

    msg.hdr.layer_specific = p_scb->hndl;
    msg.is_up = TRUE;
    bdcpy(msg.peer_addr, p_scb->peer_addr);
    p_scb->l2c_cid      = AVDT_GetL2CapChannel(p_scb->avdt_handle);
    bta_av_conn_chg((tBTA_AV_DATA *) &msg);
    /* set the congestion flag, so AV would not send media packets by accident */
    p_scb->cong = TRUE;


    p_scb->stream_mtu = p_data->str_msg.msg.open_ind.peer_mtu - AVDT_MEDIA_HDR_SIZE;
    mtu = bta_av_chk_mtu(p_scb, p_scb->stream_mtu);
    APPL_TRACE_DEBUG("bta_av_str_opened l2c_cid: 0x%x stream_mtu: %d mtu: %d",
        p_scb->l2c_cid, p_scb->stream_mtu, mtu);
    if(mtu == 0 || mtu > p_scb->stream_mtu)
        mtu = p_scb->stream_mtu;

    /* Set the media channel as high priority */
    L2CA_SetTxPriority(p_scb->l2c_cid, L2CAP_CHNL_PRIORITY_HIGH);
    L2CA_SetChnlFlushability (p_scb->l2c_cid, TRUE);

    bta_sys_conn_open(BTA_ID_AV, p_scb->hdi, p_scb->peer_addr);
    memset(&p_scb->q_info, 0, sizeof(tBTA_AV_Q_INFO));

    p_scb->l2c_bufs = 0;
    p_scb->p_cos->open(p_scb->hndl,
        p_scb->codec_type, p_scb->cfg.codec_info, mtu);

    {
        /* TODO check if other audio channel is open.
         * If yes, check if reconfig is needed
         * Rigt now we do not do this kind of checking.
         * BTA-AV is INT for 2nd audio connection.
         * The application needs to make sure the current codec_info is proper.
         * If one audio connection is open and another SNK attempts to connect to AV,
         * the connection will be rejected.
         */
        /* check if other audio channel is started. If yes, start */
        bdcpy(open.bd_addr, p_scb->peer_addr);
        open.chnl   = p_scb->chnl;
        open.hndl   = p_scb->hndl;
        open.status = BTA_AV_SUCCESS;
        open.starting = bta_av_chk_start(p_scb);
        open.edr    = 0;
<<<<<<< HEAD
=======
#ifdef BTA_AV_SPLIT_A2DP_ENABLED
        open.stream_chnl_id = AVDT_GetStreamingDestChannelId(p_scb->l2c_cid);
#endif
>>>>>>> 67687e53
        // update Master/Slave Role for start
        if (BTM_GetRole (p_scb->peer_addr, &cur_role) == BTM_SUCCESS)
        {
            open.role = cur_role;
        }
        if( NULL != (p = BTM_ReadRemoteFeatures(p_scb->peer_addr)))
        {
            if(HCI_EDR_ACL_2MPS_SUPPORTED(p))
                open.edr |= BTA_AV_EDR_2MBPS;
            if(HCI_EDR_ACL_3MPS_SUPPORTED(p))
                open.edr |= BTA_AV_EDR_3MBPS;
        }
#if( defined BTA_AR_INCLUDED ) && (BTA_AR_INCLUDED == TRUE)
        bta_ar_avdt_conn(BTA_ID_AV, open.bd_addr);
#endif
        if (p_scb->seps[p_scb->sep_idx].tsep == AVDT_TSEP_SRC )
            open.sep = AVDT_TSEP_SNK;
        else if (p_scb->seps[p_scb->sep_idx].tsep == AVDT_TSEP_SNK )
            open.sep = AVDT_TSEP_SRC;

        (*bta_av_cb.p_cback)(BTA_AV_OPEN_EVT, (tBTA_AV *) &open);
        if(open.starting)
        {
            bta_av_ssm_execute(p_scb, BTA_AV_AP_START_EVT, NULL);
        }
    }

    // This code is used to pass PTS TC for AVDTP ABORT
    char value[PROPERTY_VALUE_MAX] = {0};
    if ((property_get("bluetooth.pts.force_a2dp_abort", value, "false"))
        && (!strcmp(value, "true")))
    {
        APPL_TRACE_ERROR ("%s: Calling AVDT_AbortReq", __func__);
        AVDT_AbortReq(p_scb->avdt_handle);
    }
}

/*******************************************************************************
**
** Function         bta_av_security_ind
**
** Description      Handle an AVDTP security indication.
**
** Returns          void
**
*******************************************************************************/
void bta_av_security_ind (tBTA_AV_SCB *p_scb, tBTA_AV_DATA *p_data)
{
    tBTA_AV_PROTECT_REQ protect_req;

    p_scb->avdt_label = p_data->str_msg.msg.hdr.label;

    if (bta_av_cb.features & BTA_AV_FEAT_PROTECT)
    {
        protect_req.chnl    = p_scb->chnl;
        protect_req.hndl    = p_scb->hndl;
        /*
        APPL_TRACE_EVENT("sec ind handle: x%x", protect_req.hndl);
        */
        protect_req.p_data  = p_data->str_msg.msg.security_ind.p_data;
        protect_req.len     = p_data->str_msg.msg.security_ind.len;

        (*bta_av_cb.p_cback)(BTA_AV_PROTECT_REQ_EVT, (tBTA_AV *) &protect_req);
    }
    /* app doesn't support security indication; respond with failure */
    else
    {
        AVDT_SecurityRsp(p_scb->avdt_handle, p_scb->avdt_label, AVDT_ERR_NSC, NULL, 0);
    }
}

/*******************************************************************************
**
** Function         bta_av_security_cfm
**
** Description      Handle an AVDTP security confirm.
**
** Returns          void
**
*******************************************************************************/
void bta_av_security_cfm (tBTA_AV_SCB *p_scb, tBTA_AV_DATA *p_data)
{
    tBTA_AV_PROTECT_RSP protect_rsp;

    if (bta_av_cb.features & BTA_AV_FEAT_PROTECT)
    {
        protect_rsp.chnl    = p_scb->chnl;
        protect_rsp.hndl    = p_scb->hndl;
        protect_rsp.p_data  = p_data->str_msg.msg.security_cfm.p_data;
        protect_rsp.len     = p_data->str_msg.msg.security_cfm.len;
        protect_rsp.err_code= p_data->str_msg.msg.hdr.err_code;

        (*bta_av_cb.p_cback)(BTA_AV_PROTECT_RSP_EVT, (tBTA_AV *) &protect_rsp);
    }
}

/*******************************************************************************
**
** Function         bta_av_do_close
**
** Description      Close stream.
**
** Returns          void
**
*******************************************************************************/
void bta_av_do_close (tBTA_AV_SCB *p_scb, tBTA_AV_DATA *p_data)
{
    UNUSED(p_data);

    /* stop stream if started */
    if (p_scb->co_started)
    {
        bta_av_str_stopped(p_scb, NULL);
    }
    bta_sys_stop_timer(&bta_av_cb.sig_tmr);

    /* close stream */
    p_scb->started = FALSE;

    /* drop the buffers queued in L2CAP */
    L2CA_FlushChannel (p_scb->l2c_cid, L2CAP_FLUSH_CHANS_ALL);

    AVDT_CloseReq(p_scb->avdt_handle);
    /* just in case that the link is congested, link is flow controled by peer or
     * for whatever reason the the close request can not be sent in time.
     * when this timer expires, AVDT_DisconnectReq will be called to disconnect the link
     */
    bta_sys_start_timer(&p_scb->timer,
                        (UINT16)BTA_AV_API_CLOSE_EVT,
                        BTA_AV_CLOSE_REQ_TIME_VAL);

}

/*******************************************************************************
**
** Function         bta_av_connect_req
**
** Description      Connect AVDTP connection.
**
** Returns          void
**
*******************************************************************************/
void bta_av_connect_req (tBTA_AV_SCB *p_scb, tBTA_AV_DATA *p_data)
{
    UINT16 result;
    UNUSED(p_data);

    p_scb->sdp_discovery_started = FALSE;

    if (p_scb->coll_mask & BTA_AV_COLL_INC_TMR)
    {
        /* SNK initiated L2C connection while SRC was doing SDP.    */
        /* Wait until timeout to check if SNK starts signalling.    */
        APPL_TRACE_EVENT("bta_av_connect_req: coll_mask = 0x%2X", p_scb->coll_mask);
        return;
    }

    result = AVDT_ConnectReq(p_scb->peer_addr, p_scb->sec_mask, bta_av_dt_cback[p_scb->hdi]);
    if(result != AVDT_SUCCESS)
    {
        /* AVDT connect failed because of resource issue
         * trigger the SDP fail event to enable the cleanup
         * and set the stream to proper state.
         */
        p_scb->open_status = BTA_AV_FAIL_RESOURCES;
        APPL_TRACE_ERROR("bta_av_connect_req: AVDT_ConnectReq failed: %d", result);
        bta_av_ssm_execute(p_scb, BTA_AV_SDP_DISC_FAIL_EVT, NULL);
    }
}

/*******************************************************************************
**
** Function         bta_av_sdp_failed
**
** Description      Service discovery failed.
**
** Returns          void
**
*******************************************************************************/
void bta_av_sdp_failed (tBTA_AV_SCB *p_scb, tBTA_AV_DATA *p_data)
{
    if (!p_scb->open_status)
        p_scb->open_status = BTA_AV_FAIL_SDP;

    p_scb->sdp_discovery_started = TRUE;
    bta_av_str_closed(p_scb, p_data);
}

/*******************************************************************************
**
** Function         bta_av_disc_results
**
** Description      Handle the AVDTP discover results.  Search through the
**                  results and find the first available stream, and get
**                  its capabilities.
**
** Returns          void
**
*******************************************************************************/
void bta_av_disc_results (tBTA_AV_SCB *p_scb, tBTA_AV_DATA *p_data)
{
    UINT8 num_snks = 0, num_srcs =0, i;
    /* our uuid in case we initiate connection */
    UINT16 uuid_int = p_scb->uuid_int;

    APPL_TRACE_DEBUG(" initiator UUID 0x%x", uuid_int);
    /* store number of stream endpoints returned */
    p_scb->num_seps = p_data->str_msg.msg.discover_cfm.num_seps;

    for (i = 0; i < p_scb->num_seps; i++)
    {
        /* steam not in use, is a sink, and is audio */
        if ((p_scb->sep_info[i].in_use == FALSE) &&
            (p_scb->sep_info[i].media_type == p_scb->media_type))
        {
            if((p_scb->sep_info[i].tsep == AVDT_TSEP_SNK) &&
               (uuid_int == UUID_SERVCLASS_AUDIO_SOURCE))
                num_snks++;

            if((p_scb->sep_info[i].tsep == AVDT_TSEP_SRC) &&
               (uuid_int == UUID_SERVCLASS_AUDIO_SINK))
                num_srcs++;

        }
    }

    p_scb->p_cos->disc_res(p_scb->hndl, p_scb->num_seps, num_snks, num_srcs, p_scb->peer_addr,
                                                                                    uuid_int);
    p_scb->num_disc_snks = num_snks;
    p_scb->num_disc_srcs = num_srcs;

    /* if we got any */
    if (p_scb->num_seps > 0)
    {
        /* initialize index into discovery results */
        p_scb->sep_info_idx = 0;

        /* get the capabilities of the first available stream */
        bta_av_next_getcap(p_scb, p_data);
    }
    /* else we got discover response but with no streams; we're done */
    else
    {
        bta_av_ssm_execute(p_scb, BTA_AV_STR_DISC_FAIL_EVT, p_data);
    }
}

/*******************************************************************************
**
** Function         bta_av_disc_res_as_acp
**
** Description      Handle the AVDTP discover results.  Search through the
**                  results and find the first available stream, and get
**                  its capabilities.
**
** Returns          void
**
*******************************************************************************/
void bta_av_disc_res_as_acp (tBTA_AV_SCB *p_scb, tBTA_AV_DATA *p_data)
{
    UINT8 num_snks = 0, i;

    /* store number of stream endpoints returned */
    p_scb->num_seps = p_data->str_msg.msg.discover_cfm.num_seps;



    for (i = 0; i < p_scb->num_seps; i++)
    {
        /* steam is a sink, and is audio */
        if ((p_scb->sep_info[i].tsep == AVDT_TSEP_SNK) &&
            (p_scb->sep_info[i].media_type == p_scb->media_type))
        {
            p_scb->sep_info[i].in_use = FALSE;
            num_snks++;
        }
    }
    p_scb->p_cos->disc_res(p_scb->hndl, p_scb->num_seps, num_snks, 0, p_scb->peer_addr,
                                                          UUID_SERVCLASS_AUDIO_SOURCE);
    p_scb->num_disc_snks = num_snks;
    p_scb->num_disc_srcs = 0;

    /* if we got any */
    if (p_scb->num_seps > 0)
    {
        /* initialize index into discovery results */
        p_scb->sep_info_idx = 0;

        /* get the capabilities of the first available stream */
        bta_av_next_getcap(p_scb, p_data);
    }
    /* else we got discover response but with no streams; we're done */
    else
    {
        bta_av_ssm_execute(p_scb, BTA_AV_STR_DISC_FAIL_EVT, p_data);
    }
}

/*******************************************************************************
**
** Function         bta_av_save_caps
**
** Description      report the SNK SEP capabilities to application
**
** Returns          void
**
*******************************************************************************/
void bta_av_save_caps(tBTA_AV_SCB *p_scb, tBTA_AV_DATA *p_data)
{
    tAVDT_CFG   cfg;
    tAVDT_SEP_INFO  *p_info = &p_scb->sep_info[p_scb->sep_info_idx];
    UINT8       old_wait = p_scb->wait;
    BOOLEAN     getcap_done = FALSE;

    APPL_TRACE_DEBUG("bta_av_save_caps num_seps:%d sep_info_idx:%d wait:x%x",
        p_scb->num_seps, p_scb->sep_info_idx, p_scb->wait);
    memcpy(&cfg, p_scb->p_cap, sizeof(tAVDT_CFG));
    /* let application know the capability of the SNK */
    p_scb->p_cos->getcfg(p_scb->hndl, cfg.codec_info[BTA_AV_CODEC_TYPE_IDX],
        cfg.codec_info, &p_scb->sep_info_idx, p_info->seid,
        &cfg.num_protect, cfg.protect_info);

    p_scb->sep_info_idx++;
    if(p_scb->num_seps > p_scb->sep_info_idx)
    {
        /* Some devices have seps at the end of the discover list, which is not */
        /* matching media type(video not audio).                                */
        /* In this case, we are done with getcap without sending another        */
        /* request to AVDT.                                                     */
        if (!bta_av_next_getcap(p_scb, p_data))
            getcap_done = TRUE;
    }
    else
        getcap_done = TRUE;

    if (getcap_done)
    {
        /* we are done getting capabilities. restore the p_cb->sep_info_idx */
        p_scb->sep_info_idx = 0;
        p_scb->wait &= ~(BTA_AV_WAIT_ACP_CAPS_ON|BTA_AV_WAIT_ACP_CAPS_STARTED);
        if (old_wait & BTA_AV_WAIT_ACP_CAPS_STARTED)
        {
            bta_av_start_ok (p_scb, NULL);
        }
    }
}

/*******************************************************************************
**
** Function         bta_av_set_use_rc
**
** Description      set to use AVRC for this stream control block.
**
** Returns          void
**
*******************************************************************************/
void bta_av_set_use_rc (tBTA_AV_SCB *p_scb, tBTA_AV_DATA *p_data)
{
    UNUSED(p_data);

    p_scb->use_rc = TRUE;
}

/*******************************************************************************
**
** Function         bta_av_cco_close
**
** Description      call close call-out function.
**
** Returns          void
**
*******************************************************************************/
void bta_av_cco_close (tBTA_AV_SCB *p_scb, tBTA_AV_DATA *p_data)
{
    UINT16 mtu;
    UNUSED(p_data);

    mtu = bta_av_chk_mtu(p_scb, BTA_AV_MAX_A2DP_MTU);

    p_scb->p_cos->close(p_scb->hndl, p_scb->codec_type, mtu);
}

/*******************************************************************************
**
** Function         bta_av_open_failed
**
** Description      Failed to open an AVDT stream
**
** Returns          void
**
*******************************************************************************/
void bta_av_open_failed (tBTA_AV_SCB *p_scb, tBTA_AV_DATA *p_data)
{

    BOOLEAN is_av_opened = FALSE;
    tBTA_AV_SCB * p_opened_scb = NULL;
    UINT8 idx;
    tBTA_AV_OPEN    open;
    UINT8 cur_role;

    APPL_TRACE_DEBUG("bta_av_open_failed");
    p_scb->open_status = BTA_AV_FAIL_STREAM;
    bta_av_cco_close(p_scb, p_data);

    /* check whether there is already an opened audio or video connection with the same device */
    for (idx = 0; (idx < BTA_AV_NUM_STRS) && (is_av_opened == FALSE); idx++ )
    {
        p_opened_scb = bta_av_cb.p_scb[idx];
        if (p_opened_scb && (p_opened_scb->state == BTA_AV_OPEN_SST) && (!bdcmp(p_opened_scb->peer_addr,p_scb->peer_addr )) )
            is_av_opened = TRUE;

    }

    /* if there is already an active AV connnection with the same bd_addr,
       don't send disconnect req, just report the open event with BTA_AV_FAIL_GET_CAP status */
    if (is_av_opened == TRUE)
    {
        bdcpy(open.bd_addr, p_scb->peer_addr);
        open.chnl   = p_scb->chnl;
        open.hndl   = p_scb->hndl;
        open.status = BTA_AV_FAIL_GET_CAP;
        open.starting = bta_av_chk_start(p_scb);
        open.edr    = 0;
<<<<<<< HEAD
=======
#ifdef BTA_AV_SPLIT_A2DP_ENABLED
        open.stream_chnl_id = 0;
#endif
>>>>>>> 67687e53
        // update Master/Slave Role for open event
        if (BTM_GetRole (p_scb->peer_addr, &cur_role) == BTM_SUCCESS)
        {
            open.role = cur_role;
        }

        /* set the state back to initial state */
        bta_av_set_scb_sst_init(p_scb);

        if (p_scb->seps[p_scb->sep_idx].tsep == AVDT_TSEP_SRC )
            open.sep = AVDT_TSEP_SNK;
        else if (p_scb->seps[p_scb->sep_idx].tsep == AVDT_TSEP_SNK )
            open.sep = AVDT_TSEP_SRC;

        (*bta_av_cb.p_cback)(BTA_AV_OPEN_EVT, (tBTA_AV *) &open);

    }
    else
    {
        AVDT_DisconnectReq(p_scb->peer_addr, bta_av_dt_cback[p_scb->hdi]);
    }
}


/*******************************************************************************
**
** Function         bta_av_getcap_results
**
** Description      Handle the AVDTP get capabilities results.  Check the codec
**                  type and see if it matches ours.  If it does not, get the
**                  capabilities of the next stream, if any.
**
** Returns          void
**
*******************************************************************************/
void bta_av_getcap_results (tBTA_AV_SCB *p_scb, tBTA_AV_DATA *p_data)
{
    tAVDT_CFG   cfg;
    UINT8       media_type;
    tAVDT_SEP_INFO  *p_info = &p_scb->sep_info[p_scb->sep_info_idx];
    UINT16 uuid_int; /* UUID for which connection was initiatied */
    tBTA_AV_MEDIA av_sink_codec_info;

    memcpy(&cfg, &p_scb->cfg, sizeof(tAVDT_CFG));
    cfg.num_codec = 1;
    cfg.num_protect = p_scb->p_cap->num_protect;
    memcpy(cfg.codec_info, p_scb->p_cap->codec_info, AVDT_CODEC_SIZE);
    memcpy(cfg.protect_info, p_scb->p_cap->protect_info, AVDT_PROTECT_SIZE);
    media_type = p_scb->p_cap->codec_info[BTA_AV_MEDIA_TYPE_IDX] >> 4;

    APPL_TRACE_DEBUG("num_codec %d", p_scb->p_cap->num_codec);
    APPL_TRACE_DEBUG("media type x%x, x%x", media_type, p_scb->media_type);
#if AVDT_MULTIPLEXING == TRUE
    APPL_TRACE_DEBUG("mux x%x, x%x", cfg.mux_mask, p_scb->p_cap->mux_mask);
#endif

    /* if codec present and we get a codec configuration */
    if ((p_scb->p_cap->num_codec != 0) &&
        (media_type == p_scb->media_type) &&
        (p_scb->p_cos->getcfg(p_scb->hndl, p_scb->p_cap->codec_info[BTA_AV_CODEC_TYPE_IDX],
            cfg.codec_info, &p_scb->sep_info_idx, p_info->seid,
            &cfg.num_protect, cfg.protect_info) == 0))
    {
#if AVDT_MULTIPLEXING == TRUE
        cfg.mux_mask &= p_scb->p_cap->mux_mask;
        APPL_TRACE_DEBUG("mux_mask used x%x", cfg.mux_mask);
#endif
        /* save copy of codec type and configuration */
        p_scb->codec_type = cfg.codec_info[BTA_AV_CODEC_TYPE_IDX];
        memcpy(&p_scb->cfg, &cfg, sizeof(tAVDT_CFG));

        uuid_int = p_scb->uuid_int;
        APPL_TRACE_DEBUG(" initiator UUID = 0x%x ", uuid_int);
        if (uuid_int == UUID_SERVCLASS_AUDIO_SOURCE)
            bta_av_adjust_seps_idx(p_scb, bta_av_get_scb_handle(p_scb, AVDT_TSEP_SRC));
        else if (uuid_int == UUID_SERVCLASS_AUDIO_SINK)
            bta_av_adjust_seps_idx(p_scb, bta_av_get_scb_handle(p_scb, AVDT_TSEP_SNK));

        /* use only the services peer supports */
        cfg.psc_mask &= p_scb->p_cap->psc_mask;
        p_scb->cur_psc_mask = cfg.psc_mask;

        if ((uuid_int == UUID_SERVCLASS_AUDIO_SINK) &&
            (p_scb->seps[p_scb->sep_idx].p_app_data_cback != NULL))
        {
            APPL_TRACE_DEBUG(" Configure Deoder for Sink Connection ");
            memcpy(av_sink_codec_info.avk_config.bd_addr,p_scb->peer_addr,sizeof(BD_ADDR));
            av_sink_codec_info.avk_config.codec_info = p_scb->cfg.codec_info;
            p_scb->seps[p_scb->sep_idx].p_app_data_cback(BTA_AV_MEDIA_SINK_CFG_EVT,
                     &av_sink_codec_info);
        }

        if ((uuid_int == UUID_SERVCLASS_AUDIO_SOURCE) &&
                (cfg.codec_info[SBC_MAX_BITPOOL_OFFSET] > SBC_MAX_BITPOOL))
        {
            APPL_TRACE_WARNING("%s max bitpool length received for SBC is out of range."
                    "Clamping the codec bitpool configuration from %d to %d.", __func__,
                    cfg.codec_info[SBC_MAX_BITPOOL_OFFSET], SBC_MAX_BITPOOL);
            cfg.codec_info[SBC_MAX_BITPOOL_OFFSET] = SBC_MAX_BITPOOL;
        }

        /* open the stream */
        AVDT_OpenReq(p_scb->seps[p_scb->sep_idx].av_handle, p_scb->peer_addr,
                     p_scb->sep_info[p_scb->sep_info_idx].seid, &cfg);

        if (!bta_av_is_rcfg_sst(p_scb))
        {
            /* free capabilities buffer */
            utl_freebuf((void **) &p_scb->p_cap);
        }
    }
    else
    {
        /* try the next stream, if any */
        p_scb->sep_info_idx++;
        bta_av_next_getcap(p_scb, p_data);
    }

}

/*******************************************************************************
**
** Function         bta_av_setconfig_rej
**
** Description      Send AVDTP set config reject.
**
** Returns          void
**
*******************************************************************************/
void bta_av_setconfig_rej (tBTA_AV_SCB *p_scb, tBTA_AV_DATA *p_data)
{
    tBTA_AV_REJECT reject;
    UINT8   avdt_handle = p_data->ci_setconfig.avdt_handle;

    bta_av_adjust_seps_idx(p_scb, avdt_handle);
    APPL_TRACE_DEBUG("bta_av_setconfig_rej: sep_idx: %d",p_scb->sep_idx);
    AVDT_ConfigRsp(p_scb->avdt_handle, p_scb->avdt_label, AVDT_ERR_UNSUP_CFG, 0);

    bdcpy(reject.bd_addr, p_data->str_msg.bd_addr);
    reject.hndl = p_scb->hndl;
    (*bta_av_cb.p_cback)(BTA_AV_REJECT_EVT, (tBTA_AV *) &reject);
}

/*******************************************************************************
**
** Function         bta_av_discover_req
**
** Description      Send an AVDTP discover request to the peer.
**
** Returns          void
**
*******************************************************************************/
void bta_av_discover_req (tBTA_AV_SCB *p_scb, tBTA_AV_DATA *p_data)
{
    UNUSED(p_data);

    /* send avdtp discover request */

    AVDT_DiscoverReq(p_scb->peer_addr, p_scb->sep_info, BTA_AV_NUM_SEPS, bta_av_dt_cback[p_scb->hdi]);
}

/*******************************************************************************
**
** Function         bta_av_conn_failed
**
** Description      AVDTP connection failed.
**
** Returns          void
**
*******************************************************************************/
void bta_av_conn_failed (tBTA_AV_SCB *p_scb, tBTA_AV_DATA *p_data)
{
    p_scb->open_status = BTA_AV_FAIL_STREAM;
    bta_av_str_closed(p_scb, p_data);
}

/*******************************************************************************
**
** Function         bta_av_do_start
**
** Description      Start stream.
**
** Returns          void
**
*******************************************************************************/
void bta_av_do_start (tBTA_AV_SCB *p_scb, tBTA_AV_DATA *p_data)
{
    UINT8 policy = HCI_ENABLE_SNIFF_MODE;
    UINT8       cur_role;

    APPL_TRACE_DEBUG("bta_av_do_start sco_occupied:%d, role:x%x, started:%d", bta_av_cb.sco_occupied, p_scb->role, p_scb->started);
    if (bta_av_cb.sco_occupied)
    {
        bta_av_start_failed(p_scb, p_data);
        return;
    }

    /* disallow role switch during streaming, only if we are the master role
     * i.e. allow role switch, if we are slave.
     * It would not hurt us, if the peer device wants us to be master */
    if ((BTM_GetRole (p_scb->peer_addr, &cur_role) == BTM_SUCCESS) &&
        (cur_role == BTM_ROLE_MASTER) )
    {
        policy |= HCI_ENABLE_MASTER_SLAVE_SWITCH;
    }

    bta_sys_clear_policy(BTA_ID_AV, policy, p_scb->peer_addr);

    if ((p_scb->started == FALSE) && ((p_scb->role & BTA_AV_ROLE_START_INT) == 0))
    {
        p_scb->role |= BTA_AV_ROLE_START_INT;
        bta_sys_busy(BTA_ID_AV, p_scb->hdi, p_scb->peer_addr);

        AVDT_StartReq(&p_scb->avdt_handle, 1);
    }
    else if (p_scb->started)
    {
        p_scb->role |= BTA_AV_ROLE_START_INT;
        if ( p_scb->wait == 0 ) {
            if (p_scb->role & BTA_AV_ROLE_SUSPEND) {
                notify_start_failed(p_scb);
            }
            else
            {
                bta_av_start_ok(p_scb, NULL);
            }
        }
    }
    APPL_TRACE_DEBUG("started %d role:x%x", p_scb->started, p_scb->role);
}

/*******************************************************************************
**
** Function         bta_av_str_stopped
**
** Description      Stream stopped.
**
** Returns          void
**
*******************************************************************************/
void bta_av_str_stopped (tBTA_AV_SCB *p_scb, tBTA_AV_DATA *p_data)
{
    tBTA_AV_SUSPEND suspend_rsp;
    UINT8   start = p_scb->started;
    BOOLEAN sus_evt = TRUE;
    BT_HDR  *p_buf;
    UINT8 policy = HCI_ENABLE_SNIFF_MODE;

    APPL_TRACE_ERROR("bta_av_str_stopped:audio_open_cnt=%d, p_data %x",
            bta_av_cb.audio_open_cnt, p_data);

    bta_sys_idle(BTA_ID_AV, p_scb->hdi, p_scb->peer_addr);
    if ((bta_av_cb.features & BTA_AV_FEAT_MASTER) == 0 || bta_av_cb.audio_open_cnt == 1)
        policy |= HCI_ENABLE_MASTER_SLAVE_SWITCH;
    bta_sys_set_policy(BTA_ID_AV, policy, p_scb->peer_addr);

    if (p_scb->co_started)
    {
        bta_av_stream_chg(p_scb, FALSE);
        p_scb->co_started = FALSE;

        p_scb->p_cos->stop(p_scb->hndl, p_scb->codec_type);
        L2CA_SetFlushTimeout(p_scb->peer_addr, L2CAP_DEFAULT_FLUSH_TO);
    }

    /* if q_info.a2d_list is not empty, drop it now */
    if (BTA_AV_CHNL_AUDIO == p_scb->chnl) {
        while (!list_is_empty(p_scb->a2d_list))
        {
            p_buf = (BT_HDR *)list_front(p_scb->a2d_list);
            list_remove(p_scb->a2d_list, p_buf);
            GKI_freebuf(p_buf);
        }

    /* drop the audio buffers queued in L2CAP */
        if (p_data && p_data->api_stop.flush)
            L2CA_FlushChannel (p_scb->l2c_cid, L2CAP_FLUSH_CHANS_ALL);
    }

    suspend_rsp.chnl = p_scb->chnl;
    suspend_rsp.hndl = p_scb->hndl;

    if (p_data && p_data->api_stop.suspend)
    {
        APPL_TRACE_DEBUG("suspending: %d, sup:%d", start, p_scb->suspend_sup);
        if ((start)  && (p_scb->suspend_sup))
        {
            sus_evt = FALSE;
            p_scb->l2c_bufs = 0;
            AVDT_SuspendReq(&p_scb->avdt_handle, 1);
        }

        /* send SUSPEND_EVT event only if not in reconfiguring state and sus_evt is TRUE*/
        if ((sus_evt)&&(p_scb->state != BTA_AV_RCFG_SST))
        {
            suspend_rsp.status = BTA_AV_SUCCESS;
            suspend_rsp.initiator = TRUE;
            (*bta_av_cb.p_cback)(BTA_AV_SUSPEND_EVT, (tBTA_AV *) &suspend_rsp);
        }
    }
    else
    {
        suspend_rsp.status = BTA_AV_SUCCESS;
        suspend_rsp.initiator = TRUE;
        APPL_TRACE_EVENT("bta_av_str_stopped status %d", suspend_rsp.status);

        /* send STOP_EVT event only if not in reconfiguring state */
        if (p_scb->state != BTA_AV_RCFG_SST)
        {
            (*bta_av_cb.p_cback)(BTA_AV_STOP_EVT, (tBTA_AV *) &suspend_rsp);
        }
    }
}

/*******************************************************************************
**
** Function         bta_av_reconfig
**
** Description      process the reconfigure request.
**                  save the parameter in control block and
**                  suspend, reconfigure or close the stream
**
** Returns          void
**
*******************************************************************************/
void bta_av_reconfig (tBTA_AV_SCB *p_scb, tBTA_AV_DATA *p_data)
{
    tAVDT_CFG   *p_cfg;
    tBTA_AV_API_STOP    stop;
    tBTA_AV_RECONFIG    evt;
    tBTA_AV_API_RCFG    *p_rcfg = &p_data->api_reconfig;

    APPL_TRACE_DEBUG("bta_av_reconfig r:%d, s:%d idx: %d (o:%d)",
        p_scb->recfg_sup, p_scb->suspend_sup,
        p_scb->rcfg_idx, p_scb->sep_info_idx);

    p_scb->num_recfg = 0;
    /* store the new configuration in control block */
    if (p_scb->p_cap == NULL)
    {
        p_scb->p_cap = (tAVDT_CFG *) GKI_getbuf(sizeof(tAVDT_CFG));
    }
    if((p_cfg = p_scb->p_cap) == NULL)
    {
        /* report failure */
        evt.status = BTA_AV_FAIL_RESOURCES;
        evt.chnl   = p_scb->chnl;
        evt.hndl   = p_scb->hndl;
        (*bta_av_cb.p_cback)(BTA_AV_RECONFIG_EVT, (tBTA_AV *)&evt);

        /* this event is not possible in this state.
         * use it to bring the SSM back to open state */
        bta_av_ssm_execute(p_scb, BTA_AV_SDP_DISC_OK_EVT, NULL);
        return;
    }

    /*if(bta_av_cb.features & BTA_AV_FEAT_RCCT)*/
        bta_sys_stop_timer(&p_scb->timer);

    memcpy(p_cfg, &p_scb->cfg, sizeof(tAVDT_CFG));
    p_cfg->num_protect = p_rcfg->num_protect;
    memcpy(p_cfg->codec_info, p_rcfg->codec_info, AVDT_CODEC_SIZE);
    memcpy(p_cfg->protect_info, p_rcfg->p_protect_info, p_rcfg->num_protect);
    p_scb->rcfg_idx = p_rcfg->sep_info_idx;
    p_scb->p_cap->psc_mask = p_scb->cur_psc_mask;

    /* if the requested index differs from the current one, we can only close/open */
    if ((p_scb->rcfg_idx == p_scb->sep_info_idx) &&
        (p_rcfg->suspend)&& (p_scb->recfg_sup) && (p_scb->suspend_sup))
    {
        if(p_scb->started)
        {
            stop.flush   = FALSE;
            stop.suspend = TRUE;
            bta_av_str_stopped(p_scb, (tBTA_AV_DATA *)&stop);
        }
        else
        {
            APPL_TRACE_DEBUG("Reconfig");
            AVDT_ReconfigReq(p_scb->avdt_handle, p_scb->p_cap);
            p_scb->p_cap->psc_mask = p_scb->cur_psc_mask;
        }
    }
    else
    {
        /* close the stream */
        APPL_TRACE_DEBUG("close/open num_protect: %d", p_cfg->num_protect);
        if(p_scb->started)
        {
            bta_av_str_stopped(p_scb, NULL);
            p_scb->started = FALSE;

            /* drop the buffers queued in L2CAP */
            L2CA_FlushChannel (p_scb->l2c_cid, L2CAP_FLUSH_CHANS_ALL);

            AVDT_CloseReq(p_scb->avdt_handle);
        }
    }
}

/*******************************************************************************
**
** Function         bta_av_data_path
**
** Description      Handle stream data path.
**
** Returns          void
**
*******************************************************************************/
void bta_av_data_path (tBTA_AV_SCB *p_scb, tBTA_AV_DATA *p_data)
{
    BT_HDR  *p_buf = NULL;
    UINT32  data_len;
    UINT32  timestamp;
    BOOLEAN new_buf = FALSE;
    UINT8   m_pt = 0x60 | p_scb->codec_type;
    tAVDT_DATA_OPT_MASK     opt;
    UNUSED(p_data);

    if (p_scb->cong)
    {
        return;
    }

    /*
    APPL_TRACE_ERROR("q: %d", p_scb->l2c_bufs);
    */
    //Always get the current number of bufs que'd up
    p_scb->l2c_bufs = (UINT8)L2CA_FlushChannel (p_scb->l2c_cid, L2CAP_FLUSH_CHANS_GET);

    if (!list_is_empty(p_scb->a2d_list)) {
        p_buf = (BT_HDR *)list_front(p_scb->a2d_list);
        list_remove(p_scb->a2d_list, p_buf);
         /* use q_info.a2d data, read the timestamp */
        timestamp = *(UINT32 *)(p_buf + 1);
    }
    else
    {
        new_buf = TRUE;
        /* a2d_list empty, call co_data, dup data to other channels */
        p_buf = (BT_HDR *)p_scb->p_cos->data(p_scb->codec_type, &data_len,
                                         &timestamp);

        if (p_buf)
        {
            /* use the offset area for the time stamp */
            *(UINT32 *)(p_buf + 1) = timestamp;

            /* dup the data to other channels */
            bta_av_dup_audio_buf(p_scb, p_buf);
        }
    }

    if(p_buf)
    {
        if(p_scb->l2c_bufs < (BTA_AV_QUEUE_DATA_CHK_NUM))
        {
            /* there's a buffer, just queue it to L2CAP */
            /*  There's no need to increment it here, it is always read from L2CAP see above */
            /* p_scb->l2c_bufs++; */
            /*
            APPL_TRACE_ERROR("qw: %d", p_scb->l2c_bufs);
            */

            /* opt is a bit mask, it could have several options set */
            opt = AVDT_DATA_OPT_NONE;
            if (p_scb->no_rtp_hdr)
            {
                opt |= AVDT_DATA_OPT_NO_RTP;
            }

            AVDT_WriteReqOpt(p_scb->avdt_handle, p_buf, timestamp, m_pt, opt);
            p_scb->cong = TRUE;
        }
        else
        {
            /* there's a buffer, but L2CAP does not seem to be moving data */
            if(new_buf)
            {
                /* just got this buffer from co_data,
                 * put it in queue */
                list_append(p_scb->a2d_list, p_buf);
            }
            else
            {
                /* just dequeue it from the a2d_list */
                if (list_length(p_scb->a2d_list) < 3) {
                    /* put it back to the queue */
                    list_prepend(p_scb->a2d_list, p_buf);
                }
                else
                {
                    /* too many buffers in a2d_list, drop it. */
                    bta_av_co_audio_drop(p_scb->hndl);
                    GKI_freebuf(p_buf);
                }
            }
        }
    }
}

/*******************************************************************************
**
** Function         bta_av_start_ok
**
** Description      Stream started.
**
** Returns          void
**
*******************************************************************************/
void bta_av_start_ok (tBTA_AV_SCB *p_scb, tBTA_AV_DATA *p_data)
{
    tBTA_AV_START   start;
    tBTA_AV_API_STOP stop;
    BOOLEAN         initiator = FALSE;
    BOOLEAN         suspend = FALSE;
    UINT16          flush_to;
    UINT8           new_role = p_scb->role;
    BT_HDR          hdr;
    UINT8           policy = HCI_ENABLE_SNIFF_MODE;
    /* Fix for below klockwork issue
     * 'cur_role' might be used uninitialized in this function */
    UINT8           cur_role = BTM_ROLE_UNDEFINED;

    APPL_TRACE_DEBUG("bta_av_start_ok wait:x%x, role:x%x", p_scb->wait, p_scb->role);

    p_scb->started = TRUE;
    if (p_scb->sco_suspend)
    {
        p_scb->sco_suspend = FALSE;
    }

    if (new_role & BTA_AV_ROLE_START_INT)
        initiator = TRUE;

    /* for A2DP SINK we do not send get_caps */
    if ((p_scb->avdt_handle == p_scb->seps[p_scb->sep_idx].av_handle)
         &&(p_scb->seps[p_scb->sep_idx].tsep == AVDT_TSEP_SNK))
    {
        p_scb->wait &= ~(BTA_AV_WAIT_ACP_CAPS_ON);
        APPL_TRACE_DEBUG(" Local SEP type is SNK  new wait is 0x%x",p_scb->wait);
    }
    if (p_scb->wait & BTA_AV_WAIT_ROLE_SW_FAILED)
    {
        /* role switch has failed */
        p_scb->wait &= ~BTA_AV_WAIT_ROLE_SW_FAILED;
        p_data = (tBTA_AV_DATA *)&hdr;
        hdr.offset = BTA_AV_RS_FAIL;
    }
    APPL_TRACE_DEBUG("wait:x%x", p_scb->wait);

    if (p_data && (p_data->hdr.offset != BTA_AV_RS_NONE))
    {
        p_scb->wait &= ~BTA_AV_WAIT_ROLE_SW_BITS;
        if (p_data->hdr.offset == BTA_AV_RS_FAIL)
        {
            bta_sys_idle(BTA_ID_AV, p_scb->hdi, p_scb->peer_addr);
            start.chnl   = p_scb->chnl;
            start.status = BTA_AV_FAIL_ROLE;
            start.hndl   = p_scb->hndl;
            start.initiator = initiator;
            (*bta_av_cb.p_cback)(BTA_AV_START_EVT, (tBTA_AV *) &start);
            return;
        }
    }

    if (!bta_av_link_role_ok(p_scb, A2D_SET_ONE_BIT))
        p_scb->q_tag = BTA_AV_Q_TAG_START;
    else
    {
        /* The wait flag may be set here while we are already master on the link */
        /* this could happen if a role switch complete event occurred during reconfig */
        /* if we are now master on the link, there is no need to wait for the role switch, */
        /* complete anymore so we can clear the wait for role switch flag */
        p_scb->wait &= ~BTA_AV_WAIT_ROLE_SW_BITS;
    }

    if (p_scb->wait & (BTA_AV_WAIT_ROLE_SW_RES_OPEN|BTA_AV_WAIT_ROLE_SW_RES_START))
    {
        p_scb->wait |= BTA_AV_WAIT_ROLE_SW_STARTED;
        p_scb->q_tag = BTA_AV_Q_TAG_START;
    }

    if (p_scb->wait)
    {
        APPL_TRACE_ERROR("wait:x%x q_tag:%d- not started", p_scb->wait, p_scb->q_tag);
        /* Clear first bit of p_scb->wait and not to return from this point else
         * HAL layer gets blocked. And if there is delay in Get Capability response as
         * first bit of p_scb->wait is cleared hence it ensures bt_av_start_ok is not called
         * again from bta_av_save_caps.
        */
        p_scb->wait &= ~BTA_AV_WAIT_ACP_CAPS_ON;
    }

    /* tell role manager to check M/S role */
    bta_sys_conn_open(BTA_ID_AV, p_scb->hdi, p_scb->peer_addr);

    bta_sys_busy(BTA_ID_AV, p_scb->hdi, p_scb->peer_addr);

    if(p_scb->media_type == AVDT_MEDIA_AUDIO)
    {
        /* in normal logic, conns should be bta_av_cb.audio_count - 1,
         * However, bta_av_stream_chg is not called to increase bta_av_cb.audio_count yet.
         * If the code were to be re-arranged for some reasons, this number may need to be changed
         */
        p_scb->co_started = bta_av_cb.audio_open_cnt;
        flush_to = p_bta_av_cfg->p_audio_flush_to[p_scb->co_started - 1];
    }
    else
    {
        flush_to = p_bta_av_cfg->video_flush_to;
    }
    L2CA_SetFlushTimeout(p_scb->peer_addr, flush_to );

    /* clear the congestion flag */
    p_scb->cong = FALSE;

    if (new_role & BTA_AV_ROLE_START_INT)
    {
        new_role &= ~BTA_AV_ROLE_START_INT;
    }
    else if ((new_role & BTA_AV_ROLE_AD_ACP) && (new_role & BTA_AV_ROLE_SUSPEND_OPT))
    {

        if (bta_av_is_multicast_enabled() == TRUE &&
            (BTM_GetRole (p_scb->peer_addr, &cur_role) == BTM_SUCCESS)
            && (cur_role == BTM_ROLE_MASTER))
        {
            /* If playing on other stream, dont suspend this. */
            if (bta_av_chk_start(p_scb))
            {
                suspend = FALSE;
                APPL_TRACE_DEBUG("cur_role: %d suspend: %d", cur_role, suspend);
            }
        }
        else
        {
            suspend = TRUE;
            APPL_TRACE_DEBUG("cur_role: %d suspend: %d", cur_role, suspend);

        }
    }

    if (!suspend)
    {
        p_scb->q_tag = BTA_AV_Q_TAG_STREAM;
        bta_av_stream_chg(p_scb, TRUE);
    }

    {
        /* If sink starts stream, disable sniff mode here */
        if (!initiator)
        {
             /* If souce is the master role, disable role switch during streaming.
             * Otherwise allow role switch, if source is slave.
             * Because it would not hurt source, if the peer device wants source to be master */
            if ((BTM_GetRole (p_scb->peer_addr, &cur_role) == BTM_SUCCESS) &&
                (cur_role == BTM_ROLE_MASTER) )
            {
                policy |= HCI_ENABLE_MASTER_SLAVE_SWITCH;
            }

            bta_sys_clear_policy(BTA_ID_AV, policy, p_scb->peer_addr);
        }

        p_scb->role = new_role;
        p_scb->role &= ~BTA_AV_ROLE_AD_ACP;
        p_scb->role &= ~BTA_AV_ROLE_SUSPEND_OPT;

        p_scb->no_rtp_hdr = FALSE;
        p_scb->p_cos->start(p_scb->hndl, p_scb->codec_type, p_scb->cfg.codec_info, &p_scb->no_rtp_hdr);
        p_scb->co_started = TRUE;

        APPL_TRACE_DEBUG("bta_av_start_ok suspending: %d, role:x%x, init %d",
            suspend, p_scb->role, initiator);

        start.suspending = suspend;
        start.initiator = initiator;
        start.chnl   = p_scb->chnl;
        start.status = BTA_AV_SUCCESS;
        start.hndl   = p_scb->hndl;
        // update Master/Slave Role for start event
        if (BTM_GetRole (p_scb->peer_addr, &cur_role) == BTM_SUCCESS)
        {
            start.role = cur_role;
        }
        (*bta_av_cb.p_cback)(BTA_AV_START_EVT, (tBTA_AV *) &start);

        if(suspend)
        {
            p_scb->role |= BTA_AV_ROLE_SUSPEND;
            p_scb->cong = TRUE;  /* do not allow the media data to go through */
            /* do not duplicate the media packets to this channel */
            p_scb->p_cos->stop(p_scb->hndl, p_scb->codec_type);
            p_scb->co_started = FALSE;
            stop.flush   = FALSE;
            stop.suspend = TRUE;
            bta_av_ssm_execute(p_scb, BTA_AV_AP_STOP_EVT, (tBTA_AV_DATA *)&stop);
        }
    }
}

/*******************************************************************************
**
** Function         bta_av_start_failed
**
** Description      Stream start failed.
**
** Returns          void
**
*******************************************************************************/
void bta_av_start_failed (tBTA_AV_SCB *p_scb, tBTA_AV_DATA *p_data)
{
    UNUSED(p_data);

    if(p_scb->started == FALSE && p_scb->co_started == FALSE)
    {
        bta_sys_idle(BTA_ID_AV, p_scb->hdi, p_scb->peer_addr);
        notify_start_failed(p_scb);
    }

    bta_sys_set_policy(BTA_ID_AV, (HCI_ENABLE_SNIFF_MODE|HCI_ENABLE_MASTER_SLAVE_SWITCH), p_scb->peer_addr);
    p_scb->sco_suspend = FALSE;
}

/*******************************************************************************
**
** Function         bta_av_str_closed
**
** Description      Stream closed.
**
** Returns          void
**
*******************************************************************************/
void bta_av_str_closed (tBTA_AV_SCB *p_scb, tBTA_AV_DATA *p_data)
{
    tBTA_AV     data;
    tBTA_AV_EVT event;
    UINT16      mtu;
    UINT8 policy = HCI_ENABLE_SNIFF_MODE;

    if ((bta_av_cb.features & BTA_AV_FEAT_MASTER) == 0 || bta_av_cb.audio_open_cnt == 1)
        policy |= HCI_ENABLE_MASTER_SLAVE_SWITCH;
    bta_sys_set_policy(BTA_ID_AV, policy, p_scb->peer_addr);
    if (bta_av_cb.audio_open_cnt <= 1)
    {
        /* last connection - restore the allow switch flag */
        L2CA_SetDesireRole(L2CAP_ROLE_ALLOW_SWITCH);
    }

    if (p_scb->open_status)
    {
        /* must be failure when opening the stream */
        bdcpy(data.open.bd_addr, p_scb->peer_addr);
        data.open.status = p_scb->open_status;
        data.open.chnl   = p_scb->chnl;
        data.open.hndl   = p_scb->hndl;

        if (p_scb->seps[p_scb->sep_idx].tsep == AVDT_TSEP_SRC )
            data.open.sep = AVDT_TSEP_SNK;
        else if (p_scb->seps[p_scb->sep_idx].tsep == AVDT_TSEP_SNK )
            data.open.sep = AVDT_TSEP_SRC;

        event = BTA_AV_OPEN_EVT;
        p_scb->open_status = BTA_AV_SUCCESS;

        bta_sys_conn_close(BTA_ID_AV, p_scb->hdi, p_scb->peer_addr);
        bta_av_cleanup(p_scb, p_data);
        (*bta_av_cb.p_cback)(event, &data);
    }
    else
    {
        /* do stop if we were started */
        if (p_scb->co_started)
        {
            bta_av_str_stopped(p_scb, NULL);
        }

        /* Update common mtu shared by remaining connectons */
        mtu = bta_av_chk_mtu(p_scb, BTA_AV_MAX_A2DP_MTU);

        {
            p_scb->p_cos->close(p_scb->hndl, p_scb->codec_type, mtu);
            data.close.chnl = p_scb->chnl;
            data.close.hndl = p_scb->hndl;
            event = BTA_AV_CLOSE_EVT;

            bta_sys_conn_close(BTA_ID_AV, p_scb->hdi, p_scb->peer_addr);
            bta_av_cleanup(p_scb, p_data);
            (*bta_av_cb.p_cback)(event, &data);
        }
    }
}

/*******************************************************************************
**
** Function         bta_av_clr_cong
**
** Description      Clear stream congestion flag.
**
** Returns          void
**
*******************************************************************************/
void bta_av_clr_cong (tBTA_AV_SCB *p_scb, tBTA_AV_DATA *p_data)
{
    UNUSED(p_data);

    if(p_scb->co_started)
        p_scb->cong = FALSE;
}

/*******************************************************************************
**
** Function         bta_av_suspend_cfm
**
** Description      process the suspend response
**
** Returns          void
**
*******************************************************************************/
void bta_av_suspend_cfm (tBTA_AV_SCB *p_scb, tBTA_AV_DATA *p_data)
{
    tBTA_AV_SUSPEND suspend_rsp;
    UINT8           err_code = p_data->str_msg.msg.hdr.err_code;
    UINT8 policy = HCI_ENABLE_SNIFF_MODE;

    APPL_TRACE_DEBUG ("bta_av_suspend_cfm:audio_open_cnt = %d, err_code = %d",
        bta_av_cb.audio_open_cnt, err_code);

    if (p_scb->started == FALSE)
    {
        /* handle the condition where there is a collision of SUSPEND req from either side
        ** Second SUSPEND req could be rejected. Do not treat this as a failure
        */
        APPL_TRACE_WARNING("bta_av_suspend_cfm: already suspended, ignore, err_code %d",
                            err_code);
        return;
    }

    suspend_rsp.status = BTA_AV_SUCCESS;
    if (err_code && (err_code != AVDT_ERR_BAD_STATE))
    {
         /* Disable suspend feature only with explicit rejection(not with timeout) */
        if (err_code != AVDT_ERR_TIMEOUT)
        {
            p_scb->suspend_sup = FALSE;
        }
        suspend_rsp.status = BTA_AV_FAIL;

        APPL_TRACE_ERROR ("bta_av_suspend_cfm: suspend failed, closing connection");

        /* SUSPEND failed. Close connection. */
        bta_av_ssm_execute(p_scb, BTA_AV_API_CLOSE_EVT, NULL);
    }
    else
    {
        /* only set started to FALSE when suspend is successful */
        p_scb->started = FALSE;
    }

    if (p_scb->role & BTA_AV_ROLE_SUSPEND)
    {
        p_scb->role &= ~BTA_AV_ROLE_SUSPEND;
        p_scb->cong = FALSE;
    }

    bta_sys_idle(BTA_ID_AV, p_scb->hdi, p_scb->peer_addr);
    if ((bta_av_cb.features & BTA_AV_FEAT_MASTER) == 0 || bta_av_cb.audio_open_cnt == 1)
        policy |= HCI_ENABLE_MASTER_SLAVE_SWITCH;
    bta_sys_set_policy(BTA_ID_AV, policy, p_scb->peer_addr);

    /* in case that we received suspend_ind, we may need to call co_stop here */
    if(p_scb->co_started)
    {
        bta_av_stream_chg(p_scb, FALSE);

        {
            p_scb->co_started = FALSE;
            p_scb->p_cos->stop(p_scb->hndl, p_scb->codec_type);
        }
        L2CA_SetFlushTimeout(p_scb->peer_addr, L2CAP_DEFAULT_FLUSH_TO);
    }

    {
        suspend_rsp.chnl = p_scb->chnl;
        suspend_rsp.hndl = p_scb->hndl;
        suspend_rsp.initiator = p_data->str_msg.initiator;
        (*bta_av_cb.p_cback)(BTA_AV_SUSPEND_EVT, (tBTA_AV *) &suspend_rsp);
    }
}

/*******************************************************************************
**
** Function         bta_av_rcfg_str_ok
**
** Description      report reconfigure successful
**
** Returns          void
**
*******************************************************************************/
void bta_av_rcfg_str_ok (tBTA_AV_SCB *p_scb, tBTA_AV_DATA *p_data)
{
    tBTA_AV_RECONFIG    evt;
    UNUSED(p_data);

    p_scb->l2c_cid      = AVDT_GetL2CapChannel(p_scb->avdt_handle);
    APPL_TRACE_DEBUG("bta_av_rcfg_str_ok: l2c_cid: %d", p_scb->l2c_cid);

    /* rc listen */
    bta_av_st_rc_timer(p_scb, NULL);
    utl_freebuf((void **)&p_scb->p_cap);

    /* No need to keep the role bits once reconfig is done. */
    p_scb->role &= ~BTA_AV_ROLE_AD_ACP;
    p_scb->role &= ~BTA_AV_ROLE_SUSPEND_OPT;
    p_scb->role &= ~BTA_AV_ROLE_START_INT;

    {
        /* reconfigure success  */
        evt.status = BTA_AV_SUCCESS;
        evt.chnl   = p_scb->chnl;
        evt.hndl   = p_scb->hndl;
        (*bta_av_cb.p_cback)(BTA_AV_RECONFIG_EVT, (tBTA_AV *)&evt);
    }
}

/*******************************************************************************
**
** Function         bta_av_rcfg_failed
**
** Description      process reconfigure failed
**
** Returns          void
**
*******************************************************************************/
void bta_av_rcfg_failed (tBTA_AV_SCB *p_scb, tBTA_AV_DATA *p_data)
{
    tBTA_AV_RECONFIG evt;

    APPL_TRACE_DEBUG("bta_av_rcfg_failed num_recfg: %d, conn_lcb:0x%x",
        p_scb->num_recfg, bta_av_cb.conn_lcb);
    if(p_scb->num_recfg > BTA_AV_RECONFIG_RETRY)
    {
        bta_av_cco_close(p_scb, p_data);
        /* report failure */
        evt.status = BTA_AV_FAIL_STREAM;
        evt.chnl   = p_scb->chnl;
        evt.hndl   = p_scb->hndl;
        (*bta_av_cb.p_cback)(BTA_AV_RECONFIG_EVT, (tBTA_AV *)&evt);
        /* go to closing state */
        bta_av_ssm_execute(p_scb, BTA_AV_API_CLOSE_EVT, NULL);
    }
    else
    {
        /* open failed. try again */
        p_scb->num_recfg++;
        if(bta_av_cb.conn_lcb)
        {
            AVDT_DisconnectReq(p_scb->peer_addr, bta_av_dt_cback[p_scb->hdi]);
        }
        else
        {
            bta_av_connect_req(p_scb, NULL);
        }
    }
}

/*******************************************************************************
**
** Function         bta_av_rcfg_connect
**
** Description      stream closed. reconnect the stream
**
** Returns          void
**
*******************************************************************************/
void bta_av_rcfg_connect (tBTA_AV_SCB *p_scb, tBTA_AV_DATA *p_data)
{
    UNUSED(p_data);

    p_scb->cong    = FALSE;
    p_scb->num_recfg++;
    APPL_TRACE_DEBUG("bta_av_rcfg_connect num_recfg: %d", p_scb->num_recfg);
    if(p_scb->num_recfg > BTA_AV_RECONFIG_RETRY)
    {
        /* let bta_av_rcfg_failed report fail */
        bta_av_rcfg_failed(p_scb, NULL);
    }
    else
        AVDT_ConnectReq(p_scb->peer_addr, p_scb->sec_mask, bta_av_dt_cback[p_scb->hdi]);
}

/*******************************************************************************
**
** Function         bta_av_rcfg_discntd
**
** Description      AVDT disconnected. reconnect the stream
**
** Returns          void
**
*******************************************************************************/
void bta_av_rcfg_discntd (tBTA_AV_SCB *p_scb, tBTA_AV_DATA *p_data)
{
    tBTA_AV_RECONFIG    evt;
    UNUSED(p_data);

    APPL_TRACE_DEBUG("bta_av_rcfg_discntd num_recfg: %d", p_scb->num_recfg);
    p_scb->num_recfg++;
    if(p_scb->num_recfg > BTA_AV_RECONFIG_RETRY)
    {
        /* report failure */
        evt.status = BTA_AV_FAIL_STREAM;
        evt.chnl   = p_scb->chnl;
        evt.hndl   = p_scb->hndl;
        (*bta_av_cb.p_cback)(BTA_AV_RECONFIG_EVT, (tBTA_AV *)&evt);
        /* report close event & go to init state */
        bta_av_ssm_execute(p_scb, BTA_AV_STR_DISC_FAIL_EVT, NULL);
    }
    else
        AVDT_ConnectReq(p_scb->peer_addr, p_scb->sec_mask, bta_av_dt_cback[p_scb->hdi]);
}

/*******************************************************************************
**
** Function         bta_av_suspend_cont
**
** Description      received the suspend response.
**                  continue to reconfigure the stream
**
** Returns          void
**
*******************************************************************************/
void bta_av_suspend_cont (tBTA_AV_SCB *p_scb, tBTA_AV_DATA *p_data)
{
    UINT8       err_code = p_data->str_msg.msg.hdr.err_code;
    tBTA_AV_RECONFIG    evt;

    p_scb->started = FALSE;
    p_scb->cong    = FALSE;
    if (err_code)
    {
        if (AVDT_ERR_CONNECT == err_code)
        {
            /* report failure */
            evt.status = BTA_AV_FAIL;
            (*bta_av_cb.p_cback)(BTA_AV_RECONFIG_EVT, (tBTA_AV *)&evt);
            bta_av_ssm_execute(p_scb, BTA_AV_STR_DISC_FAIL_EVT, NULL);
        }
        else
        {
            APPL_TRACE_ERROR("suspend rejected, try close");
             /* Disable suspend feature only with explicit rejection(not with timeout) */
            if (err_code != AVDT_ERR_TIMEOUT)
            {
                p_scb->suspend_sup = FALSE;
            }
            /* drop the buffers queued in L2CAP */
            L2CA_FlushChannel (p_scb->l2c_cid, L2CAP_FLUSH_CHANS_ALL);

            AVDT_CloseReq(p_scb->avdt_handle);
        }
    }
    else
    {
        APPL_TRACE_DEBUG("bta_av_suspend_cont calling AVDT_ReconfigReq");
        /* reconfig the stream */

        AVDT_ReconfigReq(p_scb->avdt_handle, p_scb->p_cap);
        p_scb->p_cap->psc_mask = p_scb->cur_psc_mask;
    }
}

/*******************************************************************************
**
** Function         bta_av_rcfg_cfm
**
** Description      if reconfigure is successful, report the event
**                  otherwise, close the stream.
**
** Returns          void
**
*******************************************************************************/
void bta_av_rcfg_cfm (tBTA_AV_SCB *p_scb, tBTA_AV_DATA *p_data)
{
    UINT8   err_code = p_data->str_msg.msg.hdr.err_code;

    /*
    APPL_TRACE_DEBUG("bta_av_rcfg_cfm");
    */
    if (err_code)
    {
        APPL_TRACE_ERROR("reconfig rejected, try close");
         /* Disable reconfiguration feature only with explicit rejection(not with timeout) */
        if (err_code != AVDT_ERR_TIMEOUT)
        {
            p_scb->recfg_sup = FALSE;
        }
        /* started flag is FALSE when reconfigure command is sent */
        /* drop the buffers queued in L2CAP */
        L2CA_FlushChannel (p_scb->l2c_cid, L2CAP_FLUSH_CHANS_ALL);
        AVDT_CloseReq(p_scb->avdt_handle);
    }
    else
    {
        /* update the codec info after rcfg cfm */
        memcpy(p_scb->cfg.codec_info,p_data->str_msg.msg.reconfig_cfm.p_cfg->codec_info,AVDT_CODEC_SIZE);
        /* take the SSM back to OPEN state */
        bta_av_ssm_execute(p_scb, BTA_AV_STR_OPEN_OK_EVT, NULL);
    }
}

/*******************************************************************************
**
** Function         bta_av_rcfg_open
**
** Description      AVDT is connected. open the stream with the new configuration
**
** Returns          void
**
*******************************************************************************/
void bta_av_rcfg_open (tBTA_AV_SCB *p_scb, tBTA_AV_DATA *p_data)
{
    UNUSED(p_data);

    APPL_TRACE_DEBUG("bta_av_rcfg_open, num_disc_snks = %d", p_scb->num_disc_snks);

    if (p_scb->num_disc_snks == 0)
    {
        /* Need to update call-out module so that it will be ready for discover */
        p_scb->p_cos->stop(p_scb->hndl, p_scb->codec_type);

        /* send avdtp discover request */
        AVDT_DiscoverReq(p_scb->peer_addr, p_scb->sep_info, BTA_AV_NUM_SEPS, bta_av_dt_cback[p_scb->hdi]);
    }
    else
    {
        p_scb->codec_type = p_scb->p_cap->codec_info[BTA_AV_CODEC_TYPE_IDX];
        memcpy(p_scb->cfg.codec_info, p_scb->p_cap->codec_info, AVDT_CODEC_SIZE);
        /* we may choose to use a different SEP at reconfig.
         * adjust the sep_idx now */
        bta_av_adjust_seps_idx(p_scb, bta_av_get_scb_handle(p_scb, AVDT_TSEP_SRC));

        /* open the stream with the new config */
        p_scb->sep_info_idx = p_scb->rcfg_idx;
        AVDT_OpenReq(p_scb->avdt_handle, p_scb->peer_addr,
                     p_scb->sep_info[p_scb->sep_info_idx].seid, p_scb->p_cap);
    }

}

/*******************************************************************************
**
** Function         bta_av_security_rej
**
** Description      Send an AVDTP security reject.
**
** Returns          void
**
*******************************************************************************/
void bta_av_security_rej (tBTA_AV_SCB *p_scb, tBTA_AV_DATA *p_data)
{
    UNUSED(p_data);

    AVDT_SecurityRsp(p_scb->avdt_handle, p_scb->avdt_label, AVDT_ERR_BAD_STATE,
                     NULL, 0);
}

/*******************************************************************************
**
** Function         bta_av_chk_2nd_start
**
** Description      check if this is 2nd stream and if it needs to be started.
**                  This function needs to be kept very similar to bta_av_chk_start
**
** Returns          void
**
*******************************************************************************/
void bta_av_chk_2nd_start (tBTA_AV_SCB *p_scb, tBTA_AV_DATA *p_data)
{
    tBTA_AV_SCB *p_scbi;
    int i;
    BOOLEAN new_started = FALSE;
    UNUSED(p_data);

    if ((p_scb->chnl == BTA_AV_CHNL_AUDIO) && (bta_av_cb.audio_open_cnt >= 2))
    {
        /* more than one audio channel is connected */
        if (!(p_scb->role & BTA_AV_ROLE_SUSPEND_OPT))
        {
            /* this channel does not need to be reconfigured.
             * if there is other channel streaming, start the stream now */
            for(i=0; i<BTA_AV_NUM_STRS; i++)
            {
                p_scbi = bta_av_cb.p_scb[i];
                if(p_scbi && p_scbi->chnl == BTA_AV_CHNL_AUDIO && p_scbi->co_started)
                {
                    if (!new_started)
                    {
                        /* start the new stream */
                        new_started = TRUE;
                        bta_av_ssm_execute(p_scb, BTA_AV_AP_START_EVT, NULL);
                    }
                    /* may need to update the flush timeout of this already started stream */
                    if (p_scbi->co_started != bta_av_cb.audio_open_cnt)
                    {
                        p_scbi->co_started = bta_av_cb.audio_open_cnt;
                        L2CA_SetFlushTimeout(p_scbi->peer_addr, p_bta_av_cfg->p_audio_flush_to[p_scbi->co_started - 1] );
                    }
                }
            }
        }
    }
}

/*******************************************************************************
**
** Function         bta_av_open_rc
**
** Description      Send a message to main SM to open RC channel.
**
** Returns          void
**
*******************************************************************************/
void bta_av_open_rc (tBTA_AV_SCB *p_scb, tBTA_AV_DATA *p_data)
{
    tBTA_AV_START   start;

    APPL_TRACE_DEBUG("bta_av_open_rc use_rc: %d, wait: x%x role:x%x", p_scb->use_rc, p_scb->wait, p_scb->role);
    if ((p_scb->wait & BTA_AV_WAIT_ROLE_SW_BITS) && (p_scb->q_tag == BTA_AV_Q_TAG_START))
    {
        /* waiting for role switch for some reason & the timer expires */
        if (!bta_av_link_role_ok(p_scb, A2D_SET_ONE_BIT))
        {
            APPL_TRACE_ERROR ("failed to start streaming for role management reasons!!");
            bta_sys_stop_timer(&p_scb->timer);
            start.chnl   = p_scb->chnl;
            start.status = BTA_AV_FAIL_ROLE;
            start.initiator = TRUE;
            start.hndl   = p_scb->hndl;
            p_scb->wait &= ~BTA_AV_WAIT_ROLE_SW_BITS;
            bta_av_cb.rs_idx = 0;
            (*bta_av_cb.p_cback)(BTA_AV_START_EVT, (tBTA_AV *) &start);
        }
        else
        {
            /* role switch is done. continue to start streaming */
            bta_av_cb.rs_idx = 0;
            p_data->hdr.offset = BTA_AV_RS_OK;
            bta_av_start_ok (p_scb, p_data);
        }
        return;
    }

    if(p_scb->use_rc == TRUE || (p_scb->role & BTA_AV_ROLE_AD_ACP) )
    {
        if(bta_av_cb.disc)
        {
            /* AVRC discover db is in use */
            if(p_scb->rc_handle == BTA_AV_RC_HANDLE_NONE)
            {
                /* AVRC channel is not connected. delay a little bit */
                if ((p_scb->wait & BTA_AV_WAIT_ROLE_SW_BITS) == 0)
                    bta_sys_start_timer(&p_scb->timer, BTA_AV_AVRC_TIMER_EVT, BTA_AV_RC_DISC_TIME_VAL);
                else
                    p_scb->wait |= BTA_AV_WAIT_CHECK_RC;
            }
        }
        else
        {
            /* use main SM for AVRC SDP activities */
            bta_av_rc_disc((UINT8)(p_scb->hdi + 1));
        }
    }
    else
    {
        if(BTA_AV_RC_HANDLE_NONE != p_scb->rc_handle)
        {
            /* the open API said that this handle does not want a RC connection.
             * disconnect it now */
            AVRC_Close(p_scb->rc_handle);
        }
    }
}

/*******************************************************************************
**
** Function         bta_av_open_at_inc
**
** Description      This function is called if API open is called by application
**                  while state-machine is at incoming state.
**
** Returns          void
**
*******************************************************************************/
void bta_av_open_at_inc (tBTA_AV_SCB *p_scb, tBTA_AV_DATA *p_data)
{
    tBTA_AV_API_OPEN  *p_buf;

    if (!p_scb)
    {
        APPL_TRACE_WARNING("scb is NULL, bailing out!");
        return;
    }

    memcpy (&(p_scb->open_api), &(p_data->api_open), sizeof(tBTA_AV_API_OPEN));

    if (p_scb->coll_mask & BTA_AV_COLL_SETCONFIG_IND)
    {
        APPL_TRACE_WARNING(" SetConfig is already called, timer stopped");
        /* make mask 0, timer shld have already been closed in setconfig_ind */
        p_scb->coll_mask = 0;
        return;
    }

    if (p_scb->coll_mask & BTA_AV_COLL_INC_TMR)
    {
        p_scb->coll_mask |= BTA_AV_COLL_API_CALLED;

        /* API open will be handled at timeout if SNK did not start signalling. */
        /* API open will be ignored if SNK starts signalling.                   */
    }
    else
    {
        /* SNK did not start signalling, API was called N seconds timeout. */
        /* We need to switch to INIT state and start opening connection. */
        APPL_TRACE_ERROR(" bta_av_open_at_inc ReSetting collision mask  ");
        p_scb->coll_mask = 0;
        bta_av_set_scb_sst_init (p_scb);

        if ((p_buf = (tBTA_AV_API_OPEN *) GKI_getbuf(sizeof(tBTA_AV_API_OPEN))) != NULL)
        {
            memcpy(p_buf, &(p_scb->open_api), sizeof(tBTA_AV_API_OPEN));
            p_scb->skip_sdp = TRUE;
            bta_sys_sendmsg(p_buf);
        }
    }
}

#endif /* BTA_AV_INCLUDED */<|MERGE_RESOLUTION|>--- conflicted
+++ resolved
@@ -64,15 +64,11 @@
 
 static const size_t SBC_MAX_BITPOOL_OFFSET = 6;
 
-<<<<<<< HEAD
-static const size_t SBC_MAX_BITPOOL = 53;
-=======
 #ifdef BTA_AV_SPLIT_A2DP_DEF_FREQ_48KHZ
 static const size_t SBC_MAX_BITPOOL = 51;
 #else
 static const size_t SBC_MAX_BITPOOL = 53;
 #endif
->>>>>>> 67687e53
 
 /* state machine states */
 enum
@@ -1497,12 +1493,9 @@
         open.status = BTA_AV_SUCCESS;
         open.starting = bta_av_chk_start(p_scb);
         open.edr    = 0;
-<<<<<<< HEAD
-=======
 #ifdef BTA_AV_SPLIT_A2DP_ENABLED
         open.stream_chnl_id = AVDT_GetStreamingDestChannelId(p_scb->l2c_cid);
 #endif
->>>>>>> 67687e53
         // update Master/Slave Role for start
         if (BTM_GetRole (p_scb->peer_addr, &cur_role) == BTM_SUCCESS)
         {
@@ -1926,12 +1919,9 @@
         open.status = BTA_AV_FAIL_GET_CAP;
         open.starting = bta_av_chk_start(p_scb);
         open.edr    = 0;
-<<<<<<< HEAD
-=======
 #ifdef BTA_AV_SPLIT_A2DP_ENABLED
         open.stream_chnl_id = 0;
 #endif
->>>>>>> 67687e53
         // update Master/Slave Role for open event
         if (BTM_GetRole (p_scb->peer_addr, &cur_role) == BTM_SUCCESS)
         {
